--- conflicted
+++ resolved
@@ -102,15 +102,9 @@
 - testflo -n 1 openmdao  --coverage  --coverpkg openmdao --cover-omit \*tests/\*  --cover-omit \*devtools/\* --cover-omit \*test_suite/\* --cover-omit \*docs/\*
 
 after_success:
-<<<<<<< HEAD
-- if [ "$PY" = "2.7" ] || [ "$PY" = "3.4" ]; then
-    coveralls --rcfile=../../.coveragerc
-  fi
-=======
 - cp .coverage .coverage.orig
 - sed 's/\/home\/travis\/miniconda\/lib\/python'"$PY"'\/site-packages\///g' < .coverage.orig > .coverage
 - coveralls -v --rcfile=../../.coveragerc
->>>>>>> b8157213
 
 before_deploy:
 - if [ "$TRAVIS_PULL_REQUEST" = "false" ]; then

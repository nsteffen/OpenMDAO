"""
OpenMDAO Wrapper for the scipy.optimize.minimize family of local optimizers.
"""

import sys
from packaging.version import Version

import numpy as np
from scipy import __version__ as scipy_version
from scipy.optimize import minimize

from openmdao.core.constants import INF_BOUND
from openmdao.core.driver import Driver, RecordingDebugging
from openmdao.core.group import Group
from openmdao.utils.class_util import WeakMethodWrapper
from openmdao.utils.mpi import MPI
from openmdao.core.analysis_error import AnalysisError

# Optimizers in scipy.minimize
_optimizers = {'Nelder-Mead', 'Powell', 'CG', 'BFGS', 'Newton-CG', 'L-BFGS-B',
               'TNC', 'COBYLA', 'SLSQP'}
if Version(scipy_version) >= Version("1.1"):  # Only available in newer versions
    _optimizers.add('trust-constr')

# For 'basinhopping' and 'shgo' gradients are used only in the local minimization
_gradient_optimizers = {'CG', 'BFGS', 'Newton-CG', 'L-BFGS-B', 'TNC', 'SLSQP', 'dogleg',
                        'trust-ncg', 'trust-constr', 'basinhopping', 'shgo'}
_hessian_optimizers = {'trust-constr', 'trust-ncg'}
_bounds_optimizers = {'L-BFGS-B', 'TNC', 'SLSQP', 'trust-constr', 'dual_annealing', 'shgo',
                      'differential_evolution', 'basinhopping', 'Nelder-Mead'}
if Version(scipy_version) >= Version("1.11"):
    # COBYLA supports bounds starting with SciPy Version 1.11
    _bounds_optimizers |= {'COBYLA'}

_constraint_optimizers = {'COBYLA', 'SLSQP', 'trust-constr', 'shgo'}

_constraint_grad_optimizers = _gradient_optimizers & _constraint_optimizers
_eq_constraint_optimizers = {'SLSQP', 'trust-constr'}
_global_optimizers = {'differential_evolution', 'basinhopping'}
if Version(scipy_version) >= Version("1.2"):  # Only available in newer versions
    _global_optimizers |= {'shgo', 'dual_annealing'}

# Global optimizers and optimizers in minimize
_all_optimizers = _optimizers | _global_optimizers

# These require Hessian or Hessian-vector product, so they are not supported
# right now.
# dual-annealing and basinhopping not supported yet
_unsupported_optimizers = {'dogleg', 'trust-ncg'}

# With "old-style" a constraint is a dictionary, with "new-style" an object
# With "old-style" a bound is a tuple, with "new-style" a Bounds instance
# In principle now everything can work with "old-style"
# These settings have no effect to the optimizers implemented before SciPy 1.1
_supports_new_style = {'trust-constr'}
_use_new_style = True  # Recommended to set to True

CITATIONS = """
@article{Hwang_maud_2018
 author = {Hwang, John T. and Martins, Joaquim R.R.A.},
 title = "{A Computational Architecture for Coupling Heterogeneous
          Numerical Models and Computing Coupled Derivatives}",
 journal = "{ACM Trans. Math. Softw.}",
 volume = {44},
 number = {4},
 month = jun,
 year = {2018},
 pages = {37:1--37:39},
 articleno = {37},
 numpages = {39},
 doi = {10.1145/3182393},
 publisher = {ACM},
"""


class ScipyOptimizeDriver(Driver):
    """
    Driver wrapper for the scipy.optimize.minimize family of local optimizers.

    Inequality constraints are supported by COBYLA and SLSQP,
    but equality constraints are only supported by SLSQP. None of the other
    optimizers support constraints.

    ScipyOptimizeDriver supports the following:
        equality_constraints
        inequality_constraints

    Parameters
    ----------
    **kwargs : dict of keyword arguments
        Keyword arguments that will be mapped into the Driver options.

    Attributes
    ----------
    fail : bool
        Flag that indicates failure of most recent optimization.
    iter_count : int
        Counter for function evaluations.
    result : OptimizeResult
        Result returned from scipy.optimize call.
    opt_settings : dict
        Dictionary of solver-specific options. See the scipy.optimize.minimize documentation.
    _check_jac : bool
        Used internally to control when to perform singular checks on computed total derivs.
    _con_cache : dict
        Cached result of constraint evaluations because scipy asks for them in a separate function.
    _con_idx : dict
        Used for constraint bookkeeping in the presence of 2-sided constraints.
    _grad_cache : {}
        Cached result of nonlinear constraint derivatives because scipy asks for them in a separate
        function.
    _exc_info : 3 item tuple
        Storage for exception and traceback information.
    _obj_and_nlcons : list
        List of objective + nonlinear constraints. Used to compute total derivatives
        for all except linear constraints.
    _dvlist : list
        Copy of _designvars.
    _lincongrad_cache : np.ndarray
        Pre-calculated gradients of linear constraints.
    _desvar_array_cache : np.ndarray
        Cached array for setting design variables.
    """

    def __init__(self, **kwargs):
        """
        Initialize the ScipyOptimizeDriver.
        """
        super().__init__(**kwargs)

        # What we support
        self.supports['optimization'] = True
        self.supports['inequality_constraints'] = True
        self.supports['equality_constraints'] = True
        self.supports['two_sided_constraints'] = True
        self.supports['linear_constraints'] = True
        self.supports['simultaneous_derivatives'] = True

        # What we don't support
        self.supports['multiple_objectives'] = False
        self.supports['active_set'] = False
        self.supports['integer_design_vars'] = False
        self.supports['distributed_design_vars'] = False
        self.supports._read_only = True

        # The user places optimizer-specific settings in here.
        self.opt_settings = {}

        self.result = None
        self._grad_cache = None
        self._con_cache = None
        self._con_idx = {}
        self._obj_and_nlcons = None
        self._dvlist = None
        self._lincongrad_cache = None
        self._desvar_array_cache = None
        self.fail = False
        self.iter_count = 0
        self._check_jac = False
        self._exc_info = None
        self._total_jac_format = 'array'

        self.cite = CITATIONS

    def _declare_options(self):
        """
        Declare options before kwargs are processed in the init method.
        """
        self.options.declare('optimizer', 'SLSQP', values=_all_optimizers,
                             desc='Name of optimizer to use')
        self.options.declare('tol', 1.0e-6, lower=0.0,
                             desc='Tolerance for termination. For detailed '
                             'control, use solver-specific options.')
        self.options.declare('maxiter', 200, lower=0,
                             desc='Maximum number of iterations.')
        self.options.declare('disp', True, types=bool,
                             desc='Set to False to prevent printing of Scipy convergence messages')
        self.options.declare('singular_jac_behavior', default='warn',
                             values=['error', 'warn', 'ignore'],
                             desc='Defines behavior of a zero row/col check after first call to'
                             'compute_totals:'
                             'error - raise an error.'
                             'warn - raise a warning.'
                             "ignore - don't perform check.")
        self.options.declare('singular_jac_tol', default=1e-16,
                             desc='Tolerance for zero row/column check.')

    def _get_name(self):
        """
        Get name of current optimizer.

        Returns
        -------
        str
            The name of the current optimizer.
        """
        return "ScipyOptimize_" + self.options['optimizer']

    def _setup_driver(self, problem):
        """
        Prepare the driver for execution.

        This is the final thing to run during setup.

        Parameters
        ----------
        problem : <Problem>
            Pointer
        """
        super()._setup_driver(problem)
        opt = self.options['optimizer']

        self.supports._read_only = False
        self.supports['gradients'] = opt in _gradient_optimizers
        self.supports['inequality_constraints'] = opt in _constraint_optimizers
        self.supports['two_sided_constraints'] = opt in _constraint_optimizers
        self.supports['equality_constraints'] = opt in _eq_constraint_optimizers
        self.supports._read_only = True
        self._check_jac = self.options['singular_jac_behavior'] in ['error', 'warn']

        # Raises error if multiple objectives are not supported, but more objectives were defined.
        if not self.supports['multiple_objectives'] and len(self._objs) > 1:
            msg = '{} currently does not support multiple objectives.'
            raise RuntimeError(msg.format(self.msginfo))

        # Since COBYLA did not support bounds in versions of SciPy prior to 1.11, we need to
        # add to the _cons metadata for any bounds that need to be translated into a constraint
        if opt == 'COBYLA' and Version(scipy_version) < Version("1.11"):
            for name, meta in self._designvars.items():
                lower = meta['lower']
                upper = meta['upper']
                if isinstance(lower, np.ndarray) or lower > -INF_BOUND \
                        or isinstance(upper, np.ndarray) or upper < INF_BOUND:
                    self._cons[name] = meta.copy()
                    self._cons[name]['equals'] = None
                    self._cons[name]['linear'] = True
                    self._cons[name]['alias'] = None

    def get_driver_objective_calls(self):
        """
        Return number of objective evaluations made during a driver run.

        Returns
        -------
        int
            Number of objective evaluations made during a driver run.
        """
        if self.result and hasattr(self.result, 'nfev'):
            return self.result.nfev
        else:
            return None

    def get_driver_derivative_calls(self):
        """
        Return number of derivative evaluations made during a driver run.

        Returns
        -------
        int
            Number of derivative evaluations made during a driver run.
        """
        if self.result and hasattr(self.result, 'njev'):
            return self.result.njev
        else:
            return None

    def run(self):
        """
        Optimize the problem using selected Scipy optimizer.

        Returns
        -------
        bool
            Failure flag; True if failed to converge, False is successful.
        """
        problem = self._problem()
        opt = self.options['optimizer']
        model = problem.model
        self.iter_count = 0
        self._total_jac = None
        self._desvar_array_cache = None

        self._check_for_missing_objective()
        self._check_for_invalid_desvar_values()

        # Initial Run
        with RecordingDebugging(self._get_name(), self.iter_count, self) as rec:
<<<<<<< HEAD
            with model._relevant.activate_nonlinear('@iter'):
                model.run_solve_nonlinear()
=======
            model.run_solve_nonlinear()
>>>>>>> 5ea6dd92
            self.iter_count += 1

        self._con_cache = self.get_constraint_values()
        desvar_vals = self.get_design_var_values()
        self._dvlist = list(self._designvars)

        # maxiter and disp get passed into scipy with all the other options.
        if 'maxiter' not in self.opt_settings:  # lets you override the value in options
            self.opt_settings['maxiter'] = self.options['maxiter']
        self.opt_settings['disp'] = self.options['disp']

        # Size Problem
        ndesvar = 0
        for desvar in self._designvars.values():
            size = desvar['global_size'] if desvar['distributed'] else desvar['size']
            ndesvar += size
        x_init = np.empty(ndesvar)

        # Initial Design Vars
        i = 0
        use_bounds = (opt in _bounds_optimizers)
        if use_bounds:
            bounds = []
        else:
            bounds = None

        for name, meta in self._designvars.items():
            size = meta['global_size'] if meta['distributed'] else meta['size']
            x_init[i:i + size] = desvar_vals[name]
            i += size

            # Bounds if our optimizer supports them
            if use_bounds:
                meta_low = meta['lower']
                meta_high = meta['upper']
                for j in range(size):

                    if isinstance(meta_low, np.ndarray):
                        p_low = meta_low[j]
                    else:
                        p_low = meta_low

                    if isinstance(meta_high, np.ndarray):
                        p_high = meta_high[j]
                    else:
                        p_high = meta_high

                    bounds.append((p_low, p_high))

        if use_bounds and (opt in _supports_new_style) and _use_new_style:
            # For 'trust-constr' it is better to use the new type bounds, because it seems to work
            # better (for the current examples in the tests) with the "keep_feasible" option
            try:
                from scipy.optimize import Bounds
                from scipy.optimize._constraints import old_bound_to_new
            except ImportError:
                msg = ('The "trust-constr" optimizer is supported for SciPy 1.1.0 and above. '
                       'The installed version is {}')
                raise ImportError(msg.format(scipy_version))

            # Convert "old-style" bounds to "new_style" bounds
            lower, upper = old_bound_to_new(bounds)  # tuple, tuple
            keep_feasible = self.opt_settings.get('keep_feasible_bounds', True)
            bounds = Bounds(lb=lower, ub=upper, keep_feasible=keep_feasible)

        # Constraints
        constraints = []
        i = 1  # start at 1 since row 0 is the objective.  Constraints start at row 1.
        lin_i = 0  # counter for linear constraint jacobian
        lincons = []  # list of linear constraints
        self._obj_and_nlcons = list(self._objs)

        if opt in _constraint_optimizers:
            for name, meta in self._cons.items():
                if meta['indices'] is not None:
                    meta['size'] = size = meta['indices'].indexed_src_size
                else:
                    size = meta['global_size'] if meta['distributed'] else meta['size']
                upper = meta['upper']
                lower = meta['lower']
                equals = meta['equals']
                if opt in _gradient_optimizers and 'linear' in meta and meta['linear']:
                    lincons.append(name)
                    self._con_idx[name] = lin_i
                    lin_i += size
                else:
                    self._obj_and_nlcons.append(name)
                    self._con_idx[name] = i
                    i += size

                # In scipy constraint optimizers take constraints in two separate formats

                # Type of constraints is list of NonlinearConstraint
                if opt in _supports_new_style and _use_new_style:
                    try:
                        from scipy.optimize import NonlinearConstraint
                    except ImportError:
                        msg = ('The "trust-constr" optimizer is supported for SciPy 1.1.0 and'
                               'above. The installed version is {}')
                        raise ImportError(msg.format(scipy_version))

                    if equals is not None:
                        lb = ub = equals
                    else:
                        lb = lower
                        ub = upper
                    # Loop over every index separately,
                    # because scipy calls each constraint by index.
                    for j in range(size):
                        # Double-sided constraints are accepted by the algorithm
                        args = [name, False, j]
                        # TODO linear constraint if meta['linear']
                        # TODO add option for Hessian
                        con = NonlinearConstraint(
                            fun=signature_extender(WeakMethodWrapper(self, '_con_val_func'),
                                                   args),
                            lb=lb, ub=ub,
                            jac=signature_extender(WeakMethodWrapper(self, '_congradfunc'), args))
                        constraints.append(con)
                else:  # Type of constraints is list of dict
                    # Loop over every index separately,
                    # because scipy calls each constraint by index.
                    for j in range(size):
                        con_dict = {}
                        if meta['equals'] is not None:
                            con_dict['type'] = 'eq'
                        else:
                            con_dict['type'] = 'ineq'
                        con_dict['fun'] = WeakMethodWrapper(self, '_confunc')
                        if opt in _constraint_grad_optimizers:
                            con_dict['jac'] = WeakMethodWrapper(self, '_congradfunc')
                        con_dict['args'] = [name, False, j]
                        constraints.append(con_dict)

                        if isinstance(upper, np.ndarray):
                            upper = upper[j]

                        if isinstance(lower, np.ndarray):
                            lower = lower[j]

                        dblcon = (upper < INF_BOUND) and (lower > -INF_BOUND)

                        # Add extra constraint if double-sided
                        if dblcon:
                            dcon_dict = {}
                            dcon_dict['type'] = 'ineq'
                            dcon_dict['fun'] = WeakMethodWrapper(self, '_confunc')
                            if opt in _constraint_grad_optimizers:
                                dcon_dict['jac'] = WeakMethodWrapper(self, '_congradfunc')
                            dcon_dict['args'] = [name, True, j]
                            constraints.append(dcon_dict)

            # precalculate gradients of linear constraints
            if lincons:
                self._lincongrad_cache = self._compute_totals(of=lincons, wrt=self._dvlist,
                                                              return_format=self._total_jac_format)
            else:
                self._lincongrad_cache = None

        # Provide gradients for optimizers that support it
        if opt in _gradient_optimizers:
            jac = self._gradfunc
        else:
            jac = None

        # Hessian calculation method for optimizers, which require it
        if opt in _hessian_optimizers:
            if 'hess' in self.opt_settings:
                hess = self.opt_settings.pop('hess')
            else:
                # Defaults to BFGS, if not in opt_settings
                from scipy.optimize import BFGS
                hess = BFGS()
        else:
            hess = None

        # compute dynamic simul deriv coloring if option is set
        problem.get_total_coloring(self._coloring_info, run_model=False)

        # optimize
        try:
            if opt in _optimizers:
                if self._problem().comm.rank != 0:
                    self.opt_settings['disp'] = False

                result = minimize(self._objfunc, x_init,
                                  # args=(),
                                  method=opt,
                                  jac=jac,
                                  hess=hess,
                                  # hessp=None,
                                  bounds=bounds,
                                  constraints=constraints,
                                  tol=self.options['tol'],
                                  # callback=None,
                                  options=self.opt_settings)
            elif opt == 'basinhopping':
                from scipy.optimize import basinhopping

                def fun(x):
                    return self._objfunc(x), jac(x)

                if 'minimizer_kwargs' not in self.opt_settings:
                    self.opt_settings['minimizer_kwargs'] = {"method": "L-BFGS-B", "jac": True}
                self.opt_settings.pop('maxiter')  # It does not have this argument

                def accept_test(f_new, x_new, f_old, x_old):
                    # Used to implement bounds besides the original functionality
                    if bounds is not None:
                        bound_check = all([b[0] <= xi <= b[1] for xi, b in zip(x_new, bounds)])
                        user_test = self.opt_settings.pop('accept_test', None)  # callable
                        # has to satisfy both the bounds and the acceptance test defined by the
                        # user
                        if user_test is not None:
                            test_res = user_test(f_new, x_new, f_old, x_old)
                            if test_res == 'force accept':
                                return test_res
                            else:  # result is boolean
                                return bound_check and test_res
                        else:  # no user acceptance test, check only the bounds
                            return bound_check
                    else:
                        return True

                result = basinhopping(fun, x_init,
                                      accept_test=accept_test,
                                      **self.opt_settings)
            elif opt == 'dual_annealing':
                from scipy.optimize import dual_annealing
                self.opt_settings.pop('disp')  # It does not have this argument
                # There is no "options" param, so "opt_settings" can be used to set the (many)
                # keyword arguments
                result = dual_annealing(self._objfunc,
                                        bounds=bounds,
                                        **self.opt_settings)
            elif opt == 'differential_evolution':
                from scipy.optimize import differential_evolution
                # There is no "options" param, so "opt_settings" can be used to set the (many)
                # keyword arguments
                result = differential_evolution(self._objfunc, bounds=bounds, **self.opt_settings)
            elif opt == 'shgo':
                from scipy.optimize import shgo
                kwargs = dict()
                for option in ('minimizer_kwargs', 'sampling_method ', 'n', 'iters'):
                    if option in self.opt_settings:
                        kwargs[option] = self.opt_settings[option]
                # Set the Jacobian and the Hessian to the value calculated in OpenMDAO
                if 'minimizer_kwargs' not in kwargs or kwargs['minimizer_kwargs'] is None:
                    kwargs['minimizer_kwargs'] = {}
                kwargs['minimizer_kwargs'].setdefault('jac', jac)
                kwargs['minimizer_kwargs'].setdefault('hess', hess)
                # Objective function tolerance
                self.opt_settings['f_tol'] = self.options['tol']
                result = shgo(self._objfunc,
                              bounds=bounds,
                              constraints=constraints,
                              options=self.opt_settings,
                              **kwargs)
            else:
                msg = 'Optimizer "{}" is not implemented yet. Choose from: {}'
                raise NotImplementedError(msg.format(opt, _all_optimizers))

        # If an exception was swallowed in one of our callbacks, we want to raise it
        # rather than the cryptic message from scipy.
        except Exception as msg:
            if self._exc_info is None:
                raise
        finally:
            total_jac = self._total_jac  # used later if this is the final iter
            self._total_jac = None

        if self._exc_info is not None:
            self._reraise()

        self.result = result

        if hasattr(result, 'success'):
            self.fail = False if result.success else True
            if self.fail:
                if self._problem().comm.rank == 0:
                    print('Optimization FAILED.')
                    print(result.message)
                    print('-' * 35)

            elif self.options['disp']:
                if self._problem().comm.rank == 0:
                    print('Optimization Complete')
                    print('-' * 35)
        else:
            self.fail = True  # It is not known, so the worst option is assumed
            if self._problem().comm.rank == 0:
                print('Optimization Complete (success not known)')
                print(result.message)
                print('-' * 35)

        # if not self.fail:
        #     # restore design vars from last objective evaluation
        #     # if self._desvar_array_cache is not None:
        #     #     self._update_design_vars(result.x)

        #     # update everything after the opt completes so even irrelevant components are updated
        #     with RecordingDebugging(self._get_name(), self.iter_count, self) as rec:
        #         try:
        #             model.run_solve_nonlinear()
        #         except AnalysisError:
        #             model._clear_iprint()

        #         rec.abs = 0.0
        #         rec.rel = 0.0

        #     if self.recording_options['record_derivatives']:
        #         try:
        #             self._total_jac = total_jac  # temporarily restore this to get deriv recording
        #             self.record_derivatives()
        #         finally:
        #             self._total_jac = None

        #     self.iter_count += 1

        return self.fail

    def _update_design_vars(self, x_new):
        """
        Update the design variables in the model.

        Parameters
        ----------
        x_new : ndarray
            Array containing input values at new design point.
        """
        i = 0
        for name, meta in self._designvars.items():
            size = meta['size']
            self.set_design_var(name, x_new[i:i + size])
            i += size

    def _objfunc(self, x_new):
        """
        Evaluate and return the objective function.

        Model is executed here.

        Parameters
        ----------
        x_new : ndarray
            Array containing input values at new design point.

        Returns
        -------
        float
            Value of the objective function evaluated at the new design point.
        """
        model = self._problem().model

        try:

            # Pass in new inputs
            if MPI:
                model.comm.Bcast(x_new, root=0)

            if self._desvar_array_cache is None:
                self._desvar_array_cache = np.empty(x_new.shape, dtype=x_new.dtype)

            self._desvar_array_cache[:] = x_new

            self._update_design_vars(x_new)

            with RecordingDebugging(self._get_name(), self.iter_count, self) as rec:
                self.iter_count += 1
                with model._relevant.activate_nonlinear('@iter'):
                    model.run_solve_nonlinear()

            # Get the objective function evaluations
            for obj in self.get_objective_values().values():
                f_new = obj
                break

            self._con_cache = self.get_constraint_values()

        except Exception as msg:
            if self._exc_info is None:  # only record the first one
                self._exc_info = sys.exc_info()
            return 0

        # print("Functions calculated")
        # rank = MPI.COMM_WORLD.rank if MPI else 0
        # print(rank, '   xnew', x_new)
        # print(rank, '   fnew', f_new)

        return f_new

    def _con_val_func(self, x_new, name, dbl, idx):
        """
        Return the value of the constraint function requested in args.

        The lower or upper bound is **not** subtracted from the value. Used for optimizers,
        which take the bounds of the constraints (e.g. trust-constr)

        Parameters
        ----------
        x_new : ndarray
            Array containing input values at new design point.
        name : str
            Name of the constraint to be evaluated.
        dbl : bool
            True if double sided constraint.
        idx : float
            Contains index into the constraint array.

        Returns
        -------
        float
            Value of the constraint function.
        """
        return self._con_cache[name][idx]

    def _confunc(self, x_new, name, dbl, idx):
        """
        Return the value of the constraint function requested in args.

        Note that this function is called for each constraint, so the model is only run when the
        objective is evaluated.

        Parameters
        ----------
        x_new : ndarray
            Array containing input values at new design point.
        name : str
            Name of the constraint to be evaluated.
        dbl : bool
            True if double sided constraint.
        idx : float
            Contains index into the constraint array.

        Returns
        -------
        float
            Value of the constraint function.
        """
        if self._exc_info is not None:
            self._reraise()

        cons = self._con_cache
        meta = self._cons[name]

        # Equality constraints
        equals = meta['equals']
        if equals is not None:
            if isinstance(equals, np.ndarray):
                equals = equals[idx]
            return cons[name][idx] - equals

        # Note, scipy defines constraints to be satisfied when positive,
        # which is the opposite of OpenMDAO.
        upper = meta['upper']
        if isinstance(upper, np.ndarray):
            upper = upper[idx]

        lower = meta['lower']
        if isinstance(lower, np.ndarray):
            lower = lower[idx]

        if dbl or (lower <= -INF_BOUND):
            return upper - cons[name][idx]
        else:
            return cons[name][idx] - lower

    def _gradfunc(self, x_new):
        """
        Evaluate and return the gradient for the objective.

        Gradients for the constraints are also calculated and cached here.

        Parameters
        ----------
        x_new : ndarray
            Array containing input values at new design point.

        Returns
        -------
        ndarray
            Gradient of objective with respect to input array.
        """
        prob = self._problem()
        model = prob.model

        try:
            grad = self._compute_totals(of=self._obj_and_nlcons, wrt=self._dvlist,
                                        return_format=self._total_jac_format)
            self._grad_cache = grad

            # First time through, check for zero row/col.
            if self._check_jac and self._total_jac is not None:
                for subsys in model.system_iter(include_self=True, recurse=True, typ=Group):
                    if subsys._has_approx:
                        break
                else:
                    raise_error = self.options['singular_jac_behavior'] == 'error'
                    self._total_jac.check_total_jac(raise_error=raise_error,
                                                    tol=self.options['singular_jac_tol'])
                self._check_jac = False

        except Exception as msg:
            if self._exc_info is None:  # only record the first one
                self._exc_info = sys.exc_info()
            return np.array([[]])

        # print("Gradients calculated for objective")
        # print('   xnew', x_new)
        # print('   grad', grad[0, :])

        return grad[0, :]

    def _congradfunc(self, x_new, name, dbl, idx):
        """
        Return the cached gradient of the constraint function.

        Note, scipy calls the constraints one at a time, so the gradient is cached when the
        objective gradient is called.

        Parameters
        ----------
        x_new : ndarray
            Array containing input values at new design point.
        name : str
            Name of the constraint to be evaluated.
        dbl : bool
            Denotes if a constraint is double-sided or not.
        idx : float
            Contains index into the constraint array.

        Returns
        -------
        float
            Gradient of the constraint function wrt all inputs.
        """
        if self._exc_info is not None:
            self._reraise()

        meta = self._cons[name]

        if meta['linear']:
            grad = self._lincongrad_cache
        else:
            grad = self._grad_cache
        grad_idx = self._con_idx[name] + idx

        # print("Constraint Gradient returned")
        # print('   xnew', x_new)
        # print('   grad', name, 'idx', idx, grad[grad_idx, :])

        # Equality constraints
        if meta['equals'] is not None:
            return grad[grad_idx, :]

        # Note, scipy defines constraints to be satisfied when positive,
        # which is the opposite of OpenMDAO.
        lower = meta['lower']
        if isinstance(lower, np.ndarray):
            lower = lower[idx]

        if dbl or (lower <= -INF_BOUND):
            return -grad[grad_idx, :]
        else:
            return grad[grad_idx, :]

    def _reraise(self):
        """
        Reraise any exception encountered when scipy calls back into our method.
        """
        exc_info = self._exc_info
        self._exc_info = None  # clear since we're done with it
        raise exc_info[1].with_traceback(exc_info[2])


def signature_extender(fcn, extra_args):
    """
    Closure function, which appends extra arguments to the original function call.

    The first argument is the design vector. The possible extra arguments from the callback
    of :func:`scipy.optimize.minimize` are not passed to the function.

    Some algorithms take a sequence of :class:`~scipy.optimize.NonlinearConstraint` as input
    for the constraints. For this class it is not possible to pass additional arguments.
    With this function the signature will be correct for both scipy and the driver.

    Parameters
    ----------
    fcn : callable
        Function, which takes the design vector as the first argument.
    extra_args : tuple or list
        Extra arguments for the function.

    Returns
    -------
    callable
        The function with the signature expected by the driver.
    """
    def closure(x, *args):
        return fcn(x, *extra_args)

    return closure<|MERGE_RESOLUTION|>--- conflicted
+++ resolved
@@ -273,9 +273,9 @@
         bool
             Failure flag; True if failed to converge, False is successful.
         """
-        problem = self._problem()
+        prob = self._problem()
         opt = self.options['optimizer']
-        model = problem.model
+        model = prob.model
         self.iter_count = 0
         self._total_jac = None
         self._desvar_array_cache = None
@@ -284,13 +284,9 @@
         self._check_for_invalid_desvar_values()
 
         # Initial Run
-        with RecordingDebugging(self._get_name(), self.iter_count, self) as rec:
-<<<<<<< HEAD
-            with model._relevant.activate_nonlinear('@iter'):
+        with RecordingDebugging(self._get_name(), self.iter_count, self):
+            with model._relevant.activate_nonlinear('iter'):
                 model.run_solve_nonlinear()
-=======
-            model.run_solve_nonlinear()
->>>>>>> 5ea6dd92
             self.iter_count += 1
 
         self._con_cache = self.get_constraint_values()
@@ -468,12 +464,12 @@
             hess = None
 
         # compute dynamic simul deriv coloring if option is set
-        problem.get_total_coloring(self._coloring_info, run_model=False)
+        prob.get_total_coloring(self._coloring_info, run_model=False)
 
         # optimize
         try:
             if opt in _optimizers:
-                if self._problem().comm.rank != 0:
+                if prob.comm.rank != 0:
                     self.opt_settings['disp'] = False
 
                 result = minimize(self._objfunc, x_init,
@@ -568,47 +564,44 @@
         self.result = result
 
         if hasattr(result, 'success'):
-            self.fail = False if result.success else True
+            self.fail = not result.success
             if self.fail:
-                if self._problem().comm.rank == 0:
+                if prob.comm.rank == 0:
                     print('Optimization FAILED.')
                     print(result.message)
                     print('-' * 35)
 
             elif self.options['disp']:
-                if self._problem().comm.rank == 0:
+                if prob.comm.rank == 0:
                     print('Optimization Complete')
                     print('-' * 35)
         else:
             self.fail = True  # It is not known, so the worst option is assumed
-            if self._problem().comm.rank == 0:
+            if prob.comm.rank == 0:
                 print('Optimization Complete (success not known)')
                 print(result.message)
                 print('-' * 35)
 
-        # if not self.fail:
-        #     # restore design vars from last objective evaluation
-        #     # if self._desvar_array_cache is not None:
-        #     #     self._update_design_vars(result.x)
-
-        #     # update everything after the opt completes so even irrelevant components are updated
-        #     with RecordingDebugging(self._get_name(), self.iter_count, self) as rec:
-        #         try:
-        #             model.run_solve_nonlinear()
-        #         except AnalysisError:
-        #             model._clear_iprint()
-
-        #         rec.abs = 0.0
-        #         rec.rel = 0.0
-
-        #     if self.recording_options['record_derivatives']:
-        #         try:
-        #             self._total_jac = total_jac  # temporarily restore this to get deriv recording
-        #             self.record_derivatives()
-        #         finally:
-        #             self._total_jac = None
-
-        #     self.iter_count += 1
+        if not self.fail and not prob.options['group_by_pre_opt_post']:
+            # update all systems after the opt completes so even irrelevant components
+            # get updated
+            with RecordingDebugging(self._get_name(), self.iter_count, self) as rec:
+                try:
+                    model.run_solve_nonlinear()
+                except AnalysisError:
+                    model._clear_iprint()
+
+                rec.abs = 0.0
+                rec.rel = 0.0
+
+            if self.recording_options['record_derivatives']:
+                try:
+                    self._total_jac = total_jac  # temporarily restore this to get deriv recording
+                    self.record_derivatives()
+                finally:
+                    self._total_jac = None
+
+            self.iter_count += 1
 
         return self.fail
 
@@ -660,7 +653,7 @@
 
             with RecordingDebugging(self._get_name(), self.iter_count, self) as rec:
                 self.iter_count += 1
-                with model._relevant.activate_nonlinear('@iter'):
+                with model._relevant.activate_nonlinear('iter'):
                     model.run_solve_nonlinear()
 
             # Get the objective function evaluations

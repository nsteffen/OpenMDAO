"""
Class definitions for Relevance and related classes.
"""

from contextlib import contextmanager
from collections import defaultdict

import numpy as np

from openmdao.utils.general_utils import all_ancestors, _contains_all, get_rev_conns
from openmdao.utils.graph_utils import get_sccs_topo
from openmdao.utils.array_utils import array_hash
from openmdao.utils.om_warnings import issue_warning


def get_relevance(model, of, wrt):
    """
    Return a Relevance object for the given design vars, and responses.

    Parameters
    ----------
    model : <Group>
        The top level group in the system hierarchy.
    of : dict
        Dictionary of 'of' variables.  Keys don't matter.
    wrt : dict
        Dictionary of 'wrt' variables.  Keys don't matter.

    Returns
    -------
    Relevance
        Relevance object.
    """
    if not model._use_derivatives or (not of and not wrt):
        # in this case, a permanently inactive relevance object is returned
        # (so the contents of 'of' and 'wrt' don't matter). Make them empty to avoid
        # unnecessary setup.
        of = {}
        wrt = {}

    return Relevance(model, wrt, of)


class Relevance(object):
    """
    Class that computes relevance based on a data flow graph.

    Parameters
    ----------
    model : <Group>
        The top level group in the system hierarchy.
    fwd_meta : dict
        Dictionary of design variable metadata.  Keys don't matter.
    rev_meta : dict
        Dictionary of response variable metadata.  Keys don't matter.

    Attributes
    ----------
    _graph : <nx.DirectedGraph>
        Dependency graph.  Dataflow graph containing both variables and systems.
    _var2idx : dict
        dict of all variables in the graph mapped to the row index into the variable
        relevance array.
    _sys2idx : dict
        dict of all systems in the graph mapped to the row index into the system
        relevance array.
    _seed_vars : dict
        Maps direction to currently active seed variable names.
    _all_seed_vars : dict
        Maps direction to all seed variable names.
    _active : bool or None
        If True, relevance is active.  If False, relevance is inactive.  If None, relevance is
        uninitialized.
    _seed_var_map : dict
        Nested dict of the form {fwdseed(s): {revseed(s): var_array, ...}}.
        Keys that contain multiple seeds are frozensets of seed names.
    _seed_sys_map : dict
        Nested dict of the form {fwdseed(s): {revseed(s): sys_array, ...}}.
        Keys that contain multiple seeds are frozensets of seed names.
    _single_seed2relvars : dict
        Dict of the form {'fwd': {seed: var_array}, 'rev': ...} where each seed is a
        key and var_array is the variable relevance array for the given seed.
    _single_seed2relsys : dict
        Dict of the form {'fwd': {seed: sys_array}, 'rev': ...} where each seed is a
        key and var_array is the system relevance array for the given seed.
    _nonlinear_sets : dict
        Dict of the form {'pre': pre_rel_array, 'iter': iter_rel_array, 'post': post_rel_array}.
    _current_rel_varray : ndarray
        Array representing the combined variable relevance arrays for the currently active seeds.
    _current_rel_sarray : ndarray
        Array representing the combined system relevance arrays for the currently active seeds.
    _rel_array_cache : dict
        Cache of relevance arrays stored by array hash.
    """

    def __init__(self, model, fwd_meta, rev_meta):
        """
        Initialize all attributes.
        """
        assert model.pathname == '', "Relevance can only be initialized on the top level Group."

        self._active = None  # allow relevance to be turned on later
        self._graph = model._dataflow_graph
        self._rel_array_cache = {}

        # seed var(s) for the current derivative operation
        self._seed_vars = {'fwd': frozenset(), 'rev': frozenset()}
        # all seed vars for the entire derivative computation
        self._all_seed_vars = {'fwd': frozenset(), 'rev': frozenset()}

        self._set_all_seeds(model, fwd_meta, rev_meta)

        self._current_rel_varray = None
        self._current_rel_sarray = None

        self._setup_nonlinear_relevance(model, fwd_meta, rev_meta)

        if model._pre_components or model._post_components:
            self._setup_nonlinear_sets(model)
        else:
            self._nonlinear_sets = {}

        if not (fwd_meta and rev_meta):
            self._active = False  # relevance will never be active

    def __repr__(self):
        """
        Return a string representation of the Relevance.

        Returns
        -------
        str
            String representation of the Relevance.
        """
        return f"Relevance({self._seed_vars}, active={self._active})"

    def _setup_nonlinear_sets(self, model):
        """
        Set up the nonlinear sets for relevance checking.

        Parameters
        ----------
        model : <Group>
            The top level group in the system hierarchy.
        """
        pre_systems = set()
        for compname in model._pre_components:
            pre_systems.update(all_ancestors(compname))
        if pre_systems:
            pre_systems.add('')  # include top level group

        post_systems = set()
        for compname in model._post_components:
            post_systems.update(all_ancestors(compname))
        if post_systems:
            post_systems.add('')

        pre_array = self._names2rel_array(pre_systems, self._all_systems, self._sys2idx)
        post_array = self._names2rel_array(post_systems, self._all_systems, self._sys2idx)

        if model._iterated_components is _contains_all:
            iter_array = np.ones(len(self._all_systems), dtype=bool)
        else:
            # iter_systems = set()
            # for compname in model._iterated_components:
            #     iter_systems.update(all_ancestors(compname))
            # if iter_systems:
            #     iter_systems.add('')

            # iter_array = self._names2rel_array(iter_systems, self._all_systems, self._sys2idx)
            iter_array = ~(pre_array | post_array)

        self._nonlinear_sets = {'pre': pre_array, 'iter': iter_array, 'post': post_array}

    def _single_seed_array_iter(self, group, seed_meta, direction, all_systems, all_vars):
        """
        Yield the relevance arrays for each individual seed for variables and systems.

        The relevance arrays are boolean ndarrays of length nvars and nsystems, respectively.
        All of the variables and systems in the graph map to an index into these arrays and
        if the value at that index is True, then the variable or system is relevant to the seed.

        Parameters
        ----------
        group : <Group>
            The top level group in the system hierarchy.
        seed_meta : dict
            Dictionary of metadata for the seeds.
        direction : str
            Direction of the search for relevant variables.  'fwd' or 'rev'.
        all_systems : set
            Set of all systems in the graph.
        all_vars : set
            Set of all variables in the graph.

        Yields
        ------
        str
            Name of the seed variable.
        bool
            True if the seed uses parallel derivative coloring.
        ndarray
            Boolean relevance array for the variables.
        ndarray
            Boolean relevance array for the systems.
        """
        nprocs = group.comm.size
        has_par_derivs = False

        for meta in seed_meta.values():
            src = meta['source']
            local = nprocs > 1 and meta['parallel_deriv_color'] is not None
            has_par_derivs |= local
            depnodes = self._dependent_nodes(src, direction, local=local)

            rel_systems = _vars2systems(depnodes)
            rel_vars = depnodes - all_systems

            yield (src, local, self._names2rel_array(rel_vars, all_vars, self._var2idx),
                   self._names2rel_array(rel_systems, all_systems, self._sys2idx))

    def _names2rel_array(self, names, all_names, names2inds):
        """
        Return a relevance array for the given names.

        Parameters
        ----------
        names : iter of str
            Iterator over names.
        all_names : iter of str
            Iterator over the full set of names from the graph, either variables or systems.
        names2inds : dict
            Dict of the form {name: index} where index is the index into the relevance array.

        Returns
        -------
        ndarray
            Boolean relevance array.  True means name is relevant.
        """
        rel_array = np.zeros(len(all_names), dtype=bool)
        rel_array[[names2inds[n] for n in names]] = True

        return self._get_cached_array(rel_array)

    def _get_cached_array(self, arr):
        """
        Return the cached array if it exists, otherwise return the input array after caching it.

        Parameters
        ----------
        arr : ndarray
            Array to be cached.

        Returns
        -------
        ndarray
            Cached array if it exists, otherwise the input array.
        """
        hash = array_hash(arr)
        if hash in self._rel_array_cache:
            return self._rel_array_cache[hash]
        else:
            self._rel_array_cache[hash] = arr

        return arr

    def _combine_relevance(self, fmap, fwd_seeds, rmap, rev_seeds):
        """
        Return the combined relevance arrays for the given seeds.

        Parameters
        ----------
        fmap : dict
            Dict of the form {seed: array} where array is the
            relevance arrays for the given seed.
        fwd_seeds : iter of str
            Iterator over forward seed variable names.
        rmap : dict
            Dict of the form {seed: array} where array is the
            relevance arrays for the given seed.
        rev_seeds : iter of str
            Iterator over reverse seed variable names.

        Returns
        -------
        ndarray
            Array representing the combined relevance arrays for the given seeds.
            The arrays are combined by taking the union of the fwd seeds and the union of the
            rev seeds and intersecting the two results.
        """
        # get the union of the fwd relevance and the union of the rev relevance
        farray = self._union_arrays(fmap, fwd_seeds)
        rarray = self._union_arrays(rmap, rev_seeds)

        # intersect the two results
        farray &= rarray

        return self._get_cached_array(farray)

    def _union_arrays(self, seed_map, seeds):
        """
        Return the intersection of the relevance arrays for the given seeds.

        Parameters
        ----------
        seed_map : dict
            Dict of the form {seed: rel_array} where rel_array is the relevance array for the
            given seed.
        seeds : iter of str
            Iterator over forward seed variable names.

        Returns
        -------
        ndarray
            The array representing the intersection of the relevance arrays for the given seeds.
        """
        if not seeds:
            return np.zeros(0, dtype=bool)

        for i, seed in enumerate(seeds):
            arr = seed_map[seed]
            if i == 0:
                array = arr.copy()
            else:
                array |= arr

        return array

    def _rel_names_iter(self, rel_array, all_names, relevant=True):
        """
        Return an iterator of names from the given relevance array.

        Parameters
        ----------
        rel_array : ndarray
            Boolean relevance array.  True means name is relevant.
        all_names : iter of str
            Iterator over the full set of names from the graph, either variables or systems.
        relevant : bool
            If True, return only relevant names.  If False, return only irrelevant names.

        Yields
        ------
        str
            Name from the given relevance array.
        """
        for n, rel in zip(all_names, rel_array):
            if rel == relevant:
                yield n

    def _set_all_seeds(self, group, fwd_meta, rev_meta):
        """
        Set the full list of seeds to be used to determine relevance.

        This should only be called once, at __init__ time.

        Parameters
        ----------
        group : <Group>
            The top level group in the system hierarchy.
        fwd_meta : dict
            Dictionary of metadata for forward derivatives.
        rev_meta : dict
            Dictionary of metadata for reverse derivatives.
        """
        fwd_seeds = frozenset([m['source'] for m in fwd_meta.values()])
        rev_seeds = frozenset([m['source'] for m in rev_meta.values()])

        self._seed_var_map = seed_var_map = {}
        self._seed_sys_map = seed_sys_map = {}

        self._current_var_array = np.zeros(0, dtype=bool)
        self._current_sys_array = np.zeros(0, dtype=bool)

        self._all_seed_vars['fwd'] = fwd_seeds
        self._all_seed_vars['rev'] = rev_seeds

        self._single_seed2relvars = {'fwd': {}, 'rev': {}}
        self._single_seed2relsys = {'fwd': {}, 'rev': {}}

        if not fwd_meta or not rev_meta:
            return

        # this set contains all variables and some or all components
        # in the graph.  Components are included if all of their outputs
        # depend on all of their inputs.
        all_vars = set()
        all_systems = {''}
        for node, data in self._graph.nodes(data=True):
            if 'type_' in data:
                all_vars.add(node)
                sysname = node.rpartition('.')[0]
                if sysname not in all_systems:
                    all_systems.update(all_ancestors(sysname))
            elif node not in all_systems:
                all_systems.update(all_ancestors(node))

        self._all_systems = all_systems

        # create mappings of var and system names to indices into the var/system
        # relevance arrays.
        self._sys2idx = {n: i for i, n in enumerate(all_systems)}
        self._var2idx = {n: i for i, n in enumerate(all_vars)}

        meta = {'fwd': fwd_meta, 'rev': rev_meta}

        # map each seed to its variable and system relevance arrays
        has_par_derivs = False
        for io in ('fwd', 'rev'):
            for seed, local, var_array, sys_array in self._single_seed_array_iter(group, meta[io],
                                                                                  io, all_systems,
                                                                                  all_vars):
                self._single_seed2relvars[io][seed] = self._get_cached_array(var_array)
                self._single_seed2relsys[io][seed] = self._get_cached_array(sys_array)
                has_par_derivs |= local

        # in seed_map, add keys for both fsrc and frozenset((fsrc,)) and similarly for rsrc
        # because both forms of keys may be used depending on the context.
        for fseed, fvarr in self._single_seed2relvars['fwd'].items():
            fsarr = self._single_seed2relsys['fwd'][fseed]
            seed_var_map[fseed] = seed_var_map[frozenset((fseed,))] = vsub = {}
            seed_sys_map[fseed] = seed_sys_map[frozenset((fseed,))] = ssub = {}
            for rsrc, rvarr in self._single_seed2relvars['rev'].items():
                rsysarr = self._single_seed2relsys['rev'][rsrc]
                vsub[rsrc] = vsub[frozenset((rsrc,))] = self._get_cached_array(fvarr & rvarr)
                ssub[rsrc] = ssub[frozenset((rsrc,))] = self._get_cached_array(fsarr & rsysarr)

        all_fseed_varray = self._union_arrays(self._single_seed2relvars['fwd'], fwd_seeds)
        all_fseed_sarray = self._union_arrays(self._single_seed2relsys['fwd'], fwd_seeds)

        all_rseed_varray = self._union_arrays(self._single_seed2relvars['rev'], rev_seeds)
        all_rseed_sarray = self._union_arrays(self._single_seed2relsys['rev'], rev_seeds)

        # now add entries for each (fseed, all_rseeds) and each (all_fseeds, rseed)
        for fsrc, farr in self._single_seed2relvars['fwd'].items():
            fsysarr = self._single_seed2relsys['fwd'][fsrc]
            seed_var_map[fsrc][rev_seeds] = self._get_cached_array(farr & all_rseed_varray)
            seed_sys_map[fsrc][rev_seeds] = self._get_cached_array(fsysarr & all_rseed_sarray)

        seed_var_map[fwd_seeds] = {}
        seed_sys_map[fwd_seeds] = {}
        for rsrc, rarr in self._single_seed2relvars['rev'].items():
            rsysarr = self._single_seed2relsys['rev'][rsrc]
            seed_var_map[fwd_seeds][rsrc] = self._get_cached_array(rarr & all_fseed_varray)
            seed_sys_map[fwd_seeds][rsrc] = self._get_cached_array(rsysarr & all_fseed_sarray)

        # now add 'full' releveance for all seeds
        seed_var_map[fwd_seeds][rev_seeds] = self._get_cached_array(all_fseed_varray &
                                                                    all_rseed_varray)
        seed_sys_map[fwd_seeds][rev_seeds] = self._get_cached_array(all_fseed_sarray &
                                                                    all_rseed_sarray)

        self._set_seeds(fwd_seeds, rev_seeds)

        if has_par_derivs:
            self._par_deriv_err_check(group, rev_meta, fwd_meta)

    @contextmanager
    def active(self, active):
        """
        Context manager for activating/deactivating relevance.

        Parameters
        ----------
        active : bool
            If True, activate relevance.  If False, deactivate relevance.

        Yields
        ------
        None
        """
        if not self._active:  # if already inactive from higher level, don't change it
            yield
        else:
            save = self._active
            self._active = active
            try:
                yield
            finally:
                self._active = save

    def relevant_vars(self, name, direction, inputs=True, outputs=True):
        """
        Return a set of variables relevant to the given dv/response in the given direction.

        Parameters
        ----------
        name : str
            Name of the variable of interest.
        direction : str
            Direction of the search for relevant variables.  'fwd' or 'rev'.
        inputs : bool
            If True, include inputs.
        outputs : bool
            If True, include outputs.

        Returns
        -------
        set
            Set of the relevant variables.
        """
        names = self._rel_names_iter(self._single_seed2relvars[direction][name], self._var2idx)
        if inputs and outputs:
            return set(names)
        elif inputs:
            return self._apply_node_filter(names, _is_input)
        elif outputs:
            return self._apply_node_filter(names, _is_output)
        else:
            return set()

    @contextmanager
    def all_seeds_active(self):
        """
        Context manager where all seeds are active.

        This assumes that the relevance object itself is active.

        Yields
        ------
        None
        """
        # if already inactive from higher level, or 'active' parameter is False, don't change it
        if self._active is False:
            yield
        else:
            save = {'fwd': self._seed_vars['fwd'], 'rev': self._seed_vars['rev']}
            save_active = self._active
            self._active = True
            self._set_seeds(self._all_seed_vars['fwd'], self._all_seed_vars['rev'])
            try:
                yield
            finally:
                self._seed_vars = save
                self._active = save_active

    @contextmanager
    def seeds_active(self, fwd_seeds=None, rev_seeds=None):
        """
        Context manager where the specified seeds are active.

        This assumes that the relevance object itself is active.

        Parameters
        ----------
        fwd_seeds : iter of str or None
            Iterator over forward seed variable names. If None use current active seeds.
        rev_seeds : iter of str or None
            Iterator over reverse seed variable names. If None use current active seeds.

        Yields
        ------
        None
        """
        if self._active is False:  # if already inactive from higher level, don't change anything
            yield
        else:
            save = {'fwd': self._seed_vars['fwd'], 'rev': self._seed_vars['rev']}
            save_active = self._active
            self._active = True
            fwd_seeds = self._all_seed_vars['fwd'] if fwd_seeds is None else frozenset(fwd_seeds)
            rev_seeds = self._all_seed_vars['rev'] if rev_seeds is None else frozenset(rev_seeds)
            self._set_seeds(fwd_seeds, rev_seeds)
            try:
                yield
            finally:
                self._seed_vars = save
                self._active = save_active

    @contextmanager
    def activate_nonlinear(self, name, active=True):
        """
        Context manager for activating a subset of systems using 'pre' or 'post'.

        Parameters
        ----------
        name : str
            Name of the set to activate.
        active : bool
            If False, relevance is temporarily deactivated.

        Yields
        ------
        None
        """
        if not active or self._active is False or name not in self._nonlinear_sets:
            yield
        else:
            save_active = self._active
            self._active = True
            self._current_rel_sarray = self._nonlinear_sets[name]

            try:
                yield
            finally:
                self._active = save_active

    def _set_seeds(self, fwd_seeds, rev_seeds):
        """
        Set the seed(s) to determine relevance for a given variable in a given direction.

        Parameters
        ----------
        fwd_seeds : frozenset
            Set of forward seed variable names.
        rev_seeds : frozenset
            Set of reverse seed variable names.
        """
        self._seed_vars['fwd'] = fwd_seeds
        self._seed_vars['rev'] = rev_seeds

        if fwd_seeds and rev_seeds:
            self._current_rel_varray = self._get_rel_array(self._seed_var_map,
                                                           self._single_seed2relvars,
                                                           fwd_seeds, rev_seeds)
            self._current_rel_sarray = self._get_rel_array(self._seed_sys_map,
                                                           self._single_seed2relsys,
                                                           fwd_seeds, rev_seeds)

    def _get_rel_array(self, seed_map, single_seed2rel, fwd_seeds, rev_seeds):
        """
        Return the combined relevance array for the given seeds.

        If it doesn't exist, create it.

        Parameters
        ----------
        seed_map : dict
            Dict of the form {fwdseed: {revseed: rel_arrays}}.
        single_seed2rel : dict
            Dict of the form {'fwd': {seed: rel_array}, 'rev': ...} where each seed is a key and
            rel_array is the relevance array for the given seed.
        fwd_seeds : str or frozenset of str
            Iterator over forward seed variable names.
        rev_seeds : str or frozenset of str
            Iterator over reverse seed variable names.

        Returns
        -------
        ndarray
            Array representing the combined relevance arrays for the given seeds.
        """
        try:
            return seed_map[fwd_seeds][rev_seeds]
        except KeyError:
            # print(f"missing rel array for ({fwd_seeds}, {rev_seeds})")
            relarr = self._combine_relevance(single_seed2rel['fwd'], fwd_seeds,
                                             single_seed2rel['rev'], rev_seeds)
            if fwd_seeds not in seed_map:
                seed_map[fwd_seeds] = {}
            seed_map[fwd_seeds][rev_seeds] = relarr

        return relarr

    def is_relevant(self, name):
        """
        Return True if the given variable is relevant.

        Parameters
        ----------
        name : str
            Name of the variable.

        Returns
        -------
        bool
            True if the given variable is relevant.
        """
        if not self._active:
            return True

        return self._current_rel_varray[self._var2idx[name]]

    def is_globally_relevant(self, name):
        """
        Return True if the given variable is globally relevant.

        This only differs from is_relevant if the variable is a parallel derivative colored seed.

        Parameters
        ----------
        name : str
            Name of the variable.

        Returns
        -------
        bool
            True if the given variable is relevant.
        """
        if self.is_relevant(name):
            return True

        for seed in self._all_seed_vars['fwd']:
            gl = ('@global_' + name, 'fwd')
            foundpar_deriv = gl in self._relevant_vars and name in self._relevant_vars[gl]
            if foundpar_deriv or name in self._relevant_vars[seed, 'fwd']:
                for tgt in self._all_seed_vars['rev']:
                    gl = ('@global_' + tgt, 'rev')
                    foundpar_deriv = gl in self._relevant_vars and name in self._relevant_vars[gl]
                    if foundpar_deriv or name in self._relevant_vars[tgt, 'rev']:
                        return True

        return False

    def is_relevant_system(self, name):
        """
        Return True if the given named system is relevant.

        Parameters
        ----------
        name : str
            Name of the System.

        Returns
        -------
        bool
            True if the given system is relevant.
        """
        if not self._active:
            return True

        return self._current_rel_sarray[self._sys2idx[name]]

    def filter(self, systems, relevant=True):
        """
        Filter the given iterator of systems to only include those that are relevant.

        Parameters
        ----------
        systems : iter of Systems
            Iterator over systems.
        relevant : bool
            If True, return only relevant systems.  If False, return only irrelevant systems.

        Yields
        ------
        System
            Relevant system.
        """
        if self._active:
            for system in systems:
                if relevant == self.is_relevant_system(system.pathname):
                    yield system
        elif relevant:
            yield from systems

<<<<<<< HEAD
=======
    def _init_relevance_set(self, varname, direction, local=False):
        """
        Return a SetChecker for variables and components for the given variable.

        The SetChecker determines all relevant variables/systems found in the
        relevance graph starting at the given variable and moving in the given
        direction. It is determined lazily and cached for future use.

        Parameters
        ----------
        varname : str
            Name of the variable.
        direction : str
            Direction of the search for relevant variables.  'fwd' or 'rev'.
            'fwd' will find downstream nodes, 'rev' will find upstream nodes.
        local : bool
            If True, update relevance set if necessary to include only local variables.
        """
        key = (varname, direction)
        if key not in self._relevant_vars:
            assert direction in ('fwd', 'rev'), "direction must be 'fwd' or 'rev'"

            # first time we've seen this varname/direction pair, so we need to
            # compute the set of relevant variables and the set of relevant systems
            # and store them for future use.
            depnodes = self._dependent_nodes(varname, direction, local=local)

            rel_systems = _vars2systems(depnodes)

            # this set contains all variables and some or all components
            # in the graph.  Components are included if all of their outputs
            # depend on all of their inputs.
            if self._all_vars is None:
                self._all_systems = allsystems = _vars2systems(self._graph.nodes())
                self._all_vars = {n for n in self._graph.nodes() if n not in allsystems}

            rel_vars = depnodes - self._all_systems

            self._relevant_systems[key] = _get_set_checker(rel_systems, self._all_systems)
            self._relevant_vars[key] = _get_set_checker(rel_vars, self._all_vars)

            # need to also get a 'global' set checker for parallel deriv colored seeds to use
            # when checking that all constraints can be impacted by the design variables.
            if local:
                depnodes = self._dependent_nodes(varname, direction, local=False)
                rel_vars = depnodes - self._all_systems
                self._relevant_vars['@global_' + varname, direction] = \
                    _get_set_checker(rel_vars, self._all_vars)

>>>>>>> c3e54b2c
    def iter_seed_pair_relevance(self, fwd_seeds=None, rev_seeds=None, inputs=False, outputs=False):
        """
        Yield all relevant variables for each pair of seeds.

        Parameters
        ----------
        fwd_seeds : iter of str or None
            Iterator over forward seed variable names. If None use current registered seeds.
        rev_seeds : iter of str or None
            Iterator over reverse seed variable names. If None use current registered seeds.
        inputs : bool
            If True, include inputs.
        outputs : bool
            If True, include outputs.

        Yields
        ------
        set
            Set of names of relevant variables.
        """
        filt = _get_io_filter(inputs, outputs)
        if filt is True:  # everything is filtered out
            return

        if fwd_seeds is None:
            fwd_seeds = self._seed_vars['fwd']
        if rev_seeds is None:
            rev_seeds = self._seed_vars['rev']

        if isinstance(fwd_seeds, str):
            fwd_seeds = [fwd_seeds]
        if isinstance(rev_seeds, str):
            rev_seeds = [rev_seeds]

        for seed in fwd_seeds:
            for rseed in rev_seeds:
                inter = self._get_rel_array(self._seed_var_map, self._single_seed2relvars,
                                            seed, rseed)
                if np.any(inter):
                    inter = self._rel_names_iter(inter, self._var2idx)
                    yield seed, rseed, self._apply_node_filter(inter, filt)

    def _apply_node_filter(self, names, filt):
        """
        Return only the nodes from the given set of nodes that pass the given filter.

        Parameters
        ----------
        names : iter of str
            Iterator of node names.
        filt : callable
            Filter function taking a graph node as an argument and returning True if the node
            should be included in the output.  If True, no filtering is done.  If False, the
            returned set will be empty.

        Returns
        -------
        set
            Set of node names that passed the filter.
        """
        if not filt:  # no filtering needed
            if isinstance(names, set):
                return names
            return set(names)
        elif filt is True:
            return set()

        # filt is a function.  Apply it to named graph nodes.
        return set(self._filter_nodes_iter(names, filt))

    def _filter_nodes_iter(self, names, filt):
        """
        Return only the nodes from the given set of nodes that pass the given filter.

        Parameters
        ----------
        names : iter of str
            Iterator over node names.
        filt : callable
            Filter function taking a graph node as an argument and returning True if the node
            should be included in the output.

        Yields
        ------
        str
            Node name that passed the filter.
        """
        nodes = self._graph.nodes
        for n in names:
            if filt(nodes[n]):
                yield n

    def _all_relevant(self, fwd_seeds, rev_seeds, inputs=True, outputs=True):
        """
        Return all relevant inputs, outputs, and systems for the given seeds.

        This is primarily used as a convenience function for testing and is not particularly
        efficient.

        Parameters
        ----------
        fwd_seeds : iter of str
            Iterator over forward seed variable names.
        rev_seeds : iter of str
            Iterator over reverse seed variable names.
        inputs : bool
            If True, include inputs.
        outputs : bool
            If True, include outputs.

        Returns
        -------
        tuple
            (set of relevant inputs, set of relevant outputs, set of relevant systems)
            If a given inputs/outputs is False, the corresponding set will be empty. The
            returned systems will be the set of all systems containing any
            relevant variables based on the values of inputs and outputs, i.e. if outputs is False,
            the returned systems will be the set of all systems containing any relevant inputs.
        """
        relevant_vars = set()
        for _, _, relvars in self.iter_seed_pair_relevance(fwd_seeds, rev_seeds, inputs, outputs):
            relevant_vars.update(relvars)
        relevant_systems = _vars2systems(relevant_vars)

        inputs = set(self._filter_nodes_iter(relevant_vars, _is_input))
        outputs = set(self._filter_nodes_iter(relevant_vars, _is_output))

        return inputs, outputs, relevant_systems

    def _dependent_nodes(self, start, direction, local=False):
        """
        Return set of all connected nodes in the given direction starting at the given node.

        Parameters
        ----------
        start : str
            Name of the starting node.
        direction : str
            If 'fwd', traverse downstream.  If 'rev', traverse upstream.
        local : bool
            If True, include only local variables.

        Returns
        -------
        set
            Set of all dependent nodes.
        """
        if start in self._graph:
            if local and not self._graph.nodes[start]['local']:
                return set()

            if direction == 'fwd':
                fnext = self._graph.successors
            elif direction == 'rev':
                fnext = self._graph.predecessors
            else:
                raise ValueError("direction must be 'fwd' or 'rev'")

            stack = [start]
            visited = {start}

            while stack:
                src = stack.pop()
                for tgt in fnext(src):
                    if tgt not in visited:
                        if local:
                            node = self._graph.nodes[tgt]
                            # stop local traversal at the first non-local node
                            if 'local' in node and not node['local']:
                                return visited

                        visited.add(tgt)
                        stack.append(tgt)

            return visited

        return set()

    def _par_deriv_err_check(self, group, responses, desvars):
        pd_err_chk = defaultdict(dict)
        mode = group._problem_meta['mode']  # 'fwd', 'rev', or 'auto'

        if mode in ('fwd', 'auto'):
            for desvar, response, relset in self.iter_seed_pair_relevance(inputs=True):
                if desvar in desvars and self._graph.nodes[desvar]['local']:
                    dvcolor = desvars[desvar]['parallel_deriv_color']
                    if dvcolor:
                        pd_err_chk[dvcolor][desvar] = relset

        if mode in ('rev', 'auto'):
            for desvar, response, relset in self.iter_seed_pair_relevance(outputs=True):
                if response in responses and self._graph.nodes[response]['local']:
                    rescolor = responses[response]['parallel_deriv_color']
                    if rescolor:
                        pd_err_chk[rescolor][response] = relset

        # check to make sure we don't have any overlapping dependencies between vars of the
        # same color
        errs = {}
        for pdcolor, dct in pd_err_chk.items():
            for vname, relset in dct.items():
                for n, nds in dct.items():
                    if vname != n and relset.intersection(nds):
                        if pdcolor not in errs:
                            errs[pdcolor] = []
                        errs[pdcolor].append(vname)

        all_errs = group.comm.allgather(errs)
        msg = []
        for errdct in all_errs:
            for color, names in errdct.items():
                vtype = 'design variable' if mode == 'fwd' else 'response'
                msg.append(f"Parallel derivative color '{color}' has {vtype}s "
                           f"{sorted(names)} with overlapping dependencies on the same rank.")

        if msg:
            raise RuntimeError('\n'.join(msg))

    def _setup_nonlinear_relevance(self, model, designvars, responses):
        """
        Set up the iteration lists containing the pre, iterated, and post subsets of systems.

        This should only be called on the top level Group.

        Parameters
        ----------
        model : <Group>
            The top level group in the system hierarchy.
        designvars : dict
            A dict of all design variables from the model.
        responses : dict
            A dict of all responses from the model.
        """
        # don't redo this if it's already been done
        if model._pre_components is not None:
            return

        model._pre_components = set()
        model._post_components = set()
        model._iterated_components = _contains_all

        if not designvars or not responses or not model._problem_meta['group_by_pre_opt_post']:
            return

        # keep track of Groups with nonlinear solvers that use gradients (like Newton) and certain
        # linear solvers like DirectSolver. These groups and all systems they contain must be
        # grouped together into the same iteration list.
        grad_groups = set()
        always_opt = set()
        model._get_relevance_modifiers(grad_groups, always_opt)

        if '' in grad_groups:
            issue_warning("The top level group has a nonlinear solver that computes gradients, so "
                          "the entire model will be included in the optimization iteration.")
            return

        dvs = [meta['source'] for meta in designvars.values()]
        responses = [meta['source'] for meta in responses.values()]
        responses = set(responses)  # get rid of dups due to aliases

        graph = model.compute_sys_graph(comps_only=True, add_edge_info=False)

        auto_dvs = [dv for dv in dvs if dv.startswith('_auto_ivc.')]
        dv0 = auto_dvs[0] if auto_dvs else dvs[0].rpartition('.')[0]

        if auto_dvs:
            rev_conns = get_rev_conns(model._conn_global_abs_in2out)

            # add nodes for any auto_ivc vars that are dvs and connect to downstream component(s)
            for dv in auto_dvs:
                graph.add_node(dv, type_='output')
                inps = rev_conns.get(dv, ())
                for inp in inps:
                    inpcomp = inp.rpartition('.')[0]
                    graph.add_edge(dv, inpcomp)

        # One way to determine the contents of the pre/opt/post sets is to add edges from the
        # response variables to the design variables and vice versa, then find the strongly
        # connected components of the resulting graph.  get_sccs_topo returns the strongly
        # connected components in topological order, so we can use it to give us pre, iterated,
        # and post subsets of the systems.

        # add edges between response comps and design vars/comps to form a strongly
        # connected component for all nodes involved in the optimization iteration.
        for res in responses:
            resnode = res.rpartition('.')[0]
            for dv in dvs:
                dvnode = dv.rpartition('.')[0]
                if dvnode == '_auto_ivc':
                    # var node exists in graph so connect it to resnode
                    dvnode = dv  # use var name not comp name

                graph.add_edge(resnode, dvnode)
                graph.add_edge(dvnode, resnode)

        # loop 'always_opt' components into all responses to force them to be relevant during
        # optimization.
        for opt_sys in always_opt:
            for response in responses:
                rescomp = response.rpartition('.')[0]
                graph.add_edge(opt_sys, rescomp)
                graph.add_edge(rescomp, opt_sys)

        groups_added = set()

        if grad_groups:
            remaining = set(grad_groups)
            for name in sorted(grad_groups, key=lambda x: x.count('.')):
                prefix = name + '.'
                match = {n for n in remaining if n.startswith(prefix)}
                remaining -= match

            gradlist = '\n'.join(sorted(remaining))
            issue_warning("The following groups have a nonlinear solver that computes gradients "
                          f"and will be treated as atomic for the purposes of determining "
                          f"which systems are included in the optimization iteration: "
                          f"\n{gradlist}\n")

            # remaining groups are not contained within a higher level nl solver
            # using gradient group, so make new connections to/from them to
            # all systems that they contain.  This will force them to be
            # treated as 'atomic' within the graph, so that if they contain
            # any dv or response systems, or if their children are connected to
            # both dv *and* response systems, then all systems within them will
            # be included in the 'opt' set.  Note that this step adds some group nodes
            # to the graph where before it only contained component nodes and auto_ivc
            # var nodes.
            edges_to_add = []
            for grp in remaining:
                prefix = grp + '.'
                for node in graph:
                    if node.startswith(prefix):
                        groups_added.add(grp)
                        edges_to_add.append((grp, node))
                        edges_to_add.append((node, grp))

            graph.add_edges_from(edges_to_add)

        # this gives us the strongly connected components in topological order
        sccs = get_sccs_topo(graph)

        pre = addto = set()
        post = set()
        iterated = set()
        for strong_con in sccs:
            # because the sccs are in topological order and all design vars and
            # responses are in the iteration set, we know that until we
            # see a design var or response, we're in the pre-opt set.  Once we
            # see a design var or response, we're in the iterated set.  Once
            # we see an scc without a design var or response, we're in the
            # post-opt set.
            if dv0 in strong_con:
                for s in strong_con:
                    if 'type_' in graph.nodes[s]:
                        s = s.rpartition('.')[0]
                    if s not in iterated:
                        iterated.add(s)
                addto = post
            else:
                for s in strong_con:
                    if 'type_' in graph.nodes[s]:
                        s = s.rpartition('.')[0]
                    if s not in addto:
                        addto.add(s)

        auto_ivc = model._auto_ivc
        auto_dvs = set(auto_dvs)
        rev_conns = get_rev_conns(model._conn_global_abs_in2out)
        if '_auto_ivc' not in pre:
            in_pre = False
            for vname in auto_ivc._var_abs2prom['output']:
                if vname not in auto_dvs:
                    for tgt in rev_conns[vname]:
                        tgtcomp = tgt.rpartition('.')[0]
                        if tgtcomp in pre:
                            in_pre = True
                            break
                    if in_pre:
                        break
            if in_pre:
                pre.add('_auto_ivc')

        # if 'pre' contains nothing but _auto_ivc, then just make it empty
        if len(pre) == 1 and '_auto_ivc' in pre:
            pre.discard('_auto_ivc')

        model._pre_components = pre - groups_added
        model._post_components = post - groups_added
        model._iterated_components = iterated - groups_added

    def list_relevance(self, relevant=True, type='system'):
        """
        Return a list of relevant variables and systems for the given seeds.

        Parameters
        ----------
        relevant : bool
            If True, return only relevant variables and systems.  If False, return only irrelevant
            variables and systems.
        type : str
            If 'system', return only system names.  If 'var', return only variable names.

        Returns
        -------
        list of str
            List of (ir)relevant variables or systems.
        """
        if type == 'system':
            it = self._rel_names_iter(self._current_rel_sarray, self._sys2idx, relevant)
        else:
            it = self._rel_names_iter(self._current_rel_varray, self._var2idx, relevant)

        return list(it)

def _vars2systems(nameiter):
    """
    Return a set of all systems containing the given variables or components.

    This includes all ancestors of each system, including ''.

    Parameters
    ----------
    nameiter : iter of str
        Iterator of variable or component pathnames.

    Returns
    -------
    set
        Set of system pathnames.
    """
    systems = {''}  # root group is always there
    for name in nameiter:
        sysname = name.rpartition('.')[0]
        if sysname not in systems:
            systems.update(all_ancestors(sysname))

    return systems


def _get_io_filter(inputs, outputs):
    if inputs and outputs:
        return False  # no filtering needed
    elif inputs:
        return _is_input
    elif outputs:
        return _is_output
    else:
        return True  # filter out everything


def _is_input(node):
    return node['type_'] == 'input'


def _is_output(node):
    return node['type_'] == 'output'<|MERGE_RESOLUTION|>--- conflicted
+++ resolved
@@ -91,6 +91,8 @@
         Array representing the combined system relevance arrays for the currently active seeds.
     _rel_array_cache : dict
         Cache of relevance arrays stored by array hash.
+    _no_dv_responses : list
+        List of responses that have no relevant design variables.
     """
 
     def __init__(self, model, fwd_meta, rev_meta):
@@ -102,6 +104,7 @@
         self._active = None  # allow relevance to be turned on later
         self._graph = model._dataflow_graph
         self._rel_array_cache = {}
+        self._no_dv_responses = []
 
         # seed var(s) for the current derivative operation
         self._seed_vars = {'fwd': frozenset(), 'rev': frozenset()}
@@ -405,14 +408,15 @@
         meta = {'fwd': fwd_meta, 'rev': rev_meta}
 
         # map each seed to its variable and system relevance arrays
-        has_par_derivs = False
+        has_par_derivs = {}
         for io in ('fwd', 'rev'):
             for seed, local, var_array, sys_array in self._single_seed_array_iter(group, meta[io],
                                                                                   io, all_systems,
                                                                                   all_vars):
                 self._single_seed2relvars[io][seed] = self._get_cached_array(var_array)
                 self._single_seed2relsys[io][seed] = self._get_cached_array(sys_array)
-                has_par_derivs |= local
+                if local:
+                    has_par_derivs[seed] = io
 
         # in seed_map, add keys for both fsrc and frozenset((fsrc,)) and similarly for rsrc
         # because both forms of keys may be used depending on the context.
@@ -454,6 +458,30 @@
 
         if has_par_derivs:
             self._par_deriv_err_check(group, rev_meta, fwd_meta)
+
+        farrs = {}
+        rarrs = {}
+        for fsrc, farr in self._single_seed2relvars['fwd'].items():
+            if fsrc in has_par_derivs:
+                direction = has_par_derivs[fsrc]
+                depnodes = self._dependent_nodes(fsrc, direction, local=False)
+                rel_vars = depnodes - all_systems
+                farr = self._names2rel_array(rel_vars, all_vars, self._var2idx)
+            farrs[fsrc] = farr
+
+        for rsrc, rarr in self._single_seed2relvars['rev'].items():
+            if rsrc in has_par_derivs:
+                direction = has_par_derivs[rsrc]
+                depnodes = self._dependent_nodes(rsrc, direction, local=False)
+                rel_vars = depnodes - all_systems
+                rarr = self._names2rel_array(rel_vars, all_vars, self._var2idx)
+            rarrs[rsrc] = rarr
+
+        allfarrs = self._union_arrays(farrs, fwd_seeds)
+        self._no_dv_responses = []
+        for rsrc, rarr in rarrs.items():
+            if not (allfarrs & rarr)[self._var2idx[rsrc]]:
+                self._no_dv_responses.append(rsrc)
 
     @contextmanager
     def active(self, active):
@@ -671,37 +699,6 @@
 
         return self._current_rel_varray[self._var2idx[name]]
 
-    def is_globally_relevant(self, name):
-        """
-        Return True if the given variable is globally relevant.
-
-        This only differs from is_relevant if the variable is a parallel derivative colored seed.
-
-        Parameters
-        ----------
-        name : str
-            Name of the variable.
-
-        Returns
-        -------
-        bool
-            True if the given variable is relevant.
-        """
-        if self.is_relevant(name):
-            return True
-
-        for seed in self._all_seed_vars['fwd']:
-            gl = ('@global_' + name, 'fwd')
-            foundpar_deriv = gl in self._relevant_vars and name in self._relevant_vars[gl]
-            if foundpar_deriv or name in self._relevant_vars[seed, 'fwd']:
-                for tgt in self._all_seed_vars['rev']:
-                    gl = ('@global_' + tgt, 'rev')
-                    foundpar_deriv = gl in self._relevant_vars and name in self._relevant_vars[gl]
-                    if foundpar_deriv or name in self._relevant_vars[tgt, 'rev']:
-                        return True
-
-        return False
-
     def is_relevant_system(self, name):
         """
         Return True if the given named system is relevant.
@@ -744,58 +741,6 @@
         elif relevant:
             yield from systems
 
-<<<<<<< HEAD
-=======
-    def _init_relevance_set(self, varname, direction, local=False):
-        """
-        Return a SetChecker for variables and components for the given variable.
-
-        The SetChecker determines all relevant variables/systems found in the
-        relevance graph starting at the given variable and moving in the given
-        direction. It is determined lazily and cached for future use.
-
-        Parameters
-        ----------
-        varname : str
-            Name of the variable.
-        direction : str
-            Direction of the search for relevant variables.  'fwd' or 'rev'.
-            'fwd' will find downstream nodes, 'rev' will find upstream nodes.
-        local : bool
-            If True, update relevance set if necessary to include only local variables.
-        """
-        key = (varname, direction)
-        if key not in self._relevant_vars:
-            assert direction in ('fwd', 'rev'), "direction must be 'fwd' or 'rev'"
-
-            # first time we've seen this varname/direction pair, so we need to
-            # compute the set of relevant variables and the set of relevant systems
-            # and store them for future use.
-            depnodes = self._dependent_nodes(varname, direction, local=local)
-
-            rel_systems = _vars2systems(depnodes)
-
-            # this set contains all variables and some or all components
-            # in the graph.  Components are included if all of their outputs
-            # depend on all of their inputs.
-            if self._all_vars is None:
-                self._all_systems = allsystems = _vars2systems(self._graph.nodes())
-                self._all_vars = {n for n in self._graph.nodes() if n not in allsystems}
-
-            rel_vars = depnodes - self._all_systems
-
-            self._relevant_systems[key] = _get_set_checker(rel_systems, self._all_systems)
-            self._relevant_vars[key] = _get_set_checker(rel_vars, self._all_vars)
-
-            # need to also get a 'global' set checker for parallel deriv colored seeds to use
-            # when checking that all constraints can be impacted by the design variables.
-            if local:
-                depnodes = self._dependent_nodes(varname, direction, local=False)
-                rel_vars = depnodes - self._all_systems
-                self._relevant_vars['@global_' + varname, direction] = \
-                    _get_set_checker(rel_vars, self._all_vars)
-
->>>>>>> c3e54b2c
     def iter_seed_pair_relevance(self, fwd_seeds=None, rev_seeds=None, inputs=False, outputs=False):
         """
         Yield all relevant variables for each pair of seeds.

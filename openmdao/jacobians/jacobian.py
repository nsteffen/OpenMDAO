--- conflicted
+++ resolved
@@ -170,17 +170,10 @@
                     subjacs_info['val'][:] = subjac
 
                 else:
-<<<<<<< HEAD
-                    subjac = np.atleast_1d(subjac)
-
-                    # Sparse subjac
-                    if subjac.shape != (1,) and subjac.shape != rows.shape:
-=======
                     try:
                         subjacs_info['val'][:] = subjac
                     except ValueError:
                         subjac = np.atleast_1d(subjac)
->>>>>>> 6f97711b
                         msg = '{}: Sub-jacobian for key {} has the wrong shape ({}), expected ({}).'
                         raise ValueError(msg.format(self.msginfo, abs_key,
                                                     subjac.shape, rows.shape))

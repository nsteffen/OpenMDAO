import errno
import os
import unittest
from time import time
from shutil import rmtree
from tempfile import mkdtemp

import numpy as np

from openmdao.utils.general_utils import set_pyoptsparse_opt
from openmdao.utils.mpi import MPI

import openmdao.api as om
from openmdao.utils.array_utils import evenly_distrib_idxs
from openmdao.recorders.tests.sqlite_recorder_test_utils import \
    assertDriverIterDataRecorded, assertProblemDataRecorded
from openmdao.recorders.tests.recorder_test_utils import run_driver

if MPI:
    from openmdao.api import PETScVector
else:
    PETScVector = None


class DistributedAdder(om.ExplicitComponent):
    """
    Distributes the work of adding 10 to every item in the input vectors
    """

    def __init__(self, sizes):
        super().__init__()

        self.options['distributed'] = True

        self.sizes = sizes

    def setup(self):
        """
        specify the local sizes of the variables and which specific indices this specific
        distributed component will handle. Indices do NOT need to be sequential or
        contiguous!
        """
        comm = self.comm
        rank = comm.rank

        for n, size in enumerate(self.sizes):
            # NOTE: evenly_distrib_idxs is a helper function to split the array
            #       up as evenly as possible
            sizes, offsets = evenly_distrib_idxs(comm.size, size)
            local_size, local_offset = sizes[rank], offsets[rank]

            start = local_offset
            end = local_offset + local_size

            self.add_input(f'in{n}', val=np.zeros(local_size, float),
                           src_indices=np.arange(start, end, dtype=int))

            self.add_output(f'out{n}', val=np.zeros(local_size, float))

    def compute(self, inputs, outputs):

        # NOTE: Each process will get just its local part of the vector
        for n, size in enumerate(self.sizes):
            outputs[f'out{n}'] = inputs[f'in{n}'] + 10.


class Summer(om.ExplicitComponent):
    """
    Aggregation component that collects all the values from the distributed
    vector addition and computes a total
    """

    def __init__(self, sizes):
        super().__init__()
        self.sizes = sizes

    def setup(self):
        for n, size in enumerate(self.sizes):
            # NOTE: this component depends on the full input array, so OpenMDAO
            #       will automatically gather all the values for it
            self.add_input(f'in{n}', val=np.zeros(size))

        self.add_output('sum', 0.0, shape=1)

    def compute(self, inputs, outputs):
        val = 0.

        for n in range(len(self.sizes)):
             val += np.sum(inputs[f'in{n}'])

        outputs['sum'] = val


class Mygroup(om.Group):

    def setup(self):
        self.add_subsystem('indep_var_comp', om.IndepVarComp('x'), promotes=['*'])
        self.add_subsystem('Cy', om.ExecComp('y=2*x'), promotes=['*'])
        self.add_subsystem('Cc', om.ExecComp('c=x+2'), promotes=['*'])

        self.add_design_var('x')
        self.add_constraint('c', lower=-3.)


@unittest.skipUnless(MPI and PETScVector, "MPI and PETSc are required.")
class DistributedRecorderTest(unittest.TestCase):

    N_PROCS = 2

    def setUp(self):
        self.dir = mkdtemp()
        self.filename = os.path.join(self.dir, "sqlite_test")
        self.recorder = om.SqliteRecorder(self.filename)
        self.eps = 1e-5

    def tearDown(self):
        try:
            rmtree(self.dir)
        except OSError as e:
            # If directory already deleted, keep going
            if e.errno not in (errno.ENOENT, errno.EACCES, errno.EPERM):
                raise e

    def test_distrib_record_system(self):
        prob = om.Problem()

        try:
            prob.model.add_recorder(self.recorder)
        except RuntimeError as err:
            msg = "<class Group>: Recording of Systems when running parallel code is not supported yet"
            self.assertEqual(str(err), msg)
        else:
            self.fail('RuntimeError expected.')

    def test_distrib_record_solver(self):
        prob = om.Problem()
        try:
            prob.model.nonlinear_solver.add_recorder(self.recorder)
        except RuntimeError as err:
            msg = "Recording of Solvers when running parallel code is not supported yet"
            self.assertEqual(str(err), msg)
        else:
            self.fail('RuntimeError expected.')

    def test_distrib_record_driver(self):
<<<<<<< HEAD
        # create distributed variables of different sizes to catch mismatched collective calls
        sizes = [7, 10, 12, 25, 33, 42]

        prob = Problem()

        ivc = prob.model.add_subsystem('ivc', IndepVarComp(), promotes_outputs=['*'])
        for n, size in enumerate(sizes):
            ivc.add_output(f'in{n}', np.ones(size))
            prob.model.add_design_var(f'in{n}')

        prob.model.add_subsystem('adder', DistributedAdder(sizes), promotes=['*'])

        prob.model.add_subsystem('summer', Summer(sizes), promotes=['*'])
        prob.model.add_objective('sum')

=======
        size = 100  # how many items in the array
        prob = om.Problem()

        prob.model.add_subsystem('des_vars', om.IndepVarComp('x', np.ones(size)), promotes=['x'])
        prob.model.add_subsystem('plus', DistributedAdder(size), promotes=['x', 'y'])
        prob.model.add_subsystem('summer', Summer(size), promotes_outputs=['sum'])
        prob.model.promotes('summer', inputs=['y'], src_indices=om.slicer[:])
>>>>>>> 2e45a833
        prob.driver.recording_options['record_desvars'] = True
        prob.driver.recording_options['record_objectives'] = True
        prob.driver.recording_options['record_constraints'] = True
        prob.driver.recording_options['includes'] = [f'out{n}' for n in range(len(sizes))]
        prob.driver.add_recorder(self.recorder)

        prob.setup()
        t0, t1 = run_driver(prob)
        prob.cleanup()

        coordinate = [0, 'Driver', (0,)]

        expected_desvars = {}
        for n in range(len(sizes)):
            expected_desvars[f'ivc.in{n}'] = prob[f'ivc.in{n}']

        expected_objectives = {
            "summer.sum": prob['summer.sum'],
        }

        expected_outputs = expected_desvars.copy()
        for n in range(len(sizes)):
            expected_outputs[f'adder.out{n}'] = prob.get_val(f'adder.out{n}', get_remote=True)

        if prob.comm.rank == 0:
            expected_outputs.update(expected_objectives)

            expected_data = ((coordinate, (t0, t1), expected_outputs, None, None),)
            assertDriverIterDataRecorded(self, expected_data, self.eps)

    def test_recording_remote_voi(self):
        # Create a parallel model
        model = om.Group()

        model.add_subsystem('par', om.ParallelGroup())
        model.par.add_subsystem('G1', Mygroup())
        model.par.add_subsystem('G2', Mygroup())
        model.connect('par.G1.y', 'Obj.y1')
        model.connect('par.G2.y', 'Obj.y2')

        model.add_subsystem('Obj', om.ExecComp('obj=y1+y2'))
        model.add_objective('Obj.obj')

        # Configure driver to record VOIs on both procs
        driver = om.ScipyOptimizeDriver(disp=False)

        driver.recording_options['record_desvars'] = True
        driver.recording_options['record_objectives'] = True
        driver.recording_options['record_constraints'] = True
        driver.recording_options['includes'] = ['par.G1.y', 'par.G2.y']

        driver.add_recorder(self.recorder)

        # Create problem and run driver
        prob = om.Problem(model, driver)
        prob.add_recorder(self.recorder)
        prob.setup(mode='fwd')

        t0, t1 = run_driver(prob)
        prob.record('final')
        t2 = time()

        prob.cleanup()

        # Since the test will compare the last case recorded, just check the
        # current values in the problem. This next section is about getting those values

        # These involve collective gathers so all ranks need to run this
        expected_outputs = driver.get_design_var_values(get_remote=True)
        expected_outputs.update(driver.get_objective_values())
        expected_outputs.update(driver.get_constraint_values())

        # includes for outputs are specified as promoted names but we need absolute names
        prom2abs = model._var_allprocs_prom2abs_list['output']
        abs_includes = [prom2abs[n][0] for n in prob.driver.recording_options['includes']]

        # Absolute path names of includes on this rank
        rrank = model.comm.rank
        rowned = model._owning_rank
        local_includes = [n for n in abs_includes if rrank == rowned[n]]

        # Get values for all vars on this rank
        inputs, outputs, residuals = model.get_nonlinear_vectors()

        # Get values for includes on this rank
        local_vars = {n: outputs[n] for n in local_includes}

        # Gather values for includes on all ranks
        all_vars = model.comm.gather(local_vars, root=0)

        if prob.comm.rank == 0:
            # Only on rank 0 do we have all the values. The all_vars variable is a list of
            # dicts from all ranks 0,1,... In this case, just ranks 0 and 1
            dct = {}
            for d in all_vars:
                dct.update(d)

            expected_includes = {
                'par.G1.Cy.y': dct['par.G1.Cy.y'],
                'par.G2.Cy.y': dct['par.G2.Cy.y'],
            }

            expected_outputs.update(expected_includes)

            coordinate = [0, 'ScipyOptimize_SLSQP', (driver.iter_count-1,)]

            expected_data = ((coordinate, (t0, t1), expected_outputs, None, None),)
            assertDriverIterDataRecorded(self, expected_data, self.eps)

            expected_data = (('final', (t1, t2), expected_outputs),)
            assertProblemDataRecorded(self, expected_data, self.eps)

    def test_input_desvar(self):
        # this failed with a KeyError before the fix
        class TopComp(om.ExplicitComponent):

            def setup(self):

                size = 10

                self.add_input('c_ae_C', np.zeros(size))
                self.add_input('theta_c2_C', np.zeros(size))
                self.add_output('c_ae', np.zeros(size))

            def compute(self, inputs, outputs):
                pass

            def compute_partials(self, inputs, partials):
                pass

        prob = om.Problem()
        model = prob.model

        geom = model.add_subsystem('tcomp', TopComp())

        model.add_design_var('tcomp.theta_c2_C', lower=-20., upper=20., indices=range(2, 9))
        model.add_constraint('tcomp.c_ae', lower=0.e0,)

        # Attach recorder to the problem
        prob.add_recorder(self.recorder)
        prob.recording_options['record_inputs'] = True
        prob.recording_options['record_outputs'] = True
        prob.recording_options['includes'] = ['*']

        prob.setup()

        prob.run_model()
        prob.record('final')


if __name__ == "__main__":
    from openmdao.utils.mpi import mpirun_tests
    mpirun_tests()<|MERGE_RESOLUTION|>--- conflicted
+++ resolved
@@ -29,10 +29,8 @@
 
     def __init__(self, sizes):
         super().__init__()
-
+        self.sizes = sizes
         self.options['distributed'] = True
-
-        self.sizes = sizes
 
     def setup(self):
         """
@@ -46,15 +44,10 @@
         for n, size in enumerate(self.sizes):
             # NOTE: evenly_distrib_idxs is a helper function to split the array
             #       up as evenly as possible
-            sizes, offsets = evenly_distrib_idxs(comm.size, size)
-            local_size, local_offset = sizes[rank], offsets[rank]
-
-            start = local_offset
-            end = local_offset + local_size
-
-            self.add_input(f'in{n}', val=np.zeros(local_size, float),
-                           src_indices=np.arange(start, end, dtype=int))
-
+            local_sizes, _ = evenly_distrib_idxs(comm.size, size)
+            local_size = local_sizes[rank]
+
+            self.add_input(f'in{n}', val=np.zeros(local_size, float))
             self.add_output(f'out{n}', val=np.zeros(local_size, float))
 
     def compute(self, inputs, outputs):
@@ -143,31 +136,23 @@
             self.fail('RuntimeError expected.')
 
     def test_distrib_record_driver(self):
-<<<<<<< HEAD
         # create distributed variables of different sizes to catch mismatched collective calls
         sizes = [7, 10, 12, 25, 33, 42]
 
-        prob = Problem()
-
-        ivc = prob.model.add_subsystem('ivc', IndepVarComp(), promotes_outputs=['*'])
+        prob = om.Problem()
+
+        ivc = prob.model.add_subsystem('ivc', om.IndepVarComp(), promotes_outputs=['*'])
         for n, size in enumerate(sizes):
             ivc.add_output(f'in{n}', np.ones(size))
             prob.model.add_design_var(f'in{n}')
 
         prob.model.add_subsystem('adder', DistributedAdder(sizes), promotes=['*'])
 
-        prob.model.add_subsystem('summer', Summer(sizes), promotes=['*'])
+        prob.model.add_subsystem('summer', Summer(sizes), promotes_outputs=['sum'])
+        for n in range(len(sizes)):
+            prob.model.promotes('summer', inputs=[f'in{n}'], src_indices=om.slicer[:])
         prob.model.add_objective('sum')
 
-=======
-        size = 100  # how many items in the array
-        prob = om.Problem()
-
-        prob.model.add_subsystem('des_vars', om.IndepVarComp('x', np.ones(size)), promotes=['x'])
-        prob.model.add_subsystem('plus', DistributedAdder(size), promotes=['x', 'y'])
-        prob.model.add_subsystem('summer', Summer(size), promotes_outputs=['sum'])
-        prob.model.promotes('summer', inputs=['y'], src_indices=om.slicer[:])
->>>>>>> 2e45a833
         prob.driver.recording_options['record_desvars'] = True
         prob.driver.recording_options['record_objectives'] = True
         prob.driver.recording_options['record_constraints'] = True
@@ -184,9 +169,7 @@
         for n in range(len(sizes)):
             expected_desvars[f'ivc.in{n}'] = prob[f'ivc.in{n}']
 
-        expected_objectives = {
-            "summer.sum": prob['summer.sum'],
-        }
+        expected_objectives = { "summer.sum": prob['summer.sum'] }
 
         expected_outputs = expected_desvars.copy()
         for n in range(len(sizes)):

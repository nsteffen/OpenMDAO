--- conflicted
+++ resolved
@@ -783,7 +783,6 @@
     Case specific to the entries that might be recorded in a System iteration.
     """
 
-<<<<<<< HEAD
     def __init__(self, filename, abs2prom, abs2meta, prom2abs):
         super(SystemCases, self).__init__(filename, abs2prom, abs2meta, prom2abs)
         self._cases = {}
@@ -809,8 +808,6 @@
                                   self._prom2abs, self._abs2prom, self._abs2meta)
                 self._cases[iteration_coordinate] = case
 
-=======
->>>>>>> 805c4fcd
     def get_case(self, case_id):
         """
         Get a case from the database.
@@ -827,6 +824,8 @@
         """
         # check to see if we've already cached this case
         iteration_coordinate = self.get_iteration_coordinate(case_id)
+        if iteration_coordinate in self._cases:
+            return self._cases[iteration_coordinate]
 
         with sqlite3.connect(self.filename) as con:
             cur = con.cursor()

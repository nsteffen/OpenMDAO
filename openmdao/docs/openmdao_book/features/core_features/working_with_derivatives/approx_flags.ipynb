--- conflicted
+++ resolved
@@ -159,13 +159,8 @@
    "metadata": {
     "tags": [
      "remove-input",
-<<<<<<< HEAD
-     "remove-output",
-     "active-ipynb"
-=======
      "active-ipynb",
      "remove-output"
->>>>>>> 6fdfda3e
     ]
    },
    "outputs": [],

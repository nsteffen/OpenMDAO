--- conflicted
+++ resolved
@@ -381,13 +381,7 @@
         This is where you would put a caption, after a blank line.
 
 
-<<<<<<< HEAD
-6.  Use this directive to embed a test (it can do the same things as former directive `embed-test`, with better layout options, so
-    `embed-test` was removed). Just use a dotted python path, as shown here:
-=======
 6.  Use this directive to embed a test. Just use a dotted python path, as shown here:
->>>>>>> d8680db2
-
 
     .. code-block:: rst
 

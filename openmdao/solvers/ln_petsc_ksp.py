--- conflicted
+++ resolved
@@ -403,13 +403,8 @@
             return self._ksp[vec_name]
 
         lsize = 0
-<<<<<<< HEAD
         for abs_name in system._varx_abs_names['output']:
-            lsize += numpy.prod(system._varx_abs2data_io[abs_name]['metadata']['shape'])
-=======
-        for metadata in system._var_myproc_metadata['output']:
-            lsize += np.prod(metadata['shape'])
->>>>>>> 46464238
+            lsize += np.prod(system._varx_abs2data_io[abs_name]['metadata']['shape'])
 
         size = 0
         global_var_sizes = system._assembler._variable_sizes_all['output']

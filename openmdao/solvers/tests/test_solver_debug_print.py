--- conflicted
+++ resolved
@@ -40,15 +40,10 @@
         self.tempdir = tempfile.mkdtemp(prefix='test_solver')
         os.chdir(self.tempdir)
 
-<<<<<<< HEAD
-        # for consistent output formatting
-        np.set_printoptions(legacy='1.13')
-=======
         # formatting has changed in numpy 1.14 and beyond.
         from distutils.version import LooseVersion
         if LooseVersion(np.__version__) >= LooseVersion("1.14"):
             np.set_printoptions(legacy='1.13')
->>>>>>> 48ccacdc
 
         # iteration coordinate, file name and variable data are common for all tests
         coord = 'rank0:root._solve_nonlinear|0|NLRunOnce|0|circuit._solve_nonlinear|0'

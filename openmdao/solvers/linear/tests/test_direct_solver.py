--- conflicted
+++ resolved
@@ -8,11 +8,7 @@
 import numpy as np
 
 from openmdao.api import Problem, Group, IndepVarComp, DirectSolver, NewtonSolver, ExecComp, \
-<<<<<<< HEAD
-     NewtonSolver, BalanceComp
-=======
-     NewtonSolver, BalanceComp, DenseJacobian, ExplicitComponent, CSCJacobian
->>>>>>> 623bc43e
+     NewtonSolver, BalanceComp, ExplicitComponent
 from openmdao.utils.assert_utils import assert_rel_error
 from openmdao.solvers.linear.tests.linear_test_base import LinearSolverTests
 from openmdao.test_suite.components.sellar import SellarDerivatives
@@ -245,8 +241,7 @@
                           promotes_inputs=['dXdt:TAS', 'accel_target'],
                           promotes_outputs=['thrust'])
 
-        teg.linear_solver = DirectSolver()
-        teg.jacobian = CSCJacobian()
+        teg.linear_solver = DirectSolver(assemble_jac=True)
 
         teg.nonlinear_solver = NewtonSolver()
         teg.nonlinear_solver.options['solve_subsystems'] = True
@@ -350,8 +345,7 @@
         model.connect('c4.y', 'c5.x')
         model.connect('c4.y2', 'c6.x')
 
-        model.linear_solver = DirectSolver()
-        model.jacobian = CSCJacobian()
+        model.linear_solver = DirectSolver(assemble_jac=True)
 
         prob.setup()
         prob.run_model()
@@ -365,7 +359,7 @@
 
     def test_raise_error_on_nan_dense(self):
 
-        prob = Problem()
+        prob = Problem(model=Group(assembled_jac_type='dense'))
         model = prob.model
 
         model.add_subsystem('p', IndepVarComp('x', 2.0))
@@ -384,8 +378,7 @@
         model.connect('c4.y', 'c5.x')
         model.connect('c4.y2', 'c6.x')
 
-        model.linear_solver = DirectSolver()
-        model.jacobian = DenseJacobian()
+        model.linear_solver = DirectSolver(assemble_jac=True)
 
         prob.setup()
         prob.run_model()

"""Define the LinearBlockGS class."""
from __future__ import print_function

from six.moves import range

from openmdao.solvers.solver import BlockLinearSolver


class LinearBlockGS(BlockLinearSolver):
    """
    Linear block Gauss-Seidel solver.
    """

    SOLVER = 'LN: LNBGS'

    def _iter_execute(self):
        """
        Perform the operations in the iteration loop.
        """
        system = self._system
        mode = self._mode
        vec_names = self._vec_names

        if mode == 'fwd':
            for ind, subsys in enumerate(system._subsystems_myproc):
<<<<<<< HEAD

                # The changeover to DenseJacobian as the default component jacobian short-circuits
                # the scoping of the vectors under apply_linear, so we have to be careful in
                # cleaing up.
                # Here, clean out internal state from this subsystem.
                for vec_name in vec_names:
                    subsys._vectors['output'][vec_name].set_const(0.0)

=======
                if self._rel_systems is not None and subsys.pathname not in self._rel_systems:
                    continue
>>>>>>> 520e4220
                isub = system._subsystems_myproc_inds[ind]
                for vec_name in vec_names:
                    system._transfer(vec_name, mode, isub)
                scope_out, scope_in = system._get_scope(subsys)
<<<<<<< HEAD

                subsys._apply_linear(vec_names, mode, scope_out, scope_in)
                for vec_name in vec_names:
                    b_vec = system._vectors['residual'][vec_name]
                    b_vec *= -1.0
                    b_vec += self._rhs_vecs[vec_name]

                    # Inputs need to be cleaned out before solve.
                    system._vectors['input'][vec_name].set_const(0.0)

                subsys._solve_linear(vec_names, mode)

                # TODO : do we need this?
                # for vec_name in vec_names:
                #     system._vectors['input'][vec_name].set_const(0.0)

        elif mode == 'rev':
=======
                subsys._apply_linear(vec_names, self._rel_systems, mode, scope_out, scope_in)
                for vec_name in vec_names:
                    if vec_name in subsys._rel_vec_names:
                        b_vec = system._vectors['residual'][vec_name]
                        b_vec *= -1.0
                        b_vec += self._rhs_vecs[vec_name]
                subsys._solve_linear(vec_names, mode, self._rel_systems)

        else:  # rev
>>>>>>> 520e4220
            subsystems = system._subsystems_allprocs
            subinds = system._subsystems_myproc_inds
            for revidx in range(len(system._subsystems_myproc) - 1, -1, -1):
                isub = subinds[revidx]
                subsys = subsystems[isub]
                if self._rel_systems is not None and subsys.pathname not in self._rel_systems:
                    continue
                for vec_name in vec_names:
                    if vec_name in subsys._rel_vec_names:
                        b_vec = system._vectors['output'][vec_name]
                        b_vec.set_const(0.0)
                        system._transfer(vec_name, mode, isub)
                        b_vec *= -1.0
                        b_vec += self._rhs_vecs[vec_name]
                subsys._solve_linear(vec_names, mode, self._rel_systems)
                scope_out, scope_in = system._get_scope(subsys)
                subsys._apply_linear(vec_names, self._rel_systems, mode, scope_out, scope_in)<|MERGE_RESOLUTION|>--- conflicted
+++ resolved
@@ -23,42 +23,12 @@
 
         if mode == 'fwd':
             for ind, subsys in enumerate(system._subsystems_myproc):
-<<<<<<< HEAD
-
-                # The changeover to DenseJacobian as the default component jacobian short-circuits
-                # the scoping of the vectors under apply_linear, so we have to be careful in
-                # cleaing up.
-                # Here, clean out internal state from this subsystem.
-                for vec_name in vec_names:
-                    subsys._vectors['output'][vec_name].set_const(0.0)
-
-=======
                 if self._rel_systems is not None and subsys.pathname not in self._rel_systems:
                     continue
->>>>>>> 520e4220
                 isub = system._subsystems_myproc_inds[ind]
                 for vec_name in vec_names:
                     system._transfer(vec_name, mode, isub)
                 scope_out, scope_in = system._get_scope(subsys)
-<<<<<<< HEAD
-
-                subsys._apply_linear(vec_names, mode, scope_out, scope_in)
-                for vec_name in vec_names:
-                    b_vec = system._vectors['residual'][vec_name]
-                    b_vec *= -1.0
-                    b_vec += self._rhs_vecs[vec_name]
-
-                    # Inputs need to be cleaned out before solve.
-                    system._vectors['input'][vec_name].set_const(0.0)
-
-                subsys._solve_linear(vec_names, mode)
-
-                # TODO : do we need this?
-                # for vec_name in vec_names:
-                #     system._vectors['input'][vec_name].set_const(0.0)
-
-        elif mode == 'rev':
-=======
                 subsys._apply_linear(vec_names, self._rel_systems, mode, scope_out, scope_in)
                 for vec_name in vec_names:
                     if vec_name in subsys._rel_vec_names:
@@ -68,7 +38,6 @@
                 subsys._solve_linear(vec_names, mode, self._rel_systems)
 
         else:  # rev
->>>>>>> 520e4220
             subsystems = system._subsystems_allprocs
             subinds = system._subsystems_myproc_inds
             for revidx in range(len(system._subsystems_myproc) - 1, -1, -1):

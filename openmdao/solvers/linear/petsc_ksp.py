--- conflicted
+++ resolved
@@ -375,13 +375,8 @@
                 b_vec = system._vectors['output'][vec_name]
 
             # create numpy arrays to interface with PETSc
-<<<<<<< HEAD
-            sol_array = x_vec.asarray(True)
-            rhs_array = b_vec.asarray(True)
-=======
             sol_array = x_vec.asarray(copy=True)
             rhs_array = b_vec.asarray(copy=True)
->>>>>>> 78fb37e0
 
             # create PETSc vectors from numpy arrays
             sol_petsc_vec = PETSc.Vec().createWithArray(sol_array, comm=system.comm)

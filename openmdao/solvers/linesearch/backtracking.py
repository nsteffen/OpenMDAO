"""
A few different backtracking line search subsolvers.

BoundsEnforceLS - Only checks bounds and enforces them by one of three methods.
ArmijoGoldsteinLS -- Like above, but terminates with the ArmijoGoldsteinLS condition.

"""

import sys
import numpy as np

from openmdao.core.analysis_error import AnalysisError
from openmdao.solvers.solver import NonlinearSolver
from openmdao.recorders.recording_iteration_stack import Recording
from openmdao.utils.general_utils import simple_warning


def _print_violations(unknowns, lower, upper):
    """
    Print out which variables exceed their bounds.

    Parameters
    ----------
    unknowns : <Vector>
        Vector containing the unknowns.
    lower : <Vector>
        Vector containing the lower bounds.
    upper : <Vector>
        Vector containing the upper bounds.
    """
    start = end = 0
<<<<<<< HEAD
    for name, val in unknowns._abs_val_iter():
=======
    for name, val in unknowns._abs_item_iter():
>>>>>>> 78fb37e0
        end += val.size
        if upper is not None and any(val > upper[start:end]):
            print("'%s' exceeds upper bounds" % name)
            print("  Val:", val)
            print("  Upper:", upper[start:end], '\n')

        if lower is not None and any(val < lower[start:end]):
            print("'%s' exceeds lower bounds" % name)
            print("  Val:", val)
            print("  Lower:", lower[start:end], '\n')

        start = end


class LinesearchSolver(NonlinearSolver):
    """
    Base class for line search solvers.

    Attributes
    ----------
    _do_subsolve : bool
        Flag used by parent solver to tell the line search whether to solve subsystems while
        backtracking.
    _lower_bounds : ndarray or None
        Lower bounds array.
    _upper_bounds : ndarray or None
        Upper bounds array.
    """

    def __init__(self, **kwargs):
        """
        Initialize all attributes.

        Parameters
        ----------
        **kwargs : dict
            Options dictionary.
        """
        super(LinesearchSolver, self).__init__(**kwargs)
        # Parent solver sets this to control whether to solve subsystems.
        self._do_subsolve = False
        self._lower_bounds = None
        self._upper_bounds = None

    def _declare_options(self):
        """
        Declare options before kwargs are processed in the init method.
        """
        super(LinesearchSolver, self)._declare_options()
        opt = self.options
        opt.declare(
            'bound_enforcement', default='scalar', values=['vector', 'scalar', 'wall'],
            desc="If this is set to 'vector', the entire vector is backtracked together " +
                 "when a bound is violated. If this is set to 'scalar', only the violating " +
                 "entries are set to the bound and then the backtracking occurs on the vector " +
                 "as a whole. If this is set to 'wall', only the violating entries are set " +
                 "to the bound, and then the backtracking follows the wall - i.e., the " +
                 "violating entries do not change during the line search.")
        opt.declare('print_bound_enforce', default=False,
                    desc="Set to True to print out names and values of variables that are pulled "
                    "back to their bounds.")

    def _setup_solvers(self, system, depth):
        """
        Assign system instance, set depth, and optionally perform setup.

        Parameters
        ----------
        system : System
            pointer to the owning system.
        depth : int
            depth of the current system (already incremented).
        """
        super(LinesearchSolver, self)._setup_solvers(system, depth)
        if system._has_bounds:
            abs2meta = system._var_abs2meta
            start = end = 0
            for abs_name, val in system._outputs._abs_item_iter():
                end += val.size
                meta = abs2meta[abs_name]
                var_lower = meta['lower']
                var_upper = meta['upper']

                if var_lower is None and var_upper is None:
                    start = end
                    continue

                ref0 = meta['ref0']
                ref = meta['ref']

                if not np.isscalar(ref0):
                    ref0 = ref0.ravel()
                if not np.isscalar(ref):
                    ref = ref.ravel()

                if var_lower is not None:
                    if self._lower_bounds is None:
                        self._lower_bounds = np.full(len(system._outputs), -np.inf)
                    if not np.isscalar(var_lower):
                        var_lower = var_lower.ravel()
                    self._lower_bounds[start:end] = (var_lower - ref0) / (ref - ref0)

                if var_upper is not None:
                    if self._upper_bounds is None:
                        self._upper_bounds = np.full(len(system._outputs), np.inf)
                    if not np.isscalar(var_upper):
                        var_upper = var_upper.ravel()
                    self._upper_bounds[start:end] = (var_upper - ref0) / (ref - ref0)

                start = end
        else:
            self._lower_bounds = self._upper_bounds = None

    def _enforce_bounds(self, step, alpha):
        """
        Enforce lower/upper bounds.

        Modifies the vector of unknowns and the step.

        Parameters
        ----------
        step : <Vector>
            Newton step; the backtracking is applied to this vector in-place.
        alpha : float
            Step size parameter.
        """
        system = self._system()
        if not system._has_bounds:
            return

        options = self.options
        method = options['bound_enforcement']
        lower = self._lower_bounds
        upper = self._upper_bounds

        if options['print_bound_enforce']:
            _print_violations(system._outputs, lower, upper)

        if method == 'vector':
            _enforce_bounds_vector(system._outputs, step, alpha, lower, upper)
        elif method == 'scalar':
            _enforce_bounds_scalar(system._outputs, step, alpha, lower, upper)
        elif method == 'wall':
            _enforce_bounds_wall(system._outputs, step, alpha, lower, upper)


class BoundsEnforceLS(LinesearchSolver):
    """
    Bounds enforcement only.

    Not so much a linesearch; just check the bounds and if they are violated, then pull back to a
    non-violating point and evaluate.
    """

    SOLVER = 'LS: BCHK'

    def _declare_options(self):
        """
        Declare options before kwargs are processed in the init method.
        """
        super(BoundsEnforceLS, self)._declare_options()
        opt = self.options

        # Remove unused options from base options here, so that users
        # attempting to set them will get KeyErrors.
        for unused_option in ("atol", "rtol", "maxiter", "err_on_non_converge"):
            opt.undeclare(unused_option)

    def _solve(self):
        """
        Run the iterative solver.
        """
        self._iter_count = 0
        system = self._system()

        u = system._outputs
        du = system._vectors['output']['linear']

        if not system._has_bounds:
            u += du
            return

        self._run_apply()

        norm0 = self._iter_get_norm()
        if norm0 == 0.0:
            norm0 = 1.0
        self._norm0 = norm0
        u += du

        with Recording('BoundsEnforceLS', self._iter_count, self) as rec:
            self._enforce_bounds(step=du, alpha=1.0)

            self._run_apply()
            norm = self._iter_get_norm()
            # With solvers, we want to record the norm AFTER
            # the call, but the call needs to
            # be wrapped in the with for stack purposes,
            # so we locally assign  norm & norm0 into the class.
            rec.abs = norm
            rec.rel = norm / norm0

        self._mpi_print(self._iter_count, norm, norm / norm0)


class ArmijoGoldsteinLS(LinesearchSolver):
    """
    Backtracking line search that terminates using the Armijo-Goldstein condition.

    Attributes
    ----------
    _analysis_error_raised : bool
        Flag is set to True if a subsystem raises an AnalysisError.
    """

    SOLVER = 'LS: AG'

    def __init__(self, **kwargs):
        """
        Initialize all attributes.

        Parameters
        ----------
        **kwargs : dict
            Options dictionary.
        """
        super(ArmijoGoldsteinLS, self).__init__(**kwargs)

        self._analysis_error_raised = False

    def _line_search_objective(self):
        """
        Calculate the objective function of the line search.

        Returns
        -------
        float
            Line search objective (residual norm).
        """
        return self._iter_get_norm()

    def _iter_initialize(self):
        """
        Perform any necessary pre-processing operations.

        Returns
        -------
        float
            initial error.
        float
            error at the first iteration.
        """
        system = self._system()
        self.alpha = alpha = self.options['alpha']

        u = system._outputs
        du = system._vectors['output']['linear']

        self._run_apply()
        phi0 = self._line_search_objective()
        if phi0 == 0.0:
            phi0 = 1.0
        self._phi0 = phi0
        # From definition of Newton's method one full step should drive the linearized residuals
        # to 0, hence the directional derivative is equal to the initial function value.
        self._dir_derivative = -phi0

        # Initial step length based on the input step length parameter
        u.add_scal_vec(alpha, du)

        self._enforce_bounds(step=du, alpha=alpha)

        try:
            cache = self._solver_info.save_cache()

            self._run_apply()
            phi = self._line_search_objective()

        except AnalysisError as err:
            self._solver_info.restore_cache(cache)

            if self.options['retry_on_analysis_error']:
                self._analysis_error_raised = True
            else:
                raise err

            phi = np.nan

        return phi

    def _declare_options(self):
        """
        Declare options before kwargs are processed in the init method.
        """
        super(ArmijoGoldsteinLS, self)._declare_options()
        opt = self.options
        opt['maxiter'] = 5
        opt.declare('c', default=0.1, lower=0.0, upper=1.0, desc="Slope parameter for line of "
                    "sufficient decrease. The larger the step, the more decrease is required to "
                    "terminate the line search.")
        opt.declare('rho', default=0.5, lower=0.0, upper=1.0, desc="Contraction factor.")
        opt.declare('alpha', default=1.0, lower=0.0, desc="Initial line search step.")
        opt.declare('retry_on_analysis_error', default=True,
                    desc="Backtrack and retry if an AnalysisError is raised.")
        opt.declare('method', default='Armijo', values=['Armijo', 'Goldstein'],
                    desc="Method to calculate stopping condition.")

    def _single_iteration(self):
        """
        Perform the operations in the iteration loop.
        """
        self._analysis_error_raised = False
        system = self._system()

        # Hybrid newton support.
        if self._do_subsolve and self._iter_count > 0:
            self._solver_info.append_solver()

            try:
                cache = self._solver_info.save_cache()
                self._gs_iter()
                self._run_apply()

            except AnalysisError as err:
                self._solver_info.restore_cache(cache)

                if self.options['retry_on_analysis_error']:
                    self._analysis_error_raised = True

                else:
                    raise err

            finally:
                self._solver_info.pop()

        else:
            self._run_apply()

    def _stopping_criteria(self, fval, method):
        """
        Sufficient decrease criteria for the line search.

        The initial line search objective and the step length parameter are stored in the class
        instance.

        Parameters
        ----------
        fval : float
            Current line search objective value.
        method : str, optional
            Method to calculate stopping condition. Can be "Armijo" or "Goldstein".

        Returns
        -------
        bool
            Stopping condition is satisfied.
        """
        method = method.lower()
        fval0 = self._phi0
        df_dalpha = self._dir_derivative
        c1 = self.options['c']
        alpha = self.alpha
        if method == 'armijo':
            return fval <= fval0 + c1 * alpha * df_dalpha
        elif method == 'goldstein':
            return fval0 + (1 - c1) * alpha * df_dalpha <= fval <= fval0 + c1 * alpha * df_dalpha

    def _update_step_length_parameter(self, rho):
        """
        Update the step length parameter by multiplying with the contraction factor.

        Parameters
        ----------
        rho : float
            Contraction factor
        """
        self.alpha *= rho  # update alpha

    def _solve(self):
        """
        Run the iterative solver.
        """
        options = self.options
        maxiter = options['maxiter']
        rho = options['rho']
        method = options['method']

        system = self._system()
        u = system._outputs
        du = system._vectors['output']['linear']  # Newton step

        self._iter_count = 0
        phi = self._iter_initialize()
        phi0 = self._phi0

        # Further backtracking if needed.
        while (self._iter_count < maxiter and
               (not self._stopping_criteria(phi, method) or self._analysis_error_raised)):

            with Recording('ArmijoGoldsteinLS', self._iter_count, self) as rec:

                if self._iter_count > 0:
                    alpha_old = self.alpha
                    self._update_step_length_parameter(rho)
                    # Moving on the line search with the difference of the old and new step length.
                    u.add_scal_vec(self.alpha - alpha_old, du)
                cache = self._solver_info.save_cache()

                try:
                    self._single_iteration()
                    self._iter_count += 1

                    phi = self._line_search_objective()

                    # With solvers, we want to report the norm AFTER
                    # the iter_execute call, but the i_e call needs to
                    # be wrapped in the with for stack purposes.
                    rec.abs = phi
                    rec.rel = phi / phi0

                except AnalysisError as err:
                    self._solver_info.restore_cache(cache)
                    self._iter_count += 1

                    if self.options['retry_on_analysis_error']:
                        self._analysis_error_raised = True
                        rec.abs = np.nan
                        rec.rel = np.nan

                    else:
                        raise err

            # self._mpi_print(self._iter_count, norm, norm / norm0)
            self._mpi_print(self._iter_count, phi, self.alpha)


def _enforce_bounds_vector(u, du, alpha, lower_bounds, upper_bounds):
    """
    Enforce lower/upper bounds, backtracking the entire vector together.

    This method modifies both self (u) and step (du) in-place.

    Parameters
    ----------
    u :<Vector>
        Output vector.
    du : <Vector>
        Newton step; the backtracking is applied to this vector in-place.
    alpha : float
        step size.
    lower_bounds : ndarray
        Lower bounds array.
    upper_bounds : ndarray
        Upper bounds array.
    """
    # The assumption is that alpha * du has been added to self (i.e., u)
    # just prior to this method being called. We are currently in the
    # initialization of a line search, and we're trying to ensure that
    # the u does not violate bounds in the first iteration. If it does,
    # we modify the du vector directly.

    # This is the required change in step size, relative to the du vector.
    d_alpha = 0

    # Find the largest amount a bound is violated
    # where positive means a bound is violated - i.e. the required d_alpha.
    du_arr = du.asarray()
    mask = du_arr != 0
    if mask.any():
        abs_du_mask = np.abs(du_arr[mask])
        u_mask = u.asarray()[mask]

        # Check lower bound
        if lower_bounds is not None:
            max_d_alpha = np.amax((lower_bounds[mask] - u_mask) / abs_du_mask)
            if max_d_alpha > d_alpha:
                d_alpha = max_d_alpha

        # Check upper bound
        if upper_bounds is not None:
            max_d_alpha = np.amax((u_mask - upper_bounds[mask]) / abs_du_mask)
            if max_d_alpha > d_alpha:
                d_alpha = max_d_alpha

    if d_alpha > 0:
        # d_alpha will not be negative because it was initialized to be 0
        # and we've only done max operations.
        # d_alpha will not be greater than alpha because the assumption is that
        # the original point was valid - i.e., no bounds were violated.
        # Therefore 0 <= d_alpha <= alpha.

        # We first update u to reflect the required change to du.
        u.add_scal_vec(-d_alpha, du)

        # At this point, we normalize d_alpha by alpha to figure out the relative
        # amount that the du vector has to be reduced, then apply the reduction.
        du *= 1 - d_alpha / alpha


def _enforce_bounds_scalar(u, du, alpha, lower_bounds, upper_bounds):
    """
    Enforce lower/upper bounds on each scalar separately, then backtrack as a vector.

    This method modifies both self (u) and step (du) in-place.

    Parameters
    ----------
    u :<Vector>
        Output vector.
    du : <Vector>
        Newton step; the backtracking is applied to this vector in-place.
    alpha : float
        step size.
    lower_bounds : ndarray
        Lower bounds array.
    upper_bounds : ndarray
        Upper bounds array.
    """
    # The assumption is that alpha * step has been added to this vector
    # just prior to this method being called. We are currently in the
    # initialization of a line search, and we're trying to ensure that
    # the initial step does not violate bounds. If it does, we modify
    # the step vector directly.

    # enforce bounds on step in-place.
    u_data = u._data

    # If u > lower, we're just adding zero. Otherwise, we're adding
    # the step required to get up to the lower bound.
    # For du, we normalize by alpha since du eventually gets
    # multiplied by alpha.
    change_lower = 0. if lower_bounds is None else np.maximum(u_data, lower_bounds) - u_data

    # If u < upper, we're just adding zero. Otherwise, we're adding
    # the step required to get down to the upper bound, but normalized
    # by alpha since du eventually gets multiplied by alpha.
    change_upper = 0. if upper_bounds is None else np.minimum(u_data, upper_bounds) - u_data

    change = change_lower + change_upper

    u_data += change
    du._data += change / alpha


def _enforce_bounds_wall(u, du, alpha, lower_bounds, upper_bounds):
    """
    Enforce lower/upper bounds on each scalar separately, then backtrack along the wall.

    This method modifies both self (u) and step (du) in-place.

    Parameters
    ----------
    u :<Vector>
        Output vector.
    du : <Vector>
        Newton step; the backtracking is applied to this vector in-place.
    alpha : float
        step size.
    lower_bounds : ndarray
        Lower bounds array.
    upper_bounds : ndarray
        Upper bounds array.
    """
    # The assumption is that alpha * step has been added to this vector
    # just prior to this method being called. We are currently in the
    # initialization of a line search, and we're trying to ensure that
    # the initial step does not violate bounds. If it does, we modify
    # the step vector directly.

    # enforce bounds on step in-place.
    u_data = u._data
    du_data = du._data

    # If u > lower, we're just adding zero. Otherwise, we're adding
    # the step required to get up to the lower bound.
    # For du, we normalize by alpha since du eventually gets
    # multiplied by alpha.
    change_lower = 0. if lower_bounds is None else np.maximum(u_data, lower_bounds) - u_data

    # If u < upper, we're just adding zero. Otherwise, we're adding
    # the step required to get down to the upper bound, but normalized
    # by alpha since du eventually gets multiplied by alpha.
    change_upper = 0. if upper_bounds is None else np.minimum(u_data, upper_bounds) - u_data

    change = change_lower + change_upper

    u_data += change
    du_data += change / alpha

    # Now we ensure that we will backtrack along the wall during the
    # line search by setting the entries of du at the bounds to zero.
    changed_either = change.astype(bool)
    du_data[changed_either] = 0.<|MERGE_RESOLUTION|>--- conflicted
+++ resolved
@@ -29,11 +29,7 @@
         Vector containing the upper bounds.
     """
     start = end = 0
-<<<<<<< HEAD
-    for name, val in unknowns._abs_val_iter():
-=======
     for name, val in unknowns._abs_item_iter():
->>>>>>> 78fb37e0
         end += val.size
         if upper is not None and any(val > upper[start:end]):
             print("'%s' exceeds upper bounds" % name)

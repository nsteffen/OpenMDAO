--- conflicted
+++ resolved
@@ -306,13 +306,7 @@
         ----------
         jac : Jacobian or None
             If None, use local jacobian, else use jac.
-<<<<<<< HEAD
-        rel_systems: set of str
-=======
-        vec_names : [str, ...]
-            list of names of the right-hand-side vectors.
         rel_systems : set of str
->>>>>>> 02d084e2
             Set of names of relevant systems based on the current linear solve.
         mode : str
             'fwd' or 'rev'.
@@ -381,13 +375,7 @@
 
         Parameters
         ----------
-<<<<<<< HEAD
-        mode: str
-=======
-        vec_names : [str, ...]
-            list of names of the right-hand-side vectors.
         mode : str
->>>>>>> 02d084e2
             'fwd' or 'rev'.
         rel_systems : set of str
             Set of names of relevant systems based on the current linear solve.

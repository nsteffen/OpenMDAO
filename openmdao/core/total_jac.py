"""
Helper class for total jacobian computation.
"""
from __future__ import print_function, division

import warnings
from collections import OrderedDict
from copy import deepcopy
import pprint
from six import iteritems
from six.moves import zip
import sys
import time

import numpy as np

from openmdao.utils.general_utils import ContainsAll
from openmdao.recorders.recording_iteration_stack import recording_iteration


_contains_all = ContainsAll()


class _TotalJacInfo(object):
    """
    Object to manage computation of total derivatives.

    Attributes
    ----------
    comm : MPI.Comm or <FakeComm>
        The global communicator.
    debug_print : bool
        When True, print out debug and timing information for each derivative solved.
    has_lin_cons : bool
        If True, this total jacobian contains linear constraints.
    idx_iter_dict : dict
        A dict containing an entry for each outer iteration of the total jacobian computation.
    idx2local : dict
        Map of row/col index to index within a variable.  Used only if simul coloring is active.
    idx2name : dict
        Map of row/col index to variable name.  Used only if simul coloring is active.
    J : ndarray
        The dense array form of the total jacobian.
    J_dict : dict
        Nested or flat dict with views of the jacobian.
    J_final : ndarray or dict
        If return_format is 'array', Jfinal is J.  Otherwise it's either a nested dict (if
        return_format is 'dict') or a flat dict (return_format 'flat_dict') with views into
        the array jacobian.
    lin_sol_cache : dict
        Dict of indices keyed to solution vectors.
    mode : str
        If 'fwd' compute deriv in forward mode, else if 'rev', reverse (adjoint) mode.
    model : <System>
        The top level System of the System tree.
    out_meta : dict
        Map of absoute output var name to tuples of the form (row/column slice, indices, distrib).
    of_meta : dict
        Map of absoute output 'of' var name to tuples of the form
        (row/column slice, indices, distrib).
    wrt_meta : dict
        Map of absoute output 'wrt' var name to tuples of the form
        (row/column slice, indices, distrib).
    output_list : list of str
        List of names of output variables for this total jacobian.  In fwd mode, outputs
        are responses.  In rev mode, outputs are design variables.
    output_vec : Dict of vectors keyed by vec_name.
        Designated output vectors based on value of fwd.
    owning_ranks : dict
        Map of absolute var name to the MPI process that owns it.
    par_deriv : dict
        Cache containing names of desvars or responses for each parallel derivative color.
    relevant : dict
        Map of absolute var name to vars that are relevant to it.
    return_format : str
        Indicates the desired return format of the total jacobian. Can have value of
        'array', 'dict', or 'flat_dict'.
    simul_coloring : tuple of the form (column_lists, row_map, sparsity) or None
        Contains all data necessary to simultaneously solve for groups of total derivatives.
    """

    def __init__(self, problem, of, wrt, global_names, return_format, approx=False,
                 debug_print=False, driver_scaling=True):
        """
        Initialize object.

        Parameters
        ----------
        problem : <Problem>
            Reference to that Problem object that contains this _TotalJacInfo.
        of : iter of str
            Response names.
        wrt : iter of str
            Design variable names.
        global_names : bool
            If True, names in of and wrt are global names.
        return_format : str
            Indicates the desired return format of the total jacobian. Can have value of
            'array', 'dict', or 'flat_dict'.
        approx : bool
            If True, the object will compute approx total jacobians.
        debug_print : bool
            Set to True to print out debug and timing information for each derivative solved.
        driver_scaling : bool
            If True (default), scale derivative values by the quantities specified when the desvars
            and responses were added. If False, leave them unscaled.
        """
        driver = problem.driver
        prom2abs = problem.model._var_allprocs_prom2abs_list['output']

        self.model = model = problem.model
        self.comm = problem.comm
        self.relevant = model._relevant
        self.mode = problem._mode
        self.owning_ranks = problem.model._owning_rank
        self.has_scaling = driver._has_scaling and driver_scaling
        self.return_format = return_format
        self.lin_sol_cache = {}
        self.design_vars = design_vars = driver._designvars
        self.responses = responses = driver._responses
        self.debug_print = debug_print
        self.par_deriv = {}

        # Convert of and wrt names from promoted to absolute
        if wrt is None:
            wrt = prom_wrt = list(design_vars)
        else:
            prom_wrt = wrt
            if not global_names:
                wrt = [prom2abs[name][0] for name in prom_wrt]

        if of is None:
            of = list(driver._objs)
            of.extend(driver._cons)
            prom_of = of
        else:
            prom_of = of
            if not global_names:
                of = [prom2abs[name][0] for name in prom_of]

        self.of = of
        self.wrt = wrt
        self.prom_of = prom_of
        self.prom_wrt = prom_wrt

        self.input_list = {'fwd': wrt, 'rev': of}
        self.output_list = {'fwd': of, 'rev': wrt}
        self.input_meta = {'fwd': design_vars, 'rev': responses}
        self.output_meta = {'fwd': responses, 'rev': design_vars}
        self.input_vec = {'fwd': model._vectors['residual'], 'rev': model._vectors['output']}
        self.output_vec = {'fwd': model._vectors['output'], 'rev': model._vectors['residual']}

        abs2meta = model._var_allprocs_abs2meta

        self.of_meta, self.of_size = self._get_tuple_map(of, responses, abs2meta)
        self.wrt_meta, self.wrt_size = self._get_tuple_map(wrt, design_vars, abs2meta)

        if approx:
            self._initialize_approx(self.output_meta[self.mode])
        else:
            constraints = driver._cons

            for name in of:
                if name in constraints and constraints[name]['linear']:
                    has_lin_cons = True
                    break
            else:
                has_lin_cons = False

            self.simul_coloring = None if has_lin_cons else driver._simul_coloring_info

            if self.simul_coloring is None:
                modes = [self.mode]
            else:
                modes = [m for m in ('fwd', 'rev') if m in self.simul_coloring]
                # if our coloring has a 'best_mode' that differs from the specied mode,
                # change it to avoid having a coloring mismatch.
                if len(modes) == 1 and modes[0] != self.mode:
                    raise RuntimeError("Mode in coloring, '%s', differs from specified mode, '%s'."
                                       % (modes[0], self.mode))

            self.in_idx_map = {}
            self.in_loc_idxs = {}
            self.idx_iter_dict = {}

            self.out_meta = {}
            out_size = {}
            for mode in modes:
                self.in_idx_map[mode], self.in_loc_idxs[mode], self.idx_iter_dict[mode] = \
                    self._create_in_idx_map(has_lin_cons, mode)

                if mode == 'fwd':
                    self.out_meta[mode], out_size[mode] = self.of_meta, self.of_size
                else:
                    self.out_meta[mode], out_size[mode] = self.wrt_meta, self.wrt_size

            if not has_lin_cons and self.simul_coloring is not None:
                self.idx2name = {}
                self.idx2local = {}
                for mode in modes:
                    self.idx2name[mode], self.idx2local[mode] = self._create_idx_maps(
                        self.output_list[mode], self.output_meta[mode], out_size[mode])
            else:
                self.idx2name = self.idx2local = self.simul_coloring = None

            self.has_lin_cons = has_lin_cons

            # always allocate a 2D dense array and we can assign views to dict keys later if
            # return format is 'dict' or 'flat_dict'.
            self.J = J = np.zeros((self.of_size, self.wrt_size))

            # for dict type return formats, map var names to views of the Jacobian array.
            if return_format == 'array':
                self.J_final = J
                if self.has_scaling:
                    # for array return format, create a 'dict' view for scaling only, since
                    # our scaling data is by variable.
                    self.J_dict = self._get_dict_J(J, wrt, prom_wrt, of, prom_of,
                                                   self.wrt_meta, self.of_meta, 'dict')
                else:
                    self.J_dict = None
            else:
                self.J_final = self.J_dict = self._get_dict_J(J, wrt, prom_wrt, of, prom_of,
                                                              self.wrt_meta, self.of_meta,
                                                              return_format)

        if self.has_scaling:
            self.prom_design_vars = {prom_wrt[i]: design_vars[dv] for i, dv in enumerate(wrt)}
            self.prom_responses = {prom_of[i]: responses[r] for i, r in enumerate(of)}

    def _initialize_approx(self, output_meta):
        """
        Set up internal data structures needed for computing approx totals.

        Parameters
        ----------
        output_meta : dict
            Mapping of output name to response metadata (fwd) or design var metadata (rev).
        """
        model = self.model
        abs2meta = model._var_allprocs_abs2meta

        if self.return_format == 'array':
            self.J = J = np.zeros((self.of_size, self.wrt_size))

            # for array return format, create a 'dict' view so we can map partial subjacs into
            # the proper locations (and also do by-variable scaling if needed).
            self.J_dict = self._get_dict_J(J, self.wrt, self.prom_wrt, self.of, self.prom_of,
                                           self.wrt_meta, self.of_meta, 'dict')

        of_set = frozenset(self.of)
        wrt_set = frozenset(self.wrt)

        # Initialization based on driver (or user) -requested "of" and "wrt".
        if not model._owns_approx_jac or model._owns_approx_of != of_set \
           or model._owns_approx_wrt != wrt_set:
            model._owns_approx_of = of_set
            model._owns_approx_wrt = wrt_set

            # Support for indices defined on driver vars.
            model._owns_approx_of_idx = {
                key: val['indices'] for key, val in iteritems(self.responses)
                if val['indices'] is not None
            }
            model._owns_approx_wrt_idx = {
                key: val['indices'] for key, val in iteritems(self.design_vars)
                if val['indices'] is not None
            }

    def _get_dict_J(self, J, wrt, prom_wrt, of, prom_of, wrt_meta, of_meta, return_format):
        """
        Create a dict or flat-dict jacobian that maps to views in the given 2D array jacobian.

        Parameters
        ----------
        J : ndarray
            Array jacobian.
        wrt : iter of str
            Absolute names of input vars.
        prom_wrt : iter of str
            Promoted names of input vars.
        of : iter of str
            Absolute names of output vars.
        prom_of : iter of str
            Promoted names of output vars.
        wrt_meta : dict
            Dict mapping input name to array jacobian slice, indices, and distrib.
        of_meta : dict
            Dict mapping output name to array jacobian slice, indices, and distrib.
        return_format : str
            Indicates the desired form of the returned jacobian.

        Returns
        -------
        OrderedDict
            Dict form of the total jacobian that contains views of the ndarray jacobian.
        """
        J_dict = OrderedDict()
        if return_format == 'dict':
            for i, out in enumerate(of):
                J_dict[prom_of[i]] = outer = OrderedDict()
                out_slice = of_meta[out][0]
                for j, inp in enumerate(wrt):
                    outer[prom_wrt[j]] = J[out_slice, wrt_meta[inp][0]]
        elif return_format == 'flat_dict':
            for i, out in enumerate(of):
                out_slice = of_meta[out][0]
                for j, inp in enumerate(wrt):
                    J_dict[prom_of[i], prom_wrt[j]] = J[out_slice, wrt_meta[inp][0]]
        else:
            raise ValueError("'%s' is not a valid jacobian return format." % return_format)

        return J_dict

    def _create_in_idx_map(self, has_lin_constraints, mode):
        """
        Create a list that maps a global index to a name, col/row range, and other data.

        Parameters
        ----------
        has_lin_constraints : bool
            If True, there are linear constraints used to compute the total jacobian.
        mode : str
            Derivative solution direction.

        Returns
        -------
        list
            List of (name, rhsname, rel_systems) tuples.
        ndarray
            array of local indices
        dict
            dictionary of iterators.
        """
        iproc = self.comm.rank
        owning_ranks = self.owning_ranks
        relevant = self.relevant
        has_par_deriv_color = False
        abs2meta = self.model._var_allprocs_abs2meta
        var_sizes = self.model._var_sizes
        abs2idx = self.model._var_allprocs_abs2idx
        idx_iter_dict = OrderedDict()  # a dict of index iterators

        simul_coloring = self.simul_coloring

        vois = self.input_meta[mode]
        input_list = self.input_list[mode]

        idx_tups = [None] * len(input_list)
        loc_idxs = []
        idx_map = []
        start = 0
        end = 0

        for name in input_list:
            rhsname = 'linear'
            in_var_meta = abs2meta[name]

            if name in vois:
                # if name is in vois, then it has been declared as either a design var or
                # a constraint or an objective.
                meta = vois[name]
                end += meta['size']

                parallel_deriv_color = meta['parallel_deriv_color']
                matmat = meta['vectorize_derivs']
                cache_lin_sol = meta['cache_linear_solution']

                _check_voi_meta(name, parallel_deriv_color, matmat, simul_coloring)
                if matmat or parallel_deriv_color:
                    rhsname = name

                    if parallel_deriv_color and self.debug_print:
                        if parallel_deriv_color not in self.par_deriv:
                            self.par_deriv[parallel_deriv_color] = []
                        self.par_deriv[parallel_deriv_color].append(name)

                in_idxs = meta['indices'] if 'indices' in meta else None

                if in_idxs is None:
                    # if the var is not distributed, global_size == local size
                    irange = np.arange(in_var_meta['global_size'], dtype=int)
                else:
                    irange = in_idxs
                    # correct for any negative indices
                    irange[in_idxs < 0] += in_var_meta['global_size']

            else:  # name is not a design var or response  (should only happen during testing)
                end += in_var_meta['global_size']
                irange = np.arange(in_var_meta['global_size'], dtype=int)
                in_idxs = parallel_deriv_color = matmat = None
                cache_lin_sol = False

            in_var_idx = abs2idx[rhsname][name]
            sizes = var_sizes[rhsname]['output']
            gstart = np.sum(sizes[:iproc, in_var_idx])
            gend = gstart + sizes[iproc, in_var_idx]

            if not in_var_meta['distributed']:
                # if the var is not distributed, convert the indices to global.
                # We don't iterate over the full distributed size in this case.
                owner = owning_ranks[name]
                if owner == iproc:
                    irange += gstart
                else:
                    owner_start = np.sum(sizes[:owner, in_var_idx])
                    irange += owner_start

            # all local idxs that correspond to vars from other procs will be -1
            # so each entry of loc_i will either contain a valid local index,
            # indicating we should set the local vector entry to 1.0 before running
            # solve_linear, or it will contain -1, indicating we should not set any
            # value before calling solve_linear.
            loc_i = np.full(irange.shape, -1, dtype=int)
            if gend > gstart:
                loc = np.nonzero(np.logical_and(irange >= gstart, irange < gend))[0]
                if in_idxs is None:
                    if in_var_meta['distributed']:
                        loc_i[loc] = np.arange(0, gend - gstart, dtype=int)
                    else:
                        loc_i[loc] = irange[loc] - gstart
                else:
                    loc_i[loc] = irange[loc]
                    if not in_var_meta['distributed']:
                        loc_i[loc] -= gstart

            loc_idxs.append(loc_i)

            if name in relevant:
                rel = relevant[name]['@all'][1]
            else:
                rel = _contains_all

            if parallel_deriv_color:
                has_par_deriv_color = True
                if parallel_deriv_color not in idx_iter_dict:
                    if matmat:
                        it = self.par_deriv_matmat_iter
                    else:
                        it = self.par_deriv_iter
                    idx_iter_dict[parallel_deriv_color] = (parallel_deriv_color, matmat,
                                                           [(start, end)], it)
                else:
                    _, old_matmat, range_list, _ = idx_iter_dict[parallel_deriv_color]
                    if old_matmat != matmat:
                        raise RuntimeError("Mixing of vectorized and non-vectorized derivs in "
                                           "the same parallel color group (%s) is not "
                                           "supported." % parallel_deriv_color)
                    range_list.append((start, end))
            elif matmat:
                if name not in idx_iter_dict:
                    idx_iter_dict[name] = (None, matmat,
                                           [np.arange(start, end, dtype=int)],
                                           self.matmat_iter)
                else:
                    raise RuntimeError("Variable name '%s' matches a parallel_deriv_color "
                                       "name." % name)
            elif not simul_coloring:  # plain old single index iteration
                idx_iter_dict[name] = (None, False,
                                       np.arange(start, end, dtype=int),
                                       self.single_index_iter)

            tup = (name, rhsname, rel, cache_lin_sol)
            idx_map.extend([tup] * (end - start))
            start = end

        if has_par_deriv_color:
            _fix_pdc_lengths(idx_iter_dict)

        if simul_coloring:
            idx_iter_dict['@simul_coloring'] = (False, False, self.simul_coloring,
                                                self.simul_coloring_iter)

        return idx_map, np.hstack(loc_idxs), idx_iter_dict

    def _get_tuple_map(self, names, vois, abs2meta):
        """
        Create a dict that maps var name to metadata tuple.

        The tuple has the form (jacobian row/column slice, indices, distrib)

        Parameters
        ----------
        names : iter of str
            Names of the variables making up the rows or columns of the jacobian.
        vois : dict
            Mapping of variable of interest (desvar or response) name to its metadata.
        abs2meta : dict
            Mapping of absolute var name to metadata for that var.

        Returns
        -------
        dict
            Dict of metadata tuples keyed by output name.
        int
            Total number of rows or columns.
        """
        idx_map = {}
        start = 0
        end = 0

        for name in names:
            if name in vois:
                # this 'size' already takes indices into account
                size = vois[name]['size']
                indices = vois[name]['indices']
            else:
                size = abs2meta[name]['global_size']
                indices = None

            end += size

            idx_map[name] = (slice(start, end), indices, abs2meta[name]['distributed'])
            start = end

        return idx_map, end  # after the loop, end is the total size

    def _create_idx_maps(self, names, vois, size):
        """
        Create a list that maps jacobian row/column index to var name.

        Parameters
        ----------
        names : iter of str
            Names of the variables making up the rows or columns of the jacobian.
        vois : dict
            Mapping of variable of interest (desvar or response) name to its metadata.
        size : int
            Total number of rows/columns.

        Returns
        -------
        list
            List that maps row/col index to variable name.
        ndarray
            Array that maps row/col index to local variable index
        """
        idx2name = [None] * size
        idx2local = np.empty(size, dtype=int)
        abs2meta = self.model._var_allprocs_abs2meta

        start = end = 0
        for name in names:
            if name in vois:
                end += vois[name]['size']
            else:
                end += abs2meta[name]['global_size']

            idx2name[start:end] = [name] * (end - start)
            idx2local[start:end] = np.arange(0, end - start, dtype=int)
            start = end

        return idx2name, idx2local

    #
    # outer loop iteration functions
    #
    def single_index_iter(self, idxs):
        """
        Iterate over single indices for a single variable.

        Parameters
        ----------
        idxs : iter of int
            Total jacobian row/column indices.

        Yields
        ------
        int
            Current index.
        method
            Input setter method.
        method
            Jac setter method.
        """
        for i in idxs:
            yield i, self.single_input_setter, self.single_jac_setter, self.mode

    def simul_coloring_iter(self, coloring_info):
        """
        Iterate over index lists for the simul coloring case.

        Parameters
        ----------
        coloring_info : tuple of the form (column_or_row_lists, row_or_column_map, sparsity)
            Row/column data needed to group colors and associate rows and columns.

        Yields
        ------
        list of int or int
            Current indices or current index.
        method
            Input setter method.
        method
            Jac setter method.
        """
        modes = [k for k in ('fwd', 'rev') if k in coloring_info]

        input_setter = self.simul_coloring_input_setter
        jac_setter = self.simul_coloring_jac_setter

        # do all the colored rows/cols
        for mode in modes:
            for color, ilist in enumerate(coloring_info[mode][0]):
                if color > 0:
                    # yield all indices for a color at once
                    yield ilist, input_setter, jac_setter, mode

        # do all of the uncolored rows/cols last so they can overwrite any wrong values
        for mode in modes:
            ilist = coloring_info[mode][0][0]
            for i in ilist:
                # do all non-colored indices individually (one linear solve per index)
                yield i, self.single_input_setter, self.single_jac_setter, mode

    def par_deriv_iter(self, idxs):
        """
        Iterate over index lists for the parallel deriv case.

        Parameters
        ----------
        idxs : iter of int
            Total jacobian row/column indices.

        Yields
        ------
        list of int
            Current indices.
        method
            Input setter method.
        method
            Jac setter method.
        """
        for tup in zip(*idxs):
            yield tup, self.par_deriv_input_setter, self.par_deriv_jac_setter, self.mode

    def matmat_iter(self, idxs):
        """
        Iterate over index lists for the matrix matrix case.

        Parameters
        ----------
        idxs : ndarray of int
            Total jacobian row/column indices.

        Yields
        ------
        list of int
            Current indices.
        method
            Input setter method.
        method
            Jac setter method.
        """
        for idx_list in idxs:
            yield idx_list, self.matmat_input_setter, self.matmat_jac_setter, self.mode

    def par_deriv_matmat_iter(self, idxs):
        """
        Iterate over index lists for the combined parallel deriv matrix matrix case.

        Parameters
        ----------
        idxs : iter of int
            Total jacobian row/column indices.

        Yields
        ------
        list of ndarray of int
            Current indices.
        method
            Input setter method.
        method
            Jac setter method.
        """
        # here, idxs is a list of arrays.  One array in the list for each parallel deriv
        # variable, and the entries in each array are all of the indices corresponding
        # to that variable's rows or columns in the total jacobian.
        yield idxs, self.par_deriv_matmat_input_setter, self.par_deriv_matmat_jac_setter, self.mode

    #
    # input setter functions
    #
    def single_input_setter(self, idx, mode):
        """
        Set 1's into the input vector in the single index case.

        Parameters
        ----------
        idx : int
            Total jacobian row or column index.
        mode : str
            Direction of derivative solution.

        Returns
        -------
        set
            Set of relevant system names.
        tuple or None
            vec_name corresponding to the given index (or None).
        int or None
            key used for storage of cached linear solve (if active, else None).
        """
        input_name, vecname, rel_systems, cache_lin_sol = self.in_idx_map[mode][idx]

        loc_idx = self.in_loc_idxs[mode][idx]
        if loc_idx != -1:
<<<<<<< HEAD
            self.input_vec[mode][vecname]._views_flat[input_name][loc_idx] = -1.0
=======

            # We apply a -1 here because the derivative of the output is minus the derivative of
            # the residual in openmdao.
            self.input_vec[vecname]._views_flat[input_name][loc_idx] = -1.0
>>>>>>> ce324e23

        if cache_lin_sol:
            return rel_systems, (vecname,), (idx, mode)
        else:
            return rel_systems, None, None

    def simul_coloring_input_setter(self, inds, mode):
        """
        Set 1's into the input vector in the simul coloring case.

        Parameters
        ----------
        inds : list of int
            Total jacobian row or column indices.
        mode : str
            Direction of derivative solution.

        Returns
        -------
        set
            Set of relevant system names.
        tuple of str or None
            'linear' or None if linear solve caching is inactive.
        int or None
            key used for storage of cached linear solve (if active, else None).
        """
        all_rel_systems = set()
        cache = False

        for i in inds:
            rel_systems, vec_names, _ = self.single_input_setter(i, mode)
            _update_rel_systems(all_rel_systems, rel_systems)
            cache |= vec_names is not None

        if cache:
            return all_rel_systems, ('linear',), (inds[0], mode)
        else:
            return all_rel_systems, None, None

    def par_deriv_input_setter(self, inds, mode):
        """
        Set 1's into the input vector in the parallel derivative case.

        Parameters
        ----------
        inds : tuple of int
            Total jacobian row or column indices.
        mode : str
            Direction of derivative solution.

        Returns
        -------
        set
            Set of relevant system names.
        list of str or None
            List of vec_names or None if linear solve caching is inactive.
        int or None
            key used for storage of cached linear solve (if active, else None).
        """
        all_rel_systems = set()
        vec_names = []

        for count, i in enumerate(inds):
            rel_systems, vnames, _ = self.single_input_setter(i, mode)
            _update_rel_systems(all_rel_systems, rel_systems)
            if vnames is not None:
                vec_names.append(vnames[0])

        if vec_names:
            return all_rel_systems, vec_names, (inds[0], mode)
        else:
            return all_rel_systems, None, None

    def matmat_input_setter(self, inds, mode):
        """
        Set 1's into the input vector in the matrix-matrix case.

        Parameters
        ----------
        inds : ndarray of int
            Total jacobian row or column indices.
        mode : str
            Direction of derivative solution.

        Returns
        -------
        set
            Set of relevant system names.
        tuple of str or None
            (vec_name,) or None if linear solve caching is inactive.
        int or None
            key used for storage of cached linear solve (if active, else None).
        """
        input_vec = self.input_vec[mode]
        in_idx_map = self.in_idx_map[mode]
        in_loc_idxs = self.in_loc_idxs[mode]

        input_name, vec_name, rel_systems, cache_lin_sol = in_idx_map[inds[0]]

        dinputs = input_vec[vec_name]

        for col, i in enumerate(inds):
            loc_idx = in_loc_idxs[i]
            if loc_idx != -1:

                # We apply a -1 here because the derivative of the output is minus the derivative
                # of the residual in openmdao.
                dinputs._views_flat[input_name][loc_idx, col] = -1.0

        if cache_lin_sol:
            return rel_systems, (vec_name,), (inds[0], mode)
        else:
            return rel_systems, None, None

    def par_deriv_matmat_input_setter(self, inds, mode):
        """
        Set 1's into the input vector in the matrix matrix with parallel deriv case.

        Parameters
        ----------
        inds : list of ndarray of int
            Total jacobian row or column indices.
        mode : str
            Direction of derivative solution.

        Returns
        -------
        set
            Set of relevant system names.
        list of str or None
            vec_names or None if linear solve caching is inactive.
        int or None
            key used for storage of cached linear solve (if active, else None).
        """
        input_vec = self.input_vec[mode]
        in_idx_map = self.in_idx_map[mode]
        in_loc_idxs = self.in_loc_idxs[mode]

        all_rel_systems = set()
        cache = False

        vec_names = []
        for matmat_idxs in inds:
            input_name, vec_name, rel_systems, cache_lin_sol = in_idx_map[matmat_idxs[0]]
            if cache_lin_sol:
                vec_names.append(vec_name)
            cache |= cache_lin_sol
            _update_rel_systems(all_rel_systems, rel_systems)

            dinputs = input_vec[vec_name]
            ncol = dinputs._ncol

            for col, i in enumerate(matmat_idxs):
                loc_idx = in_loc_idxs[i]
                if loc_idx != -1:

                    # We apply a -1 here because the derivative of the output is minus the
                    # derivative of the residual in openmdao.
                    if ncol > 1:
                        dinputs._views_flat[input_name][loc_idx, col] = -1.0
                    else:
                        dinputs._views_flat[input_name][loc_idx] = -1.0

        if cache:
            return all_rel_systems, vec_names, (inds[0][0], mode)
        else:
            return all_rel_systems, None, None

    #
    # Jacobian setter functions
    #
    def single_jac_setter(self, i, mode):
        """
        Set the appropriate part of the total jacobian for a single input index.

        Parameters
        ----------
        i : int
            Total jacobian row or column index.
        mode : str
            Direction of derivative solution.
        """
        input_name, vecname, _, _ = self.in_idx_map[mode][i]
        out_views = self.output_vec[mode][vecname]._views_flat
        relevant = self.relevant
        fwd = mode == 'fwd'
        J = self.J
        nproc = self.comm.size
        out_meta = self.out_meta[mode]

        for output_name in self.output_list[mode]:
            if input_name not in relevant or output_name in relevant[input_name]:
                slc, indices, distrib = out_meta[output_name]
                deriv_val = None
                if output_name in out_views:
                    deriv_val = out_views[output_name]
                    if indices is not None:
                        deriv_val = deriv_val[indices]

                if nproc > 1 and not distrib:
                    if deriv_val is None:
                        deriv_val = np.empty(slc.stop - slc.start)
                    self.comm.Bcast(deriv_val, root=self.owning_ranks[output_name])

                if fwd:
                    J[slc, i] = deriv_val
                else:
                    J[i, slc] = deriv_val

    def par_deriv_jac_setter(self, inds, mode):
        """
        Set the appropriate part of the total jacobian for multiple input indices.

        Parameters
        ----------
        inds : tuple of int
            Total jacobian row or column indices.
        mode : str
            Direction of derivative solution.
        """
        for i in inds:
            self.single_jac_setter(i, mode)

    def simul_coloring_jac_setter(self, inds, mode):
        """
        Set the appropriate part of the total jacobian for simul coloring input indices.

        Parameters
        ----------
        inds : list of int
            Total jacobian row or column indices.
        mode : str
            Direction of derivative solution.
        """
        row_col_map = self.simul_coloring[mode][1]
        out_meta = self.out_meta[mode]
        idx2name = self.idx2name[mode]
        idx2local = self.idx2local[mode]
        outvecs = self.output_vec[mode]
        in_idx_map = self.in_idx_map[mode]
        fwd = mode == 'fwd'

        J = self.J

        for i in inds:
            input_name, vecname, _, _ = in_idx_map[i]
            out_views = outvecs[vecname]._views_flat
            for row_or_col in row_col_map[i]:
                output_name = idx2name[row_or_col]
                deriv_val = None
                if output_name in out_views:
                    deriv_val = out_views[output_name]
                    indices = out_meta[output_name][1]
                    if indices is not None:
                        deriv_val = deriv_val[indices]

                    if fwd:
                        J[row_or_col, i] = deriv_val[idx2local[row_or_col]]
                    else:
                        J[i, row_or_col] = deriv_val[idx2local[row_or_col]]

    def matmat_jac_setter(self, inds, mode):
        """
        Set the appropriate part of the total jacobian for matrix matrix input indices.

        Parameters
        ----------
        inds : ndarray of int
            Total jacobian row or column indices.
        mode : str
            Direction of derivative solution. (ignored)
        """
        # in plain matmat, all inds are for a single variable for each iteration of the outer loop,
        # so any relevance can be determined only once.
        input_name, vecname, _, _ = self.in_idx_map[mode][inds[0]]
        out_views = self.output_vec[mode][vecname]._views_flat
        ncol = self.output_vec[mode][vecname]._ncol
        relevant = self.relevant
        nproc = self.comm.size
        fwd = self.mode == 'fwd'
        J = self.J
        out_meta = self.out_meta[mode]

        for output_name in self.output_list[mode]:
            slc, indices, distrib = out_meta[output_name]
            deriv_val = out_idxs = None
            if input_name not in relevant or output_name in relevant[input_name]:
                if output_name in out_views:
                    deriv_val = out_views[output_name]
                    if indices is not None:
                        deriv_val = deriv_val[indices]

                if nproc > 1 and not distrib:
                    if deriv_val is None:
                        deriv_val = np.empty((slc.stop - slc.start, ncol))
                    self.comm.Bcast(deriv_val, root=self.owning_ranks[output_name])

                if fwd:
                    J[slc, inds] = deriv_val
                else:
                    J[inds, slc] = deriv_val.T

    def par_deriv_matmat_jac_setter(self, inds, mode):
        """
        Set the appropriate part of the total jacobian for par_deriv matrix matrix input indices.

        Parameters
        ----------
        inds : list of ndarray of int
            Total jacobian row or column indices.
        mode : str
            Direction of derivative solution. (ignored)
        """
        for matmat_idxs in inds:
            self.matmat_jac_setter(matmat_idxs, mode)

    def compute_totals(self):
        """
        Compute derivatives of desired quantities with respect to desired inputs.

        Returns
        -------
        derivs : object
            Derivatives in form requested by 'return_format'.
        """
        recording_iteration.stack.append(('_compute_totals', 0))
        debug_print = self.debug_print
        par_deriv = self.par_deriv

        has_lin_cons = self.has_lin_cons

        model = self.model
        vec_dinput = model._vectors['input']
        vec_doutput = model._vectors['output']
        vec_dresid = model._vectors['residual']

        # Prepare model for calculation by cleaning out the derivatives
        # vectors.
        for vec_name in model._lin_vec_names:
            vec_dinput[vec_name].set_const(0.0)
            vec_doutput[vec_name].set_const(0.0)
            vec_dresid[vec_name].set_const(0.0)

        # Linearize Model
        model._linearize(model._assembled_jac, sub_do_ln=model._linear_solver._linearize_children())
        model._linear_solver._linearize()

        # Main loop over columns (fwd) or rows (rev) of the jacobian
        for key, meta in iteritems(self.idx_iter_dict[self.mode]):
            _, _, idxs, idx_iter = meta
            for inds, input_setter, jac_setter, mode in idx_iter(idxs):
                # this sets dinputs for the current par_deriv_color to 0
                # dinputs is dresids in fwd, doutouts in rev
                vec_doutput['linear'].set_const(0.0)
                if mode == 'fwd':
                    vec_dresid['linear'].set_const(0.0)
                else:  # rev
                    vec_dinput['linear'].set_const(0.0)

                rel_systems, vec_names, cache_key = input_setter(inds, mode)

                if debug_print:
                    if par_deriv and key in par_deriv:
                        varlist = '(' + ', '.join([name for name in par_deriv[key]]) + ')'
                        print('Solving color:', key, varlist)
                    else:
                        print('Solving variable:', key)

                    sys.stdout.flush()

                    t0 = time.time()

                # restore old linear solution if cache_linear_solution was set by the user for
                # any input variables involved in this linear solution.
                if cache_key is not None and not has_lin_cons:
                    self._restore_linear_solution(vec_names, cache_key, self.mode)
                    model._solve_linear(model._lin_vec_names, self.mode, rel_systems)
                    self._save_linear_solution(vec_names, cache_key, self.mode)
                else:
                    model._solve_linear(model._lin_vec_names, mode, rel_systems)

                if debug_print:
                    print('Elapsed Time:', time.time() - t0, '\n')
                    sys.stdout.flush()

                jac_setter(inds, mode)

        if self.has_scaling:
            self._do_scaling(self.J_dict)

        if debug_print:
            # Debug outputs scaled derivatives.
            self._print_derivatives()

        recording_iteration.stack.pop()

        return self.J_final

    def compute_totals_approx(self, initialize=False):
        """
        Compute derivatives of desired quantities with respect to desired inputs.

        Uses an approximation method, e.g., fd or cs to calculate the derivatives.

        Parameters
        ----------
        initialize : bool
            Set to True to re-initialize the FD in model. This is only needed when manually
            calling compute_totals on the problem.

        Returns
        -------
        derivs : object
            Derivatives in form requested by 'return_format'.
        """
        recording_iteration.stack.append(('_compute_totals', 0))

        of = self.of
        wrt = self.wrt
        model = self.model
        return_format = self.return_format

        # Prepare model for calculation by cleaning out the derivatives
        # vectors.
        for vec_name in model._lin_vec_names:
            model._vectors['input'][vec_name].set_const(0.0)
            model._vectors['output'][vec_name].set_const(0.0)
            model._vectors['residual'][vec_name].set_const(0.0)

        # Solve for derivs with the approximation_scheme.
        # This cuts out the middleman by grabbing the Jacobian directly after linearization.

        # Re-initialize so that it is clean.
        if initialize:
            if model._approx_schemes:
                method = list(model._approx_schemes)[0]
                kwargs = model._owns_approx_jac_meta
                model.approx_totals(method=method, **kwargs)
            else:
                model.approx_totals(method='fd')

        model._setup_jacobians(recurse=False)

        # Linearize Model
        model._linearize(model._assembled_jac, sub_do_ln=model._linear_solver._linearize_children())
        model._linear_solver._linearize()

        approx_jac = model._jacobian._subjacs_info

        of_idx = model._owns_approx_of_idx
        wrt_idx = model._owns_approx_wrt_idx

        if return_format == 'flat_dict':
            totals = OrderedDict()
            for prom_out, output_name in zip(self.prom_of, of):
                for prom_in, input_name in zip(self.prom_wrt, wrt):
                    totals[prom_out, prom_in] = _get_subjac(approx_jac[output_name, input_name],
                                                            prom_out, prom_in, of_idx, wrt_idx)

        elif return_format == 'dict':
            totals = OrderedDict()
            for prom_out, output_name in zip(self.prom_of, of):
                totals[prom_out] = tot = OrderedDict()
                for prom_in, input_name in zip(self.prom_wrt, wrt):
                    tot[prom_in] = _get_subjac(approx_jac[output_name, input_name],
                                               prom_out, prom_in, of_idx, wrt_idx)

        elif return_format == 'array':
            totals = self.J_dict  # J_dict has views into the array jacobian
            for prom_out, output_name in zip(self.prom_of, of):
                tot = totals[prom_out]
                for prom_in, input_name in zip(self.prom_wrt, wrt):
                    tot[prom_in][:] = _get_subjac(approx_jac[output_name, input_name],
                                                  prom_out, prom_in, of_idx, wrt_idx)
        else:
            msg = "Unsupported return format '%s." % return_format
            raise NotImplementedError(msg)

        if self.has_scaling:
            self._do_scaling(totals)

        if return_format == 'array':
            totals = self.J  # change back to array version

        recording_iteration.stack.pop()
        return totals

    def _restore_linear_solution(self, vec_names, key, mode):
        """
        Restore the previous linear solution.

        Parameters
        ----------
        vec_names : list of str
            Names of output vectors to restore.
        key : hashable object
            Key to lookup linear solution.
        mode : str
            Direction of derivative solution.
        """
        lin_sol_cache = self.lin_sol_cache
        if key in lin_sol_cache:
            lin_sol = lin_sol_cache[key]
            for i, vec_name in enumerate(vec_names):
                save_vec = lin_sol[i]
                doutputs = self.output_vec[mode][vec_name]
                for vs in doutputs._data:
                    doutputs._data[vs][:] = save_vec[vs]
        else:
            lin_sol_cache[key] = lin_sol = []
            for vec_name in vec_names:
                lin_sol.append(deepcopy(self.output_vec[mode][vec_name]._data))

    def _save_linear_solution(self, vec_names, key, mode):
        """
        Save the current linear solution.

        Parameters
        ----------
        vec_names : list of str
            Names of output vectors to restore.
        key : hashable object
            Key to lookup linear solution.
        mode : str
            Direction of derivative solution.
        """
        lin_sol = self.lin_sol_cache[key]
        for i, vec_name in enumerate(vec_names):
            save_vec = lin_sol[i]
            doutputs = self.output_vec[mode][vec_name]
            for vs, data in iteritems(doutputs._data):
                save_vec[vs][:] = data

    def _do_scaling(self, J):
        """
        Apply scalers to the jacobian if the driver defined any.

        Parameters
        ----------
        J : dict
            Jacobian to be scaled.
        """
        # use promoted names for design vars and responses
        desvars = self.prom_design_vars
        responses = self.prom_responses

        if self.return_format in ('dict', 'array'):
            for prom_out, odict in iteritems(J):
                oscaler = responses[prom_out]['scaler']

                for prom_in, val in iteritems(odict):
                    iscaler = desvars[prom_in]['scaler']

                    # Scale response side
                    if oscaler is not None:
                        val[:] = (oscaler * val.T).T

                    # Scale design var side
                    if iscaler is not None:
                        val *= 1.0 / iscaler

        elif self.return_format == 'flat_dict':
            for tup, val in iteritems(J):
                prom_out, prom_in = tup
                oscaler = responses[prom_out]['scaler']
                iscaler = desvars[prom_in]['scaler']

                # Scale response side
                if oscaler is not None:
                    val[:] = (oscaler * val.T).T

                # Scale design var side
                if iscaler is not None:
                    val *= 1.0 / iscaler
        else:
            raise RuntimeError("Derivative scaling by the driver only supports the 'dict' and "
                               "'array' formats at present.")

    def _print_derivatives(self):
        """
        Print out the derivatives when debug_print is True.
        """
        if self.return_format == 'dict':
            J = self.J_dict
            for of in self.of:
                for wrt in self.wrt:
                    pprint.pprint({(of, wrt): J[of][wrt]})
        else:
            J = self.J
            for i, of in enumerate(self.of):
                out_slice = self.of_meta[of][0]
                for j, wrt in enumerate(self.wrt):
                    pprint.pprint({(of, wrt): J[out_slice, self.wrt_meta[wrt][0]]})

        print('')
        sys.stdout.flush()


def _get_subjac(jac_meta, prom_out, prom_in, of_idx, wrt_idx):
    """
    Return proper subjacobian based on input/output names and indices.

    Parameters
    ----------
    jac_meta : dict
        Partial subjacobian metadata coming from approx_jac.
    prom_out : str
        Promoted output name.
    prom_in : str
        Promoted input name.
    of_idx : dict
        Mapping of promoted output name to indices.
    wrt_idx : dict
        Mapping of promoted input name to indices.

    Returns
    -------
    ndarray
        The desired subjacobian.
    """
    if jac_meta['rows'] is not None:  # sparse list format
        # This is a design variable that was declared as an obj/con.
        tot = np.eye(len(jac_meta['value']))
        if prom_out in of_idx:
            tot = tot[of_idx[prom_out], :]
        if prom_in in wrt_idx:
            tot = tot[:, wrt_idx[prom_in]]
        return tot
    else:
        return jac_meta['value']


def _check_voi_meta(name, parallel_deriv_color, matmat, simul_coloring):
    """
    Check the contents of the given metadata for incompatible options.

    An exception will be raised if options are incompatible.

    Parameters
    ----------
    name : str
        Name of the variable.
    parallel_deriv_color : str
        Color of parallel deriv grouping.
    matmat : bool
        If True, vectorize derivatives for this variable.
    simul_coloring : ndarray
        Array of colors. Each entry corresponds to a column or row of the total jacobian.
    """
    if simul_coloring:
        if parallel_deriv_color:
            raise RuntimeError("Using both simul_coloring and parallel_deriv_color with "
                               "variable '%s' is not supported." % name)
        if matmat:
            raise RuntimeError("Using both simul_coloring and vectorize_derivs with "
                               "variable '%s' is not supported." % name)


def _fix_pdc_lengths(idx_iter_dict):
    """
    Take any parallel_deriv_color entries and make sure their index arrays are same length.

    Parameters
    ----------
    idx_iter_dict : dict
        Dict of a name/color mapped to indexing information.
    """
    for key, tup in iteritems(idx_iter_dict):
        par_deriv_color, matmat, range_list, _ = tup
        if par_deriv_color:
            if not matmat:
                lens = np.array([end - start for start, end in range_list])
                maxlen = np.max(lens)
                diffs = lens - maxlen
            if not matmat and np.any(diffs):
                for i, diff in enumerate(diffs):
                    start, end = range_list[i]
                    if diff < 0:
                        range_list[i] = np.empty(maxlen, dtype=int)
                        range_list[i][:end - start] = np.arange(start, end, dtype=int)
                        range_list[i][end - start:] = range_list[i][end - start - 1]
                    else:
                        range_list[i] = np.arange(start, end, dtype=int)
            else:
                # just convert all (start, end) tuples to aranges
                for i, (start, end) in enumerate(range_list):
                    range_list[i] = np.arange(start, end, dtype=int)


def _update_rel_systems(all_rel_systems, rel_systems):
    """
    Combine all relevant systems in those cases where we have multiple input variables involved.

    Parameters
    ----------
    all_rel_systems : set
        Current set of all relevant system names.
    rel_systems : set
        Set of relevant system names for the latest iteration.
    """
    if all_rel_systems is _contains_all or rel_systems is _contains_all:
        all_rel_systems = _contains_all
    else:
        all_rel_systems.update(rel_systems)<|MERGE_RESOLUTION|>--- conflicted
+++ resolved
@@ -705,14 +705,9 @@
 
         loc_idx = self.in_loc_idxs[mode][idx]
         if loc_idx != -1:
-<<<<<<< HEAD
-            self.input_vec[mode][vecname]._views_flat[input_name][loc_idx] = -1.0
-=======
-
             # We apply a -1 here because the derivative of the output is minus the derivative of
             # the residual in openmdao.
-            self.input_vec[vecname]._views_flat[input_name][loc_idx] = -1.0
->>>>>>> ce324e23
+            self.input_vec[mode][vecname]._views_flat[input_name][loc_idx] = -1.0
 
         if cache_lin_sol:
             return rel_systems, (vecname,), (idx, mode)

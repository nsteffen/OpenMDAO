--- conflicted
+++ resolved
@@ -182,19 +182,12 @@
         Dynamic shape dependency graph, or None.
     _shape_knowns : set
         Set of shape dependency graph nodes with known (non-dynamic) shapes.
-<<<<<<< HEAD
     _subsys_graph : nx.DiGraph
         Graph of subsystem dependencies.
-    _pre_systems : set of str or None
-        Set of pathnames of systems that are executed prior to the optimization loop.
-    _post_systems : set of str or None
-        Set of pathnames of systems that are executed after the optimization loop.
-=======
     _pre_components : list of str or None
         Sorted list of pathnames of components that are executed prior to the optimization loop.
     _post_components : list of str or None
         Sorted list of pathnames of components that are executed after the optimization loop.
->>>>>>> c3a57f90
     """
 
     def __init__(self, **kwargs):

--- conflicted
+++ resolved
@@ -1079,15 +1079,9 @@
         float
             absolute error.
         """
-<<<<<<< HEAD
-        super(Group, self)._solve_nonlinear()
-
-        return self._nl_solver.solve()
-=======
         result = self._nl_solver.solve()
         super(Group, self)._solve_nonlinear()
         return result
->>>>>>> e18484d3
 
     def _apply_linear(self, vec_names, mode, scope_out=None, scope_in=None):
         """

"""Define a base class for all Drivers in OpenMDAO."""

from six import iteritems

from openmdao.utils.generalized_dict import OptionsDictionary


class Driver(object):
    """
    Top-level container for the systems and drivers.

    Attributes
    ----------
    fail : bool
        Reports whether the driver ran successfully.
    options : <OptionsDictionary>
        Dictionary with general pyoptsparse options.
    _problem : <Problem>
        Pointer to the containing problem.
    supports : <OptionsDictionary>
        Provides a consistant way for drivers to declare what features they support.
    _designvars : dict
        Contains all design variable info.
    _cons : dict
        Contains all constraint info.
    _objs : dict
        Contains all objective info.
    _responses : dict
        Contains all response info.
    """

    def __init__(self):
        """
        Initialize the driver.
        """
        self._problem = None
        self._designvars = None
        self._cons = None
        self._objs = None
        self._responses = None
        self.options = OptionsDictionary()

        # What the driver supports.
<<<<<<< HEAD
=======
        # Note Driver based class supports setting up problems that use every
        # feature, but it doesn't do anything except run the model. This is
        # primarily for generic testing.
>>>>>>> 91c7ff53
        self.supports = OptionsDictionary()
        self.supports.declare('inequality_constraints', type_=bool, value=False)
        self.supports.declare('equality_constraints', type_=bool, value=False)
        self.supports.declare('linear_constraints', type_=bool, value=False)
        self.supports.declare('two_sided_constraints', type_=bool, value=False)
        self.supports.declare('multiple_objectives', type_=bool, value=False)
        self.supports.declare('integer_design_vars', type_=bool, value=False)
        self.supports.declare('gradients', type_=bool, value=False)
        self.supports.declare('active_set', type_=bool, value=False)

        # TODO, support these in Openmdao blue
        self.supports.declare('integer_design_vars', type_=bool, value=False)

        self.fail = False

    def _setup_driver(self, problem):
        """
        Prepare the driver for execution.

        This is the final thing to run during setup.

        Parameters
        ----------
        problem : <Problem>
            Pointer to the containing problem.
        """
        self._problem = problem
        model = problem.model

        # Gather up the information for design vars.
        self._designvars = model.get_design_vars(recurse=True)

        self._responses = model.get_responses(recurse=True)
        self._objs = model.get_objectives(recurse=True)
        self._cons = model.get_constraints(recurse=True)

    def get_design_var_values(self):
        """
        Return the design variable values.

        This is called to gather the initial design variable state.

        Returns
        -------
        dict
           Dictionary containing values of each design variable.
        """
        vec = self._problem.model._outputs._views_flat
        dv_dict = {}
        for name, meta in iteritems(self._designvars):
            scaler = meta['scaler']
            adder = meta['adder']
            val = vec[name].copy()

            # Scale design variable values
            if adder is not None:
                val += adder
            if scaler is not None:
                val *= scaler

            dv_dict[name] = val

        return dv_dict

    def set_design_var(self, name, value):
        """
        Set the value of a design variable.

        Parameters
        ----------
        name : str
            Global pathname of the design variable.
        value : float or ndarray
            Value for the design variable.
        """
        meta = self._designvars[name]
        scaler = meta['scaler']
        adder = meta['adder']

        # Scale design variable values
        if scaler is not None:
            value *= 1.0 / scaler
        if adder is not None:
            value -= adder

        self._problem.model._outputs._views_flat[name][:] = value

    def get_response_values(self):
        """
        Return response values.

        Returns
        -------
        dict
           Dictionary containing values of each response.
        """
        # TODO: finish this method when we have a driver that requires is.
        pass

    def get_objective_values(self):
        """
        Return objective values.

        Returns
        -------
        dict
           Dictionary containing values of each objective.
        """
        vec = self._problem.model._outputs._views_flat
        obj_dict = {}
        for name, meta in iteritems(self._objs):
            scaler = meta['scaler']
            adder = meta['adder']
            val = vec[name].copy()

            # Scale objectives
            if adder is not None:
                val += adder
            if scaler is not None:
                val *= scaler

            obj_dict[name] = val

        return obj_dict

    def get_constraint_values(self, ctype='all', lintype='all'):
        """
        Return constraint values.

        Parameters
        ----------
        ctype : string
            Default is 'all'. Optionally return just the inequality constraints
            with 'ineq' or the equality constraints with 'eq'.

        lintype : string
            Default is 'all'. Optionally return just the linear constraints
            with 'linear' or the nonlinear constraints with 'nonlinear'.

        Returns
        -------
        dict
           Dictionary containing values of each constraint.
        """
        vec = self._problem.model._outputs._views_flat
        con_dict = {}

        for name, meta in iteritems(self._cons):

            if lintype == 'linear' and meta['linear'] is False:
                continue

            if lintype == 'nonlinear' and meta['linear']:
                continue

            if ctype == 'eq' and meta['equals'] is None:
                continue

            if ctype == 'ineq' and meta['equals'] is not None:
                continue

            scaler = meta['scaler']
            adder = meta['adder']
            val = vec[name].copy()

            # Scale objectives
            if adder is not None:
                val += adder
            if scaler is not None:
                val *= scaler

            # TODO: Need to get the allgathered values? Like:
            # cons[name] = self._get_distrib_var(name, meta, 'constraint')
            con_dict[name] = val

        return con_dict

    def run(self):
        """
        Execute this driver.

        The base `Driver` just runs the model. All other drivers overload
        this method.

        Returns
        -------
        boolean
            Failure flag; True if failed to converge, False is successful.
        """
        return self._problem.model._solve_nonlinear()

    def _compute_total_derivs(self, of=None, wrt=None, return_format='flat_dict',
                              global_names=True):
        """
        Compute derivatives of desired quantities with respect to desired inputs.

        All derivatives are returned using driver scaling.

        Parameters
        ----------
        of : list of variable name strings or None
            Variables whose derivatives will be computed. Default is None, which
            uses the driver's objectives and constraints.
        wrt : list of variable name strings or None
            Variables with respect to which the derivatives will be computed.
            Default is None, which uses the driver's desvars.
        return_format : string
            Format to return the derivatives. Default is a 'flat_dict', which
            returns them in a dictionary whose keys are tuples of form (of, wrt).
        global_names : bool
            Set to True when passing in global names to skip some translation steps.

        Returns
        -------
        derivs : object
            Derivatives in form requested by 'return_format'.
        """
        derivs = self._problem._compute_total_derivs(of=of, wrt=wrt, return_format=return_format,
                                                     global_names=global_names)

        if return_format == 'dict':

            for okey, oval in iteritems(derivs):
                for ikey, val in iteritems(oval):
                    imeta = self._designvars[ikey]
                    ometa = self._responses[okey]

                    iscaler = imeta['scaler']
                    iadder = imeta['adder']
                    oscaler = ometa['scaler']
                    oadder = ometa['adder']

                    # Scale response side
                    if oadder is not None:
                        val += oadder
                    if oscaler is not None:
                        val *= oscaler

                    # Scale design var side
                    if iscaler is not None:
                        val *= 1.0 / iscaler
                    if iadder is not None:
                        val -= iadder

        else:
            msg = "Derivative scaling by the driver only supports the 'dict' format at present."
            raise RuntimeError(msg)

        return derivs

    def _setup_processors(self, model, comm, global_dict, assembler):
        """
        Recursively split comms and define local subsystems.

        Parameters
        ----------
        model : <System>
            top level system driven by this driver.
        comm : MPI.Comm or <FakeComm>
            communicator for this system (already split, if applicable).
        global_dict : dict
            dictionary with kwargs of all parents assembled in it.
        assembler : <Assembler>
            pointer to the global assembler object to distribute to everyone.
        """
        #  for most drivers this is just a passthrough to the model, but some,
        #  e.g., DOEDriver will override and do their own comm splitting before
        #  passing the comm down to the model.
        model._setup_processors('', comm, global_dict, assembler)

    def get_req_procs(self, model):
        """
        Return min and max MPI processes usable by this Driver for the model.

        This should be overridden by Drivers that can use more processes than
        the model uses, e.g., DOEDriver.

        Parameters
        ----------
        model : <System>
            Top level <System> that contains the entire model.

        Returns
        -------
        tuple : (int, int or None)
            A tuple of the form (min_procs, max_procs), indicating the min
            and max processors usable by this `Driver` and the given model.
            max_procs can be None, indicating all available procs can be used.
        """
        model._mpi_req_procs = model.get_req_procs()
        return model._mpi_req_procs<|MERGE_RESOLUTION|>--- conflicted
+++ resolved
@@ -41,12 +41,6 @@
         self.options = OptionsDictionary()
 
         # What the driver supports.
-<<<<<<< HEAD
-=======
-        # Note Driver based class supports setting up problems that use every
-        # feature, but it doesn't do anything except run the model. This is
-        # primarily for generic testing.
->>>>>>> 91c7ff53
         self.supports = OptionsDictionary()
         self.supports.declare('inequality_constraints', type_=bool, value=False)
         self.supports.declare('equality_constraints', type_=bool, value=False)

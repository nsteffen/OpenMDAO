--- conflicted
+++ resolved
@@ -1049,10 +1049,6 @@
             Form for finite difference, can be 'forward', 'backward', or 'central'. Default
             'forward'.
         step_calc : str
-<<<<<<< HEAD
-            Step type for finite difference, can be 'abs' for absolute', or 'rel' for relative.
-            Default is 'abs'.
-=======
             Step type for computing the size of the finite difference step. It can be 'abs' for
             absolute, 'rel_avg' for a size relative to the absolute value of the vector input, or
             'rel_element' for a size relative to each value in the vector input. In addition, it
@@ -1062,7 +1058,6 @@
             method provides its default value.
         minimum_step : float
             Minimum step size allowed when using one of the relative step_calc options.
->>>>>>> 7b39cc28
         force_dense : bool
             If True, analytic derivatives will be coerced into arrays. Default is True.
         show_only_incorrect : bool, optional
@@ -1566,10 +1561,6 @@
             Form for finite difference, can be 'forward', 'backward', or 'central'. Default
             None, which defaults to 'forward' for FD.
         step_calc : str
-<<<<<<< HEAD
-            Step type for finite difference, can be 'abs' for absolute', or 'rel' for relative.
-            Default is 'abs'.
-=======
             Step type for computing the size of the finite difference step. It can be 'abs' for
             absolute, 'rel_avg' for a size relative to the absolute value of the vector input, or
             'rel_element' for a size relative to each value in the vector input. In addition, it
@@ -1577,7 +1568,6 @@
             compatibilty, it can be 'rel', which currently defaults to 'rel_legacy', but in the
             future will default to 'rel_avg'. Defaults to None, in which case the approximation
             method provides its default value.
->>>>>>> 7b39cc28
         show_progress : bool
             True to show progress of check_totals.
 

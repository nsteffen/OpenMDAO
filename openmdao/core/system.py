"""Define the base System class."""
from __future__ import division

from fnmatch import fnmatchcase
from contextlib import contextmanager
from collections import namedtuple, OrderedDict, Iterable
import sys

import numpy

from six import string_types
from six.moves import range

from openmdao.proc_allocators.default_allocator import DefaultAllocator
from openmdao.jacobians.default_jacobian import DefaultJacobian
from openmdao.jacobians.global_jacobian import GlobalJacobian
from openmdao.utils.generalized_dict import GeneralizedDictionary
from openmdao.utils.class_util import overrides_method
from openmdao.utils.units import convert_units
from openmdao.utils.general_utils import \
    ensure_compatible, determine_adder_scaler, format_as_float_or_array


# This is for storing various data mapped to var pathname
PathData = namedtuple("PathData", ['name', 'idx', 'myproc_idx', 'typ'])

DesignVariable = namedtuple('DesignVariable', ['name', 'lower', 'upper',
                                               'scaler', 'adder', 'ref',
                                               'ref0', 'indices', 'metadata'])

Constraint = namedtuple('Constraint', ['name', 'lower', 'upper', 'equals',
                                       'scaler', 'adder', 'ref', 'ref0',
                                       'indices', 'metadata'])

Objective = namedtuple('Objective', ['name', 'scaler', 'adder', 'ref',
                                     'ref0', 'indices', 'metadata'])


class System(object):
    """
    Base class for all systems in OpenMDAO.

    Never instantiated; subclassed by <Group> or <Component>.
    All subclasses have their attributes defined here.

    Attributes
    ----------
    name : str
        name of the system, must be different from siblings.
    pathname : str
        global name of the system, including the path.
    comm : MPI.Comm or <FakeComm>
        MPI communicator object.
    metadata : <GeneralizedDictionary>
        dictionary of user-defined arguments.
    _assembler : <Assembler>
        pointer to the global assembler object.
    _mpi_proc_allocator : <ProcAllocator>
        object that distributes procs among subsystems.
    _mpi_proc_range : [int, int]
        indices of procs owned by comm with respect to COMM_WORLD.
    _subsystems_allprocs : [<System>, ...]
        list of all subsystems (children of this system).
    _subsystems_myproc : [<System>, ...]
        list of local subsystems that exist on this proc.
    _subsystems_myproc_inds : [int, ...]
        list of indices of subsystems on this proc among all of this system's
        subsystems (subsystems on all of this system's processors).
    _var_allprocs_names : {'input': [str, ...], 'output': [str, ...]}
        list of promoted names of all owned variables, not just on current proc.
    _var_allprocs_pathnames : {'input': [str, ...], 'output': [str, ...]}
        list of pathnames of all owned variables, not just on current proc.
    _var_allprocs_range : {'input': [int, int], 'output': [int, int]}
        index range of owned variables with respect to all problem variables.
    _var_allprocs_indices : {'input': dict, 'output': dict}
        dictionary of global indices keyed by the variable name.
    _var_myproc_names : {'input': [str, ...], 'output': [str, ...]}
        list of unpromoted names of owned variables on current proc.
    _var_myproc_metadata : {'input': list, 'output': list}
        list of metadata dictionaries of variables that exist on this proc.
    _var_pathdict : dict
        maps full variable pathname to local name, index and I/O type
    _var_name2path = dict
        maps local var name to full pathname
    _var_myproc_indices : {'input': ndarray[:], 'output': ndarray[:]}
        integer arrays of global indices of variables on this proc.
    _var_maps : {'input': dict, 'output': dict}
        dictionary of variable names and their aliases (for promotes/renames).
    _var_promotes : { 'any': set(), 'input': set(), 'output': set() }
        dictionary of sets of variable names/wildcards specifying promotion
        (used to calculate _var_maps)
    _var_renames : { 'input': {}, 'output': {} }
        dictionary of mappings used to specify variables to be renamed in the
        parent group. (used to calculate _var_maps)
    _var_connections : dict
        dictionary of input_name: (output_name, src_indices) connections.
    _var_connections_indices : [(int, int), ...]
        _var_connections with variable indices instead of names.  Entries
        have the form (input_index, output_index).
    _vectors : {'input': dict, 'output': dict, 'residual': dict}
        dict of vector objects. These are the derivatives vectors.
    _vector_transfers : dict
        dict of transfer objects.
    _vector_var_ids : dict
        dictionary of index arrays of relevant variables for this vector
    _scaling_to_norm : {'input': ndarray[nvar_in, 2], 'output': ndarray[nvar_out, 2]}
        coefficients to convert vectors to normalized values.
        In the integer arrays, nvar_in and nvar_out are counts of variables on myproc.
    _scaling_to_phys : {'input': ndarray[nvar_in, 2], 'output': ndarray[nvar_out, 2]}
        coefficients to convert vectors to physical values.
        In the integer arrays, nvar_in and nvar_out are counts of variables on myproc.
    _lower_bounds : <Vector>
        vector of lower bounds, scaled and dimensionless.
    _upper_bounds : <Vector>
        vector of upper bounds, scaled and dimensionless.
    _inputs : <Vector>
        inputs vector; points to _vectors['input']['nonlinear'].
    _outputs : <Vector>
        outputs vector; points to _vectors['output']['nonlinear'].
    _residuals : <Vector>
        residuals vector; points to _vectors['residual']['nonlinear'].
    _transfers : dict of <Transfer>
        transfer object; points to _vector_transfers['nonlinear'].
    _jacobian : <Jacobian>
        <Jacobian> object to be used in apply_linear.
    _jacobian_changed : bool
        If True, the jacobian has changed since the last call to setup.
    _owns_global_jac : bool
        If True, we are owners of the GlobalJacobian in self._jacobian.
    _subjacs_info : OrderedDict of dict
        Sub-jacobian metadata for each (output, input) pair added using
        declare_partials. Members of each pair may be glob patterns.
    _nl_solver : <NonlinearSolver>
        nonlinear solver to be used for solve_nonlinear.
    _ln_solver : <LinearSolver>
        linear solver to be used for solve_linear; not the Newton system.
    _suppress_solver_output : boolean
        flag that turns off all solver output for this System and all
        of its descendants if False.
    _design_vars : dict of namedtuple
        dict of all driver design vars added to the system.
    _responses : dict of namedtuple
        dict of all driver responses added to the system.

    """

    def __init__(self, **kwargs):
        """
        Initialize all attributes.

        Parameters
        ----------
        **kwargs : dict of keyword arguments
            available here and in all descendants of this system.
        """
        self.name = ''
        self.pathname = ''
        self.comm = None
        self.metadata = GeneralizedDictionary()
        self.metadata.update(kwargs)

        self._assembler = None

        self._mpi_proc_allocator = DefaultAllocator()
        self._mpi_proc_range = [0, 1]

        self._subsystems_allprocs = []
        self._subsystems_myproc = []
        self._subsystems_myproc_inds = []

        self._var_allprocs_names = {'input': [], 'output': []}
        self._var_allprocs_pathnames = {'input': [], 'output': []}
        self._var_allprocs_range = {'input': [0, 0], 'output': [0, 0]}
        self._var_allprocs_indices = {'input': {}, 'output': {}}

        self._var_myproc_names = {'input': [], 'output': []}
        self._var_myproc_metadata = {'input': [], 'output': []}
        self._var_myproc_indices = {'input': None, 'output': None}

        self._var_pathdict = {}
        self._var_name2path = {'input': {}, 'output': {}}

        self._var_maps = {'input': {}, 'output': {}}
        self._var_promotes = {'input': set(), 'output': set(), 'any': set()}
        self._var_renames = {'input': {}, 'output': {}}

        self._var_connections = {}
        self._var_connections_indices = []

        self._vectors = {'input': {}, 'output': {}, 'residual': {}}
        self._vector_transfers = {}
        self._vector_var_ids = {}

        self._scaling_to_norm = {
            'input': None, 'output': None, 'residual': None}
        self._scaling_to_phys = {
            'input': None, 'output': None, 'residual': None}

        self._lower_bounds = None
        self._upper_bounds = None

        self._inputs = None
        self._outputs = None
        self._residuals = None
        self._transfers = None

        self._jacobian = DefaultJacobian()
        self._jacobian._system = self
        self._jacobian_changed = True
        self._owns_global_jac = False

        self._subjacs_info = OrderedDict()

        self._nl_solver = None
        self._ln_solver = None
        self._suppress_solver_output = False

        self._design_vars = {}
        self._responses = {}

        self.initialize()

    def _setup_processors(self, path, comm, global_dict,
                          assembler, proc_range):
        """
        Recursively split comms and define local subsystems.

        Sets the following attributes:
            pathname
            comm
            _assembler
            _mpi_proc_range
            _subsystems_myproc
            _subsystems_myproc_inds

        Parameters
        ----------
        path : str
            parent names to prepend to name to get the pathname
        comm : MPI.Comm or <FakeComm>
            communicator for this system (already split, if applicable).
        global_dict : dict
            dictionary with kwargs of all parents assembled in it.
        assembler : Assembler
            pointer to the global assembler object to distribute to everyone.
        proc_range : [int, int]
            indices of procs owned by comm with respect to COMM_WORLD.
        """
        # Set attributes
        self.pathname = '.'.join((path, self.name)) if path else self.name
        self.comm = comm
        self._assembler = assembler
        self._mpi_proc_range = proc_range

        # Add self's kwargs to dictionary of parents' kwargs (already new copy)
        self.metadata._assemble_global_dict(global_dict)

        # Optional user-defined method
        self.initialize_processors()

        nsub = len(self._subsystems_allprocs)
        # If this is a group:
        if nsub > 0:
            # Call the load balancing algorithm
            tmp = self._mpi_proc_allocator(nsub, comm, proc_range)
            sub_inds, sub_comm, sub_proc_range = tmp

            # Define local subsystems
            self._subsystems_myproc = [self._subsystems_allprocs[ind]
                                       for ind in sub_inds]
            self._subsystems_myproc_inds = sub_inds

            # Perform recursion
            for subsys in self._subsystems_myproc:
                sub_global_dict = self.metadata._global_dict.copy()
                subsys._setup_processors(self.pathname, sub_comm,
                                         sub_global_dict, assembler,
                                         sub_proc_range)

    def _setup_variables(self, recurse=True):
        """
        Assemble variable metadata and names lists.

        Sets the following attributes:
            _var_allprocs_names
            _var_allprocs_pathnames
            _var_myproc_names
            _var_myproc_metadata

        Parameters
        ----------
        recurse : boolean
            recursion is not performed if traversing up the tree after reconf.
        """
        # Perform recursion
        if recurse:
            for subsys in self._subsystems_myproc:
                subsys._setup_variables()

        if overrides_method('initialize_variables', self, System):
            # TODO: we may want to provide a way for component devs to tell
            # the framework that they don't need to re-configure, since the
            # majority of components won't need to be configured more than once

            # Empty the lists in case this is part of a reconfiguration
            for typ in ['input', 'output']:
                self._var_allprocs_names[typ] = []
                self._var_allprocs_pathnames[typ] = []
                self._var_myproc_names[typ] = []
                self._var_myproc_metadata[typ] = []

            self.initialize_variables()

    def _setup_variable_indices(self, global_index, recurse=True):
        """
        Define the variable indices and range.

        Sets the following attributes:
            _var_allprocs_range
            _var_allprocs_indices
            _var_myproc_indices

        Parameters
        ----------
        global_index : {'input': int, 'output': int}
            current global variable counter.
        recurse : boolean
            recursion is not performed if traversing up the tree after reconf.
        """
        # Define the global variable range for the system
        for typ in ['input', 'output']:
            size = len(self._var_allprocs_names[typ])
            self._var_allprocs_range[typ][0] = global_index[typ]
            self._var_allprocs_range[typ][1] = global_index[typ] + size

        # If group, compute _var_myproc_indices as follows
        if len(self._subsystems_myproc) > 0:
            subsys0 = self._subsystems_myproc[0]

            # Pre-recursion: compute 'index' to pass to subsystems
            # Need offset: number of variables on procs before current proc
            # Necessary because of multiple global counters on different procs
            if self.comm.size > 1:
                for typ in ['input', 'output']:
                    local_var_size = len(subsys0._var_allprocs_names[typ])

                    # Compute the variable count list; 0 on rank > 0 procs
                    sub_comm = subsys0.comm
                    if sub_comm.rank == 0:
                        nvar_myproc = local_var_size
                    else:
                        nvar_myproc = 0
                    nvar_allprocs = self.comm.allgather(nvar_myproc)

                    # Compute the offset
                    iproc = self.comm.rank
                    nvar_myproc = local_var_size
                    global_index[typ] += \
                        numpy.sum(nvar_allprocs[:iproc + 1]) - nvar_myproc

            # Perform the recursion
            if recurse:
                for subsys in self._subsystems_myproc:
                    subsys._setup_variable_indices(global_index)

            # Post-recursion: assemble local variable indices from subsystems
            for typ in ['input', 'output']:
                raw = []
                for subsys in self._subsystems_myproc:
                    raw.append(subsys._var_myproc_indices[typ])
                self._var_myproc_indices[typ] = numpy.concatenate(raw)

        # If component, _var_myproc_indices is simply an arange
        else:
            for typ in ['input', 'output']:
                ind1, ind2 = self._var_allprocs_range[typ]
                self._var_myproc_indices[typ] = numpy.arange(ind1, ind2)

        # Reset index dict to the global variable count on all procs
        # Necessary for younger siblings to have proper index values
        for typ in ['input', 'output']:
            global_index[typ] = self._var_allprocs_range[typ][1]

        # Populate the _var_allprocs_indices dictionary
        for typ in ['input', 'output']:
            idx = self._var_allprocs_range[typ][0]
            for name in self._var_allprocs_names[typ]:
                self._var_allprocs_indices[typ][name] = idx
                idx += 1

    def _setup_connections(self):
        """
        Recursively assemble a list of input-output connections.

        Overridden in <Group>.
        """
        pass

    def _setup_vector(self, vectors, vector_var_ids, use_ref_vector):
        """
        Add this vector and assign sub_vectors to subsystems.

        Sets the following attributes:
            _vectors
            _vector_transfers
            _inputs*
            _outputs*
            _residuals*
            _transfers*

        * If vec_name is None - i.e., we are setting up the nonlinear vector

        Parameters
        ----------
        vectors : {'input': <Vector>, 'output': <Vector>, 'residual': <Vector>}
            Vector objects corresponding to 'name'.
        vector_var_ids : ndarray[:]
            integer array of all relevant variables for this vector.
        use_ref_vector : bool
            if True, allocate vectors to store ref. values.
        """
        vec_name = vectors['output']._name

        # Set the incoming _vectors in the appropriate attribute
        for key in ['input', 'output', 'residual']:
            self._vectors[key][vec_name] = vectors[key]

        if use_ref_vector:
            vectors['input']._compute_ivar_map()
            vectors['output']._compute_ivar_map()
            vectors['residual']._ivar_map = vectors['output']._ivar_map

        # Compute the transfer for this vector set
        self._vector_transfers[vec_name] = self._get_transfers(vectors)

        # Assign relevant variables IDs array
        self._vector_var_ids[vec_name] = vector_var_ids

        # Define shortcuts for convenience
        if vec_name is 'nonlinear':
            self._inputs = self._vectors['input']['nonlinear']
            self._outputs = self._vectors['output']['nonlinear']
            self._residuals = self._vectors['residual']['nonlinear']
            self._transfers = self._vector_transfers['nonlinear']

        # Perform recursion
        for subsys in self._subsystems_myproc:

            sub_vectors = {}
            for key in ('input', 'output', 'residual'):
                sub_vectors[key] = vectors[key]._create_subvector(subsys)

            subsys._setup_vector(sub_vectors, vector_var_ids, use_ref_vector)

    def _setup_scaling(self):
        """
        Set up scaling vectors.
        """
        nvar_in = len(self._var_myproc_metadata['input'])
        nvar_out = len(self._var_myproc_metadata['output'])

        # Initialize scaling arrays
        for scaling in (self._scaling_to_norm, self._scaling_to_phys):
            scaling['input'] = numpy.empty((nvar_in, 2))
            scaling['output'] = numpy.empty((nvar_out, 2))
            scaling['residual'] = numpy.empty((nvar_out, 2))

        # ref0 and ref are the values of the variable in the specified
        # units at which the scaled values are 0 and 1, respectively

        # Scaling coefficients from the src output
        src_units = self._assembler._src_units
        src_scaling = self._assembler._src_scaling

        # Compute scaling arrays for inputs using a0 and a1
        # Example:
        #   Let x, x_src, x_tgt be the variable in dimensionless, source, and target units, resp.
        #   x_src = a0 + a1 x
        #   x_tgt = b0 + b1 x
        #   x_tgt = g(x_src) = d0 + d1 x_src
        #   b0 + b1 x = d0 + d1 a0 + d1 a1 x
        #   b0 = d0 + d1 a0
        #   b0 = g(a0)
        #   b1 = d0 + d1 a1 - d0
        #   b1 = g(a1) - g(0)
        for ind, meta in enumerate(self._var_myproc_metadata['input']):
            global_ind = self._var_myproc_indices['input'][ind]
            self._scaling_to_phys['input'][ind, 0] = \
                convert_units(src_scaling[global_ind, 0], src_units[global_ind], meta['units'])
            self._scaling_to_phys['input'][ind, 1] = \
                convert_units(src_scaling[global_ind, 1], src_units[global_ind], meta['units']) - \
                convert_units(0., src_units[global_ind], meta['units'])

        for ind, meta in enumerate(self._var_myproc_metadata['output']):
            # Compute scaling arrays for outputs; no unit conversion needed
            self._scaling_to_phys['output'][ind, 0] = meta['ref0']
            self._scaling_to_phys['output'][ind, 1] = meta['ref'] - meta['ref0']

            # Compute scaling arrays for residuals; convert units
            self._scaling_to_phys['residual'][ind, 0] = meta['res_ref0']
            self._scaling_to_phys['residual'][ind, 1] = meta['res_ref'] - meta['res_ref0']

        # Compute inverse scaling arrays
        for key in ['input', 'output', 'residual']:
            a = self._scaling_to_phys[key][:, 0]
            b = self._scaling_to_phys[key][:, 1]
            self._scaling_to_norm[key][:, 0] = -a / b
            self._scaling_to_norm[key][:, 1] = 1.0 / b

        for subsys in self._subsystems_myproc:
            subsys._setup_scaling()

    def _setup_bounds_vectors(self, lower_bounds, upper_bounds, is_top):
        """
        Set up the lower and upper bounds vectors.

        Sets the following attributes:
            _lower_bounds
            _upper_bounds

        Parameters
        ----------
        lower_bounds : <Vector>
            lower bound vector allocated in <Problem>.
        upper_bounds : <Vector>
            upper bound vector allocated in <Problem>.
        is_top : bool
            whether this system is the root system.
        """
        self._lower_bounds = lower_bounds
        self._upper_bounds = upper_bounds

        # if this is the top-most group, we will set the values here as well.
        if is_top:
            for ind, meta in enumerate(self._var_myproc_metadata['output']):
                name = self._var_myproc_names['output'][ind]
                a, b = self._scaling_to_norm['output'][ind, :]

                # We have to convert from physical, unscaled to scaled, dimensionless.
                # We set into the bounds vector first and then apply a and b because
                # meta['lower'] and meta['upper'] could be lists or tuples.
                if meta['lower'] is None:
                    self._lower_bounds[name] = -numpy.inf
                else:
                    self._lower_bounds[name] = meta['lower']
                    self._lower_bounds[name] = a + b * self._lower_bounds[name]
                if meta['upper'] is None:
                    self._upper_bounds[name] = numpy.inf
                else:
                    self._upper_bounds[name] = meta['upper']
                    self._upper_bounds[name] = a + b * self._upper_bounds[name]

        # Perform recursion
        for subsys in self._subsystems_myproc:
            sub_lower_bounds = lower_bounds._create_subvector(subsys)
            sub_upper_bounds = upper_bounds._create_subvector(subsys)
            subsys._setup_bounds_vectors(sub_lower_bounds, sub_upper_bounds, False)

    def _setup_jacobians(self, jacobian=None):
        """
        Set and populate jacobians down through the system tree.

        Parameters
        ----------
        jacobian : <GlobalJacobian> or None
            The global jacobian to populate for this system.
        """
        self._jacobian_changed = False

        if self._owns_global_jac:
            jacobian = self._jacobian
        elif jacobian is not None:
            self._jacobian = jacobian

        self._set_partials_meta()

        for subsys in self._subsystems_myproc:
            subsys._setup_jacobians(jacobian)

        if self._owns_global_jac:
            self._jacobian._system = self
            self._jacobian._initialize()

    def _get_transfers(self, vectors):
        """
        Compute transfers.

        Parameters
        ----------
        vectors : {'input': Vector, 'output': Vector, 'residual': Vector}
            dictionary of <Vector> objects

        Returns
        -------
        dict of <Transfer>
            dictionary of full and partial Transfer objects.
        """
        transfer_class = vectors['output'].TRANSFER

        nsub_allprocs = len(self._subsystems_allprocs)
        var_range = self._var_allprocs_range
        subsystems_myproc = self._subsystems_myproc
        subsystems_inds = self._subsystems_myproc_inds

        # Call the assembler's transfer setup routine
        compute_transfers = self._assembler._compute_transfers
        xfer_indices = compute_transfers(nsub_allprocs, var_range,
                                         subsystems_myproc, subsystems_inds)
        (xfer_in_inds, xfer_out_inds,
         fwd_xfer_in_inds, fwd_xfer_out_inds,
         rev_xfer_in_inds, rev_xfer_out_inds) = xfer_indices

        # Create Transfer objects from the raw indices
        transfers = {}
        transfers[None] = transfer_class(vectors['input'], vectors['output'],
                                         xfer_in_inds, xfer_out_inds, self.comm)
        for isub in range(len(fwd_xfer_in_inds)):
            transfers['fwd', isub] = transfer_class(vectors['input'],
                                                    vectors['output'],
                                                    fwd_xfer_in_inds[isub],
                                                    fwd_xfer_out_inds[isub],
                                                    self.comm)
        for isub in range(len(rev_xfer_in_inds)):
            transfers['rev', isub] = transfer_class(vectors['input'],
                                                    vectors['output'],
                                                    rev_xfer_in_inds[isub],
                                                    rev_xfer_out_inds[isub],
                                                    self.comm)
        return transfers

    def _get_maps(self, typ):
        """
        Define variable maps based on promotes and renames lists.

        Parameters
        ----------
        typ : str
            Either 'input' or 'output'.

        Returns
        -------
        dict of {str:str, ...}
            dictionary mapping input/output variable names
            to promoted or renamed variable names.
        """
        maps = {}

        gname = self.name + '.' if self.name else ''

        promotes = self._var_promotes['any']
        promotes_typ = self._var_promotes[typ]
        renames = self._var_renames[typ]

        if promotes:
            names = promotes
            patterns = [n for n in names if '*' in n or '?' in n]
        elif promotes_typ:
            names = promotes_typ
            patterns = [n for n in names if '*' in n or '?' in n]
        else:
            names = ()
            patterns = ()

        for name in self._var_allprocs_names[typ]:
            if name in names:
                maps[name] = name
                continue

            for pattern in patterns:
                # if name matches, promote that variable to parent
                if fnmatchcase(name, pattern):
                    maps[name] = name
                    break
            else:
                if name in renames:
                    # Rename selected variables in the parent system
                    maps[name] = renames[name]
                else:
                    # Default: prepend the parent system's name
                    maps[name] = gname + name if gname else name

        return maps

    @property
    def jacobian(self):
        """
        A Jacobian object or None.
        """
        return self._jacobian

    @jacobian.setter
    def jacobian(self, jacobian):
        """
        Set the Jacobian.
        """
        self._owns_global_jac = isinstance(jacobian, GlobalJacobian)
        self._jacobian = jacobian
        self._jacobian_changed = True

    @contextmanager
    def _jacobian_context(self):
        """
        Context manager for jacobians.

        Sets this system's _jacobian._system attribute to the current system.

        Yields
        ------
        <Jacobian>
            The current system's jacobian with its _system set to self.
        """
        if self._jacobian_changed:
            raise RuntimeError("%s: jacobian has changed and setup was not "
                               "called." % self.pathname)
        oldsys = self._jacobian._system
        self._jacobian._system = self
        self._jacobian._precompute_iter()
        yield self._jacobian
        self._jacobian._system = oldsys

    @contextmanager
    def _units_scaling_context(self, inputs=[], outputs=[], residuals=[], scale_jac=False):
        """
        Context manager for units and scaling for vectors and Jacobians.

        Temporarily puts vectors in a physical and unscaled state, because
        internally, vectors are nominally in a dimensionless and scaled state.
        The same applies (optionally) for Jacobians.

        Parameters
        ----------
        inputs : list of input <Vector> objects
            List of input vectors to apply the unit and scaling conversions.
        outputs : list of output <Vector> objects
            List of output vectors to apply the unit and scaling conversions.
        residuals : list of residual <Vector> objects
            List of residual vectors to apply the unit and scaling conversions.
        scale_jac : bool
            If True, scale the Jacobian as well.
        """
        for vec in inputs:
            vec._scale(self._scaling_to_phys['input'])
        for vec in outputs:
            vec._scale(self._scaling_to_phys['output'])
        for vec in residuals:
            vec._scale(self._scaling_to_phys['residual'])
        if scale_jac:
            self._jacobian._precompute_iter()
            self._jacobian._scale(self._scaling_to_phys)

        yield

        for vec in inputs:
            vec._scale(self._scaling_to_norm['input'])
        for vec in outputs:
            vec._scale(self._scaling_to_norm['output'])
        for vec in residuals:
            vec._scale(self._scaling_to_norm['residual'])
        if scale_jac:
            self._jacobian._precompute_iter()
            self._jacobian._scale(self._scaling_to_norm)

    @contextmanager
    def _matvec_context(self, vec_name, var_inds, mode, clear=True):
        """
        Context manager for vectors.

        For the given vec_name, return vectors that use a set of
        internal variables that are relevant to the current matrix-vector
        product.  This is called only from _apply_linear.

        Parameters
        ----------
        vec_name : str
            Name of the vector to use.
        var_inds : [int, int, int, int] or None
            ranges of variable IDs involved in this matrix-vector product.
            The ordering is [lb1, ub1, lb2, ub2].
        mode : str
            Key for specifying derivative direction. Values are 'fwd'
            or 'rev'.
        clear : bool(True)
            If True, zero out residuals (in fwd mode) or inputs and outputs
            (in rev mode).

        Yields
        ------
        (d_inputs, d_outputs, d_residuals) : tuple of Vectors
            Yields the three Vectors configured internally to deal only
            with variables relevant to the current matrix vector product.

        """
        d_inputs = self._vectors['input'][vec_name]
        d_outputs = self._vectors['output'][vec_name]
        d_residuals = self._vectors['residual'][vec_name]

        if clear:
            if mode == 'fwd':
                d_residuals.set_const(0.0)
            elif mode == 'rev':
                d_inputs.set_const(0.0)
                d_outputs.set_const(0.0)

        out_names = []
        res_names = []
        var_ids = self._vector_var_ids[vec_name]
        out_ind = self._var_allprocs_range['output'][0]
        for out_name in self._var_allprocs_names['output']:
            if out_ind in var_ids:
                res_names.append(out_name)
                if var_inds is None or (var_inds[0] <= out_ind < var_inds[1] or
                                        var_inds[2] <= out_ind < var_inds[3]):
                    out_names.append(out_name)
            out_ind += 1

        in_names = []
        in_ind = self._var_allprocs_range['input'][0]
        for in_name in self._var_allprocs_names['input']:
            out_ind = self._assembler._input_src_ids[in_ind]
            if out_ind in var_ids:
                if var_inds is None or (var_inds[0] <= out_ind < var_inds[1] or
                                        var_inds[2] <= out_ind < var_inds[3]):
                    in_names.append(in_name)
            in_ind += 1

        d_inputs._names = set(in_names)
        d_outputs._names = set(out_names)
        d_residuals._names = set(res_names)

        yield d_inputs, d_outputs, d_residuals

        # reset _names so users will see full vector contents
        d_inputs._names = d_inputs._views
        d_outputs._names = d_outputs._views
        d_residuals._names = d_residuals._views

    @contextmanager
    def nonlinear_vector_context(self):
        """
        Context manager that yields the inputs, outputs, and residuals vectors.

        Yields
        ------
        (inputs, outputs, residuals) : tuple of <Vector> instances
            Yields the inputs, outputs, and residuals nonlinear vectors.
        """
        if self._inputs is None:
            raise RuntimeError("Cannot get vectors because setup has not yet been called.")

        yield self._inputs, self._outputs, self._residuals

    @contextmanager
    def linear_vector_context(self, vec_name='linear'):
        """
        Context manager that yields linear inputs, outputs, and residuals vectors.

        Parameters
        ----------
        vec_name : str
            Name of the linear right-hand-side vector. The default is 'linear'.

        Yields
        ------
        (inputs, outputs, residuals) : tuple of <Vector> instances
            Yields the inputs, outputs, and residuals linear vectors for vec_name.
        """
        if self._inputs is None:
            raise RuntimeError("Cannot get vectors because setup has not yet been called.")

        if vec_name not in self._vectors['input']:
            raise ValueError("There is no linear vector named %s" % vec_name)

        yield (self._vectors['input'][vec_name],
               self._vectors['output'][vec_name],
               self._vectors['residual'][vec_name])

    @contextmanager
    def _scaled_context(self):
        """
        Context manager that temporarily puts all vectors and Jacobians in a scaled state.
        """
        self._scale_vectors_and_jacobians('to norm')
        yield
        self._scale_vectors_and_jacobians('to phys')

    def _scale_vectors_and_jacobians(self, direction):
        """
        Scale all vectors and Jacobians to or from a scaled state.

        Parameters
        ----------
        direction : str
            'to norm' (to scaled) or 'to phys' (to unscaled).
        """
        if direction == 'to norm':
            scaling = self._scaling_to_norm
        elif direction == 'to phys':
            scaling = self._scaling_to_phys

        for vec_type in ['input', 'output', 'residual']:
            for vec in self._vectors[vec_type].values():
                vec._scale(scaling[vec_type])

        for system in self.system_iter(include_self=True, recurse=True):
            if system._owns_global_jac:
                with system._jacobian_context():
                    system._jacobian._precompute_iter()
                    system._jacobian._scale(scaling)

    @property
    def nl_solver(self):
        """
        The nonlinear solver for this system.
        """
        return self._nl_solver

    @nl_solver.setter
    def nl_solver(self, solver):
        """
        Set this system's nonlinear solver and perform setup.
        """
        self._nl_solver = solver

    @property
    def ln_solver(self):
        """
        The linear (adjoint) solver for this system.
        """
        return self._ln_solver

    @ln_solver.setter
    def ln_solver(self, solver):
        """
        Set this system's linear (adjoint) solver and perform setup.
        """
        self._ln_solver = solver

    @property
    def suppress_solver_output(self):
        """
        The value of the global toggle to disable solver printing.
        """
        return self._suppress_solver_output

    @suppress_solver_output.setter
    def suppress_solver_output(self, value):
        """
        Recursively set the solver print suppression toggle.
        """
        self._suppress_solver_output = value
        # loop over _subsystems_allprocs here because _subsystems_myprocs
        # is empty until setup
        for subsys in self._subsystems_allprocs:
            subsys.suppress_solver_output = value

    @property
    def proc_allocator(self):
        """
        The current system's processor allocator object.
        """
        return self._mpi_proc_allocator

    @proc_allocator.setter
    def proc_allocator(self, value):
        """
        Set the processor allocator object.
        """
        self._mpi_proc_allocator = value

    def _set_partials_meta(self):
        """
        Set subjacobian info into our jacobian.

        Overridden in <Component>.
        """
        pass

    def system_iter(self, local=True, include_self=False, recurse=True,
                    typ=None):
        """
        A generator of subsystems of this system.

        Parameters
        ----------
        local : bool
            If True, only iterate over systems on this proc.
        include_self : bool
            If True, include this system in the iteration.
        recurse : bool
            If True, iterate over the whole tree under this system.
        typ : type
            If not None, only yield Systems that match that are instances of the
            given type.
        """
        if local:
            sysiter = self._subsystems_myproc
        else:
            sysiter = self._subsystems_allprocs

        if include_self and (typ is None or isinstance(self, typ)):
            yield self

        for s in sysiter:
            if typ is None or isinstance(s, typ):
                yield s
            if recurse:
                for sub in s.system_iter(local=local, recurse=True, typ=typ):
                    yield sub

<<<<<<< HEAD
    def get_input(self, name, units=None):
        """
        Return the named input value using the unpromoted name.

        Parameters
        ----------
        name : str
            name of the variable.
        units : str or None
            if not None, return the value in the given units.

        Returns
        -------
        float or ndarray
            The value of the named variable.
        """
        if units is not None:
            raise NotImplementedError("units arg not supported yet")
        if self._inputs is None:
            raise RuntimeError("%s: Cannot access input '%s'. Setup has not "
                               "been called." % (self.name, name))
        try:
            return self._inputs[name]
        except KeyError:
            raise KeyError("%s: input '%s' not found." % (self.pathname,
                                                          name))

    def set_input(self, name, value):
        """
        Set the value of the named input using the unpromoted name.

        Parameters
        ----------
        name : str
            name of the variable.
        value : float or ndarray
            value to be set.
        """
        if self._inputs is None:
            raise RuntimeError("%s: Cannot access input '%s'. Setup has not "
                               "been called." % (self.name, name))
        try:
            path = '.'.join((self.pathname, name)) if self.pathname else name
            pdata = self._var_pathdict[path]
            meta = self._var_myproc_metadata['input'][pdata.myproc_idx]
            if 'shape' in meta:
                value, _ = ensure_compatible(path, value, meta['shape'])
            self._inputs[name] = value
        except KeyError:
            raise KeyError("%s: input '%s' not found." % (self.pathname,
                                                          name))

    def get_output(self, name, scaled=False, units=None):
        """
        Return the named output value using promoted or unpromoted name.

        Parameters
        ----------
        name : str
            name of the variable.
        scaled : bool
            If True, return the scaled value.
        units : str or None
            If not None, return the value in the given units.

        Returns
        -------
        float or ndarray
            The value of the named variable.
        """
        if scaled or units is not None:
            raise NotImplementedError("scaled and units args not supported yet")
        if self._outputs is None:
            raise RuntimeError("%s: Cannot access output '%s'. Setup has not "
                               "been called." % (self.name, name))
        try:
            return self._outputs[name]
        except KeyError:
            # check for promoted name
            start = len(self.pathname) + 1 if self.pathname else 0
            try:
                unprom = self._var_name2path['output'][name][start:]
                return self._outputs[unprom]
            except KeyError:
                raise KeyError("%s: output '%s' not found." % (self.pathname,
                                                               name))

    def set_output(self, name, value):
        """
        Return the named output value using promoted or unpromoted name.

        Parameters
        ----------
        name : str
            name of the variable.
        value : float or ndarray
            the value to be set.
        """
        if self._outputs is None:
            raise RuntimeError("%s: Cannot access output '%s'. Setup has not "
                               "been called." % (self.name, name))
        try:
            path = '.'.join((self.pathname, name)) if self.pathname else name
            pdata = self._var_pathdict[path]
            meta = self._var_myproc_metadata['output'][pdata.myproc_idx]
            if 'shape' in meta:
                value, _ = ensure_compatible(path, value, meta['shape'])
            self._outputs[name] = value
        except KeyError:
            # check for promoted name
            start = len(self.pathname) + 1 if self.pathname else 0
            try:
                unprom = self._var_name2path['output'][name][start:]
                path = '.'.join((self.pathname, unprom)) if self.pathname else unprom
                pdata = self._var_pathdict[path]
                meta = self._var_myproc_metadata['output'][pdata.myproc_idx]
                if 'shape' in meta:
                    value, _ = ensure_compatible(path, value, meta['shape'])
                self._outputs[unprom] = value
            except KeyError:
                raise KeyError("%s: output '%s' not found." % (self.pathname,
                                                               name))

    def get_residual(self, name, scaled=False, units=None):
        """
        Return the named residual value using promoted or unpromoted name.

        Parameters
        ----------
        name : str
            name of the variable.
        scaled : bool
            If True, return the scaled value.
        units : str or None
            If not None, return the value in the given units.

        Returns
        -------
        float or ndarray
            The value of the named residual.
        """
        if scaled or units is not None:
            raise NotImplementedError("scaled and units args not supported yet")
        if self._residuals is None:
            raise RuntimeError("%s: Cannot access residual '%s'. Setup has not "
                               "been called." % (self.name, name))

        try:
            return self._residuals[name]
        except KeyError:
            # check for promoted name
            start = len(self.pathname) + 1 if self.pathname else 0
            try:
                unprom = self._var_name2path['output'][name][start:]
                return self._residuals[unprom]
            except KeyError:
                raise KeyError("%s: residual '%s' not found." % (self.pathname,
                                                                 name))

    def set_residual(self, name, value):
        """
        Set value of named residual using promoted or unpromoted name.

        Parameters
        ----------
        name : str
            name of the variable.
        value : float or ndarray
            the value to be set.
        """
        if self._residuals is None:
            raise RuntimeError("%s: Cannot access residual '%s'. Setup has not "
                               "been called." % (self.name, name))

        try:
            path = '.'.join((self.pathname, name)) if self.pathname else name
            pdata = self._var_pathdict[path]
            meta = self._var_myproc_metadata['output'][pdata.myproc_idx]
            if 'shape' in meta:
                value, _ = ensure_compatible(path, value, meta['shape'])
            self._residuals[name] = value
        except KeyError:
            # check for promoted name
            start = len(self.pathname) + 1 if self.pathname else 0
            try:
                unprom = self._var_name2path['output'][name][start:]
                path = '.'.join((self.pathname, unprom)) if self.pathname else unprom
                pdata = self._var_pathdict[path]
                meta = self._var_myproc_metadata['output'][pdata.myproc_idx]
                if 'shape' in meta:
                    value, _ = ensure_compatible(path, value, meta['shape'])
                self._residuals[unprom] = value
            except KeyError:
                raise KeyError("%s: residual '%s' not found." % (self.pathname,
                                                                 name))

=======
>>>>>>> c0b2a74e
    def add_design_var(self, name, lower=None, upper=None, ref=None,
                       ref0=None, indices=None, adder=None, scaler=None,
                       **kwargs):
        r"""
        Add a design variable to this system.

        Parameters
        ----------
        name : string
            Name of the design variable in the system.
        lower : float or ndarray, optional
            Lower boundary for the param
        upper : upper or ndarray, optional
            Upper boundary for the param
        ref : float or ndarray, optional
            Value of design var that scales to 1.0 in the driver.
        ref0 : upper or ndarray, optional
            Value of design var that scales to 0.0 in the driver.
        indices : iter of int, optional
            If a param is an array, these indicate which entries are of
            interest for this particular response.
        adder : float or ndarray, optional
            Value to add to the model value to get the scaled value. Adder
            is first in precedence.
        scaler : float or ndarray, optional
            value to multiply the model value to get the scaled value. Scaler
            is second in precedence.
        **kwargs : optional
            Keyword arguments that are saved as metadata for the
            design variable.

        Notes
        -----
        The design variable can be scaled using scaler and adder, where

        .. math::

            x_{scaled} = scaler(x + adder)

        or through the use of ref/ref0, which map to scaler and adder through
        the equations:

        .. math::

            0 = scaler(ref_0 + adder)

            1 = scaler(ref + adder)

        which results in:

        .. math::

            adder = -ref_0

            scaler = \frac{1}{ref + adder}
        """
        if name in self._design_vars:
            msg = "Design Variable '{}' already exists."
            raise RuntimeError(msg.format(name))

        # Name must be a string
        if not isinstance(name, string_types):
            raise TypeError('The name argument should be a string, got {0}'.format(name))

        # determine adder and scaler based on args
        adder, scaler = determine_adder_scaler(ref0, ref, adder, scaler)

        # Convert lower to ndarray/float as necessary
        lower = format_as_float_or_array('lower', lower, val_if_none=-sys.float_info.max)

        # Convert upper to ndarray/float as necessary
        upper = format_as_float_or_array('upper', upper, val_if_none=sys.float_info.max)

        # Apply scaler/adder to lower and upper
        lower = (lower + adder) * scaler
        upper = (upper + adder) * scaler

        meta = kwargs if kwargs else None
        self._design_vars[name] = DesignVariable(name=name, lower=lower,
                                                 upper=upper, scaler=scaler,
                                                 adder=adder, ref=ref,
                                                 ref0=ref0, indices=indices,
                                                 metadata=meta)

    def add_response(self, name, type, lower=None, upper=None, equals=None,
                     ref=None, ref0=None, indices=None, adder=None, scaler=None,
                     **kwargs):
        r"""
        Add a response variable to this system.

        Parameters
        ----------
        name : string
            Name of the response variable in the system.
        type : string
            The type of response. Supported values are 'con' and 'obj'
        lower : float or ndarray, optional
            Lower boundary for the variable
        upper : upper or ndarray, optional
            Upper boundary for the variable
        equals : equals or ndarray, optional
            Equality constraint value for the variable
        ref : float or ndarray, optional
            Value of response variable that scales to 1.0 in the driver.
        ref0 : upper or ndarray, optional
            Value of response variable that scales to 0.0 in the driver.
        indices : sequence of int, optional
            If variable is an array, these indicate which entries are of
            interest for this particular response.
        adder : float or ndarray, optional
            Value to add to the model value to get the scaled value. Adder
            is first in precedence.
        scaler : float or ndarray, optional
            value to multiply the model value to get the scaled value. Scaler
            is second in precedence.
        **kwargs : optional
            Keyword arguments that are saved as metadata for the
            design variable.

        Notes
        -----
        The response can be scaled using scaler and adder, where

        .. math::

            x_{scaled} = scaler(x + adder)

        or through the use of ref/ref0, which map to scaler and adder through
        the equations:

        .. math::

            0 = scaler(ref_0 + adder)

            1 = scaler(ref + adder)

        which results in:

        .. math::

            adder = -ref_0

            scaler = \frac{1}{ref + adder}
        """
        # Name must be a string
        if not isinstance(name, string_types):
            raise TypeError('The name argument should be a string, '
                            'got {0}'.format(name))

        # Type must be a string and one of 'con' or 'obj'
        if not isinstance(type, string_types):
            raise TypeError('The type argument should be a string')
        elif type not in ('con', 'obj'):
            raise ValueError('The type must be one of \'con\' or \'obj\': '
                             'Got \'{0}\' instead'.format(name))

        if name in self._responses:
            typemap = {'con': 'Constraint', 'obj': 'Objective'}
            msg = '{0} \'{1}\' already exists.'.format(typemap[type], name)
            raise RuntimeError(msg.format(name))

        # determine adder and scaler based on args
        adder, scaler = determine_adder_scaler(ref0, ref, adder, scaler)

        # A constraint cannot be an equality and inequality constraint
        if equals is not None and (lower is not None or upper is not None):
            msg = "Constraint '{}' cannot be both equality and inequality."
            raise ValueError(msg.format(name))

        # If given, indices must be a sequence
        err = False
        if indices is not None:
            if isinstance(indices, string_types):
                err = True
            elif isinstance(indices, Iterable):
                all_int = all([isinstance(item, int) for item in indices])
                if not all_int:
                    err = True
            else:
                err = True
        if err:
            msg = "If specified, indices must be a sequence of integers."
            raise ValueError(msg)

        # Currently ref and ref0 must be scalar
        if ref is not None:
            ref = float(ref)

        if ref0 is not None:
            ref0 = float(ref0)

        # Convert adder to ndarray/float as necessary
        adder = format_as_float_or_array('adder', adder, val_if_none=0.0)

        # Convert scaler to ndarray/float as necessary
        scaler = format_as_float_or_array('scaler', scaler, val_if_none=1.0)

        # Convert lower to ndarray/float as necessary
        lower = format_as_float_or_array('lower', lower, val_if_none=-sys.float_info.max)

        # Convert upper to ndarray/float as necessary
        upper = format_as_float_or_array('upper', upper, val_if_none=sys.float_info.max)

        # Convert equals to ndarray/float as necessary
        if equals is not None:
            equals = format_as_float_or_array('equals', equals)

        # Scale the bounds
        if lower is not None:
            lower = (lower + adder) * scaler

        if upper is not None:
            upper = (upper + adder) * scaler

        if equals is not None:
            equals = (equals + adder) * scaler

        meta = kwargs if kwargs else None
        if type == 'obj':
            self._responses[name] = Objective(name=name, scaler=scaler,
                                              adder=adder, ref=ref, ref0=ref0,
                                              indices=indices, metadata=meta)
        elif type == 'con':
            self._responses[name] = Constraint(name=name, lower=lower,
                                               upper=upper, equals=equals,
                                               scaler=scaler, adder=adder,
                                               ref=ref, ref0=ref0,
                                               indices=indices, metadata=meta)
        else:
            raise ValueError('Unrecognized type for response.  Expected'
                             ' one of [\'obj\', \'con\']:  ({0})'.format(type))

    def add_constraint(self, name, lower=None, upper=None, equals=None,
                       ref=None, ref0=None, adder=None, scaler=None,
                       indices=None, **kwargs):
        r"""
        Add a constraint variable to this system.

        Parameters
        ----------
        name : string
            Name of the response variable in the system.
        lower : float or ndarray, optional
            Lower boundary for the variable
        upper : upper or ndarray, optional
            Upper boundary for the variable
        equals : equals or ndarray, optional
            Equality constraint value for the variable
        ref : float or ndarray, optional
            Value of response variable that scales to 1.0 in the driver.
        ref0 : upper or ndarray, optional
            Value of response variable that scales to 0.0 in the driver.
        adder : float or ndarray, optional
            Value to add to the model value to get the scaled value. Adder
            is first in precedence.
        scaler : float or ndarray, optional
            value to multiply the model value to get the scaled value. Scaler
            is second in precedence.
        indices : sequence of int, optional
            If variable is an array, these indicate which entries are of
            interest for this particular response.
        **kwargs : optional
            Keyword arguments that are saved as metadata for the
            design variable.

        Notes
        -----
        The constraint can be scaled using scaler and adder, where

        .. math::

            x_{scaled} = scaler(x + adder)

        or through the use of ref/ref0, which map to scaler and adder through
        the equations:

        .. math::

            0 = scaler(ref_0 + adder)

            1 = scaler(ref + adder)

        which results in:

        .. math::

            adder = -ref_0

            scaler = \frac{1}{ref + adder}
        """
        meta = kwargs if kwargs else None

        self.add_response(name=name, type='con', lower=lower, upper=upper,
                          equals=equals, scaler=scaler, adder=adder, ref=ref,
                          ref0=ref0, indices=indices, metadata=meta)

    def add_objective(self, name, ref=None, ref0=None, indices=None,
                      adder=None, scaler=None, **kwargs):
        r"""
        Add a response variable to this system.

        Parameters
        ----------
        name : string
            Name of the response variable in the system.
        ref : float or ndarray, optional
            Value of response variable that scales to 1.0 in the driver.
        ref0 : upper or ndarray, optional
            Value of response variable that scales to 0.0 in the driver.
        indices : sequence of int, optional
            If variable is an array, these indicate which entries are of
            interest for this particular response.
        adder : float or ndarray, optional
            Value to add to the model value to get the scaled value. Adder
            is first in precedence.
        scaler : float or ndarray, optional
            value to multiply the model value to get the scaled value. Scaler
            is second in precedence.
        **kwargs : optional
            Keyword arguments that are saved as metadata for the
            design variable.

        Notes
        -----
        The objective can be scaled using scaler and adder, where

        .. math::

            x_{scaled} = scaler(x + adder)

        or through the use of ref/ref0, which map to scaler and adder through
        the equations:

        .. math::

            0 = scaler(ref_0 + adder)

            1 = scaler(ref + adder)

        which results in:

        .. math::

            adder = -ref_0

            scaler = \frac{1}{ref + adder}
        """
        meta = kwargs if kwargs else None
        if 'lower' in kwargs or 'upper' in kwargs or 'equals' in kwargs:
            raise RuntimeError('Bounds may not be set on objectives')
        self.add_response(name, type='obj', scaler=scaler, adder=adder,
                          ref=ref, ref0=ref0, indices=indices, metadata=meta)

    def get_design_vars(self, recurse=True):
        """
        Get the DesignVariable settings from this system.

        Retrieve all design variable settings from the system and, if recurse
        is True, all of its subsystems.

        Parameters
        ----------
        recurse : bool
            If True, recurse through the subsystems and return the path of
            all design vars relative to the this system.

        Returns
        -------
        dict
            The design variables defined in the current system and, if
            recurse=True, its subsystems.

        """
        out = self._design_vars.copy()
        if recurse:
            for subsys in self._subsystems_allprocs:
                subsys_design_vars = subsys.get_design_vars(recurse=recurse)
                for key in subsys_design_vars:
                    out[subsys.name + '.' + key] = subsys_design_vars[key]
        return out

    def get_responses(self, recurse=True):
        """
        Get the response variable settings from this system.

        Retrieve all response variable settings from the system as a dict,
        keyed by variable name.

        Parameters
        ----------
        recurse : bool, optional
            If True, recurse through the subsystems and return the path of
            all responses relative to the this system.

        Returns
        -------
        dict
            The responses defined in the current system and, if
            recurse=True, its subsystems.

        """
        out = self._responses.copy()
        if recurse:
            for subsys in self._subsystems_allprocs:
                subsys_design_vars = subsys.get_responses(recurse=recurse)
                for key in subsys_design_vars:
                    out[subsys.name + '.' + key] = subsys_design_vars[key]
        return out

    def get_constraints(self, recurse=True):
        """
        Get the Constraint settings from this system.

        Retrieve the constraint settings for the current system as a dict,
        keyed by variable name.

        Parameters
        ----------
        recurse : bool, optional
            If True, recurse through the subsystems and return the path of
            all constraints relative to the this system.

        Returns
        -------
        dict
            The constraints defined in the current system.

        """
        return dict((key, response) for (key, response) in
                    self.get_responses(recurse=recurse).items() if isinstance(response, Constraint))

    def get_objectives(self, recurse=True):
        """
        Get the Objective settings from this system.

        Retrieve all objectives settings from the system as a dict, keyed
        by variable name.

        Parameters
        ----------
        recurse : bool, optional
            If True, recurse through the subsystems and return the path of
            all objective relative to the this system.

        Returns
        -------
        dict
            The objectives defined in the current system.

        """
        return dict((key, response) for (key, response) in
                    self.get_responses(recurse=recurse).items() if isinstance(response, Objective))

    def run_apply_nonlinear(self):
        """
        Compute residuals.
        """
        with self._scaled_context():
            self._apply_nonlinear()

    def run_solve_nonlinear(self):
        """
        Compute outputs.

        Returns
        -------
        boolean
            Failure flag; True if failed to converge, False is successful.
        float
            relative error.
        float
            absolute error.
        """
        with self._scaled_context():
            result = self._solve_nonlinear()

        return result

    def run_apply_linear(self, vec_names, mode, var_inds=None):
        """
        Compute jac-vec product.

        Parameters
        ----------
        vec_names : [str, ...]
            list of names of the right-hand-side vectors.
        mode : str
            'fwd' or 'rev'.
        var_inds : [int, int, int, int] or None
            ranges of variable IDs involved in this matrix-vector product.
            The ordering is [lb1, ub1, lb2, ub2].
        """
        with self._scaled_context():
            self._apply_linear(vec_names, mode, var_inds)

    def run_solve_linear(self, vec_names, mode):
        """
        Apply inverse jac product.

        Parameters
        ----------
        vec_names : [str, ...]
            list of names of the right-hand-side vectors.
        mode : str
            'fwd' or 'rev'.

        Returns
        -------
        boolean
            Failure flag; True if failed to converge, False is successful.
        float
            relative error.
        float
            absolute error.
        """
        with self._scaled_context():
            result = self._solve_linear(vec_names, mode)

        return result

    def run_linearize(self):
        """
        Compute jacobian / factorization.
        """
        with self._scaled_context():
            self._linearize()

    def _apply_nonlinear(self):
        """
        Compute residuals.
        """
        pass

    def _solve_nonlinear(self):
        """
        Compute outputs.

        Returns
        -------
        boolean
            Failure flag; True if failed to converge, False is successful.
        float
            relative error.
        float
            absolute error.
        """
        pass

    def _apply_linear(self, vec_names, mode, var_inds=None):
        """
        Compute jac-vec product.

        Parameters
        ----------
        vec_names : [str, ...]
            list of names of the right-hand-side vectors.
        mode : str
            'fwd' or 'rev'.
        var_inds : [int, int, int, int] or None
            ranges of variable IDs involved in this matrix-vector product.
            The ordering is [lb1, ub1, lb2, ub2].
        """
        pass

    def _solve_linear(self, vec_names, mode):
        """
        Apply inverse jac product.

        Parameters
        ----------
        vec_names : [str, ...]
            list of names of the right-hand-side vectors.
        mode : str
            'fwd' or 'rev'.

        Returns
        -------
        boolean
            Failure flag; True if failed to converge, False is successful.
        float
            relative error.
        float
            absolute error.
        """
        pass

    def _linearize(self):
        """
        Compute jacobian / factorization.
        """
        pass

    def initialize(self):
        """
        Optional user-defined method run once during instantiation.

        Available attributes:
            name
            metadata (only local)
        """
        pass

    def initialize_processors(self):
        """
        Optional user-defined method run after repartitioning/rebalancing.

        Available attributes:
            name
            pathname
            comm
            metadata (local and global)
        """
        pass

    def initialize_variables(self):
        """
        Required method for components to declare inputs and outputs.

        Available attributes:
            name
            pathname
            comm
            metadata (local and global)
        """
        pass<|MERGE_RESOLUTION|>--- conflicted
+++ resolved
@@ -18,7 +18,7 @@
 from openmdao.utils.class_util import overrides_method
 from openmdao.utils.units import convert_units
 from openmdao.utils.general_utils import \
-    ensure_compatible, determine_adder_scaler, format_as_float_or_array
+    determine_adder_scaler, format_as_float_or_array
 
 
 # This is for storing various data mapped to var pathname
@@ -1007,205 +1007,6 @@
                 for sub in s.system_iter(local=local, recurse=True, typ=typ):
                     yield sub
 
-<<<<<<< HEAD
-    def get_input(self, name, units=None):
-        """
-        Return the named input value using the unpromoted name.
-
-        Parameters
-        ----------
-        name : str
-            name of the variable.
-        units : str or None
-            if not None, return the value in the given units.
-
-        Returns
-        -------
-        float or ndarray
-            The value of the named variable.
-        """
-        if units is not None:
-            raise NotImplementedError("units arg not supported yet")
-        if self._inputs is None:
-            raise RuntimeError("%s: Cannot access input '%s'. Setup has not "
-                               "been called." % (self.name, name))
-        try:
-            return self._inputs[name]
-        except KeyError:
-            raise KeyError("%s: input '%s' not found." % (self.pathname,
-                                                          name))
-
-    def set_input(self, name, value):
-        """
-        Set the value of the named input using the unpromoted name.
-
-        Parameters
-        ----------
-        name : str
-            name of the variable.
-        value : float or ndarray
-            value to be set.
-        """
-        if self._inputs is None:
-            raise RuntimeError("%s: Cannot access input '%s'. Setup has not "
-                               "been called." % (self.name, name))
-        try:
-            path = '.'.join((self.pathname, name)) if self.pathname else name
-            pdata = self._var_pathdict[path]
-            meta = self._var_myproc_metadata['input'][pdata.myproc_idx]
-            if 'shape' in meta:
-                value, _ = ensure_compatible(path, value, meta['shape'])
-            self._inputs[name] = value
-        except KeyError:
-            raise KeyError("%s: input '%s' not found." % (self.pathname,
-                                                          name))
-
-    def get_output(self, name, scaled=False, units=None):
-        """
-        Return the named output value using promoted or unpromoted name.
-
-        Parameters
-        ----------
-        name : str
-            name of the variable.
-        scaled : bool
-            If True, return the scaled value.
-        units : str or None
-            If not None, return the value in the given units.
-
-        Returns
-        -------
-        float or ndarray
-            The value of the named variable.
-        """
-        if scaled or units is not None:
-            raise NotImplementedError("scaled and units args not supported yet")
-        if self._outputs is None:
-            raise RuntimeError("%s: Cannot access output '%s'. Setup has not "
-                               "been called." % (self.name, name))
-        try:
-            return self._outputs[name]
-        except KeyError:
-            # check for promoted name
-            start = len(self.pathname) + 1 if self.pathname else 0
-            try:
-                unprom = self._var_name2path['output'][name][start:]
-                return self._outputs[unprom]
-            except KeyError:
-                raise KeyError("%s: output '%s' not found." % (self.pathname,
-                                                               name))
-
-    def set_output(self, name, value):
-        """
-        Return the named output value using promoted or unpromoted name.
-
-        Parameters
-        ----------
-        name : str
-            name of the variable.
-        value : float or ndarray
-            the value to be set.
-        """
-        if self._outputs is None:
-            raise RuntimeError("%s: Cannot access output '%s'. Setup has not "
-                               "been called." % (self.name, name))
-        try:
-            path = '.'.join((self.pathname, name)) if self.pathname else name
-            pdata = self._var_pathdict[path]
-            meta = self._var_myproc_metadata['output'][pdata.myproc_idx]
-            if 'shape' in meta:
-                value, _ = ensure_compatible(path, value, meta['shape'])
-            self._outputs[name] = value
-        except KeyError:
-            # check for promoted name
-            start = len(self.pathname) + 1 if self.pathname else 0
-            try:
-                unprom = self._var_name2path['output'][name][start:]
-                path = '.'.join((self.pathname, unprom)) if self.pathname else unprom
-                pdata = self._var_pathdict[path]
-                meta = self._var_myproc_metadata['output'][pdata.myproc_idx]
-                if 'shape' in meta:
-                    value, _ = ensure_compatible(path, value, meta['shape'])
-                self._outputs[unprom] = value
-            except KeyError:
-                raise KeyError("%s: output '%s' not found." % (self.pathname,
-                                                               name))
-
-    def get_residual(self, name, scaled=False, units=None):
-        """
-        Return the named residual value using promoted or unpromoted name.
-
-        Parameters
-        ----------
-        name : str
-            name of the variable.
-        scaled : bool
-            If True, return the scaled value.
-        units : str or None
-            If not None, return the value in the given units.
-
-        Returns
-        -------
-        float or ndarray
-            The value of the named residual.
-        """
-        if scaled or units is not None:
-            raise NotImplementedError("scaled and units args not supported yet")
-        if self._residuals is None:
-            raise RuntimeError("%s: Cannot access residual '%s'. Setup has not "
-                               "been called." % (self.name, name))
-
-        try:
-            return self._residuals[name]
-        except KeyError:
-            # check for promoted name
-            start = len(self.pathname) + 1 if self.pathname else 0
-            try:
-                unprom = self._var_name2path['output'][name][start:]
-                return self._residuals[unprom]
-            except KeyError:
-                raise KeyError("%s: residual '%s' not found." % (self.pathname,
-                                                                 name))
-
-    def set_residual(self, name, value):
-        """
-        Set value of named residual using promoted or unpromoted name.
-
-        Parameters
-        ----------
-        name : str
-            name of the variable.
-        value : float or ndarray
-            the value to be set.
-        """
-        if self._residuals is None:
-            raise RuntimeError("%s: Cannot access residual '%s'. Setup has not "
-                               "been called." % (self.name, name))
-
-        try:
-            path = '.'.join((self.pathname, name)) if self.pathname else name
-            pdata = self._var_pathdict[path]
-            meta = self._var_myproc_metadata['output'][pdata.myproc_idx]
-            if 'shape' in meta:
-                value, _ = ensure_compatible(path, value, meta['shape'])
-            self._residuals[name] = value
-        except KeyError:
-            # check for promoted name
-            start = len(self.pathname) + 1 if self.pathname else 0
-            try:
-                unprom = self._var_name2path['output'][name][start:]
-                path = '.'.join((self.pathname, unprom)) if self.pathname else unprom
-                pdata = self._var_pathdict[path]
-                meta = self._var_myproc_metadata['output'][pdata.myproc_idx]
-                if 'shape' in meta:
-                    value, _ = ensure_compatible(path, value, meta['shape'])
-                self._residuals[unprom] = value
-            except KeyError:
-                raise KeyError("%s: residual '%s' not found." % (self.pathname,
-                                                                 name))
-
-=======
->>>>>>> c0b2a74e
     def add_design_var(self, name, lower=None, upper=None, ref=None,
                        ref0=None, indices=None, adder=None, scaler=None,
                        **kwargs):

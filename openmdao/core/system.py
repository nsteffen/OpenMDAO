"""Define the base System class."""
from __future__ import division

from fnmatch import fnmatchcase
from contextlib import contextmanager

import numpy

from six.moves import range

from openmdao.proc_allocators.default_allocator import DefaultAllocator
from openmdao.jacobians.default_jacobian import DefaultJacobian
from openmdao.utils.generalized_dict import GeneralizedDictionary
from openmdao.utils.class_util import overrides_method
from openmdao.utils.units import conversion_to_base_units, convert_units


class System(object):
    """Base class for all systems in OpenMDAO.

    Never instantiated; subclassed by <Group> or <Component>.
    All subclasses have their attributes defined here.

    Attributes
    ----------
    name : str
        name of the system, must be different from siblings.
    path_name : str
        global name of the system, including the path.
    comm : MPI.Comm or <FakeComm>
        MPI communicator object.
    metadata : <GeneralizedDictionary>
        dictionary of user-defined arguments.
    _sys_depth : int
        distance from the root node in the hierarchy tree.
    _sys_assembler : <Assembler>
        pointer to the global assembler object.
    _mpi_proc_allocator : <ProcAllocator>
        object that distributes procs among subsystems.
    _mpi_proc_range : [int, int]
        indices of procs owned by comm with respect to COMM_WORLD.
    _subsystems_allprocs : [<System>, ...]
        list of all subsystems (children of this system).
    _subsystems_myproc : [<System>, ...]
        list of local subsystems that exist on this proc.
    _subsystems_inds : [int, ...]
        list of indices of subsystems on this proc among all subsystems.
    _variable_allprocs_names : {'input': [str, ...], 'output': [str, ...]}
        list of names of all owned variables, not just on current proc.
    _variable_allprocs_range : {'input': [int, int], 'output': [int, int]}
        index range of owned variables with respect to all problem variables.
    _variable_allprocs_indices : {'input': dict, 'output': dict}
        dictionary of global indices keyed by the variable name.
    _variable_myproc_names : {'input': [str, ...], 'output': [str, ...]}
        list of names of owned variables on current proc.
    _variable_myproc_metadata : {'input': list, 'output': list}
        list of metadata dictionaries of variables that exist on this proc.
    _variable_myproc_indices : {'input': ndarray[:], 'output': ndarray[:]}
        integer arrays of global indices of variables on this proc.
    _variable_maps : {'input': dict, 'output': dict}
        dictionary of variable names and their aliases (for promotes/renames).
    _variable_promotes : { 'any': set(), 'input': set(), 'output': set() }
        dictionary of sets of variable names/wildcards specifying promotion
        (used to calculate _variable_maps)
    _variable_renames : { 'input': {}, 'output': {} }
        dictionary of mappings used to specify variables to be renamed in the
        parent group. (used to calculate _variable_maps)
    _variable_connections : dict
        dictionary of input_name: (output_name, src_indices) connections.
    _variable_connections_indices : [(int, int), ...]
        _variable_connections with variable indices instead of names.  Entries
        have the form (input_index, output_index).
    _vectors : {'input': dict, 'output': dict, 'residual': dict}
        dict of vector objects.
    _vector_transfers : dict
        dict of transfer objects.
    _vector_var_ids : dict
        dictionary of index arrays of relevant variables for this vector
<<<<<<< HEAD
    _inputs : <Vector>
=======
    _scaling_to_norm : dict of ndarray
        coefficients to convert vectors to normalized values.
    _scaling_to_phys : dict of ndarray
        coefficients to convert vectors to physical values.
    _inputs : Vector
>>>>>>> d14b7aff
        inputs vector; points to _vectors['input'][None].
    _outputs : <Vector>
        outputs vector; points to _vectors['output'][None].
    _residuals : <Vector>
        residuals vector; points to _vectors['residual'][None].
    _transfers : dict of <Transfer>
        transfer object; points to _vector_transfers[None].
    _jacobian : <Jacobian>
        global <Jacobian> object to be used in apply_linear
    _nl_solver : <NonlinearSolver>
        nonlinear solver to be used for solve_nonlinear.
    _ln_solver : <LinearSolver>
        linear solver to be used for solve_linear; not the Newton system.
    _suppress_solver_output : boolean
        global overriding flag that turns off all solver output if 'False'.
    """

    def __init__(self, **kwargs):
        """Initialize all attributes.

        All subclasses use this __init__ method without overriding it.

        Args
        ----
        **kwargs: dict of keyword arguments
            available here and in all descendants of this system.
        """
        self.name = ''
        self.path_name = ''
        self.comm = None
        self.metadata = GeneralizedDictionary(kwargs)

        self._sys_depth = 0
        self._sys_assembler = None

        self._mpi_proc_allocator = DefaultAllocator()
        self._mpi_proc_range = [0, 1]

        self._subsystems_allprocs = []
        self._subsystems_myproc = []
        self._subsystems_inds = []

        self._variable_allprocs_names = {'input': [], 'output': []}
        self._variable_allprocs_range = {'input': [0, 0], 'output': [0, 0]}
        self._variable_allprocs_indices = {'input': {}, 'output': {}}

        self._variable_myproc_names = {'input': [], 'output': []}
        self._variable_myproc_metadata = {'input': [], 'output': []}
        self._variable_myproc_indices = {'input': None, 'output': None}

        self._variable_maps = {'input': {}, 'output': {}}
        self._variable_promotes = {'input': set(), 'output': set(),
                                   'any': set()}
        self._variable_renames = {'input': {}, 'output': {}}

        self._variable_connections = {}
        self._variable_connections_indices = []

        self._vectors = {'input': {}, 'output': {}, 'residual': {}}
        self._vector_transfers = {}
        self._vector_var_ids = {}

        self._scaling_to_norm = {
            'input': None, 'output': None, 'residual': None}
        self._scaling_to_phys = {
            'input': None, 'output': None, 'residual': None}

        self._inputs = None
        self._outputs = None
        self._residuals = None
        self._transfers = None

        self._jacobian = DefaultJacobian()

        self._nl_solver = None
        self._ln_solver = None
        self._suppress_solver_output = False

        self.initialize()

    def _setup_processors(self, path, comm, global_dict,
                          depth, assembler, proc_range):
        """Recursively split comms and define local subsystems.

        Sets the following attributes:
            path_name
            comm
            _sys_depth
            _sys_assembler
            _mpi_proc_range
            _subsystems_myproc
            _subsystems_inds

        Args
        ----
        path : str
            parent names to prepend to name to get the pathname
        comm : MPI.Comm or <FakeComm>
            communicator for this system (already split, if applicable).
        global_dict : dict
            dictionary with kwargs of all parents assembled in it.
        depth : int
            depth level for this system - i.e., distance from root node.
        assembler : Assembler
            pointer to the global assember object to distribute to everyone.
        proc_range : [int, int]
            indices of procs owned by comm with respect to COMM_WORLD.
        """
        # Set attributes
        self.path_name = '.'.join((path, self.name)) if path else self.name
        self.comm = comm
        self._sys_depth = depth
        self._sys_assembler = assembler
        self._mpi_proc_range = proc_range

        # Add self's kwargs to dictionary of parents' kwargs (already new copy)
        self.metadata._assemble_global_dict(global_dict)

        # Optional user-defined method
        self.initialize_processors()

        nsub = len(self._subsystems_allprocs)
        # If this is a group:
        if nsub > 0:
            # Call the load balancing algorithm
            tmp = self._mpi_proc_allocator(nsub, comm, proc_range)
            sub_inds, sub_comm, sub_proc_range = tmp

            # Define local subsystems
            self._subsystems_myproc = [self._subsystems_allprocs[ind]
                                       for ind in sub_inds]
            self._subsystems_inds = sub_inds

            # Perform recursion
            for subsys in self._subsystems_myproc:
                sub_global_dict = self.metadata._global_dict.copy()
                subsys._setup_processors(self.path_name, sub_comm,
                                         sub_global_dict, depth + 1, assembler,
                                         sub_proc_range)

    def _setup_variables(self, recursion=True):
        """Assemble variable metadata and names lists.

        Sets the following attributes:
            _variable_allprocs_names
            _variable_myproc_names
            _variable_myproc_metadata

        Args
        ----
        recursion : boolean
            recursion is not performed if traversing up the tree after reconf.
        """
        # Perform recursion
        if recursion:
            for subsys in self._subsystems_myproc:
                subsys._setup_variables()

        if overrides_method('initialize_variables', self, System):
            # TODO: we may want to provide a way for component devs to tell
            # the framework that they don't need to re-configure, since the
            # majority of components won't need to be configured more than once

            # Empty the lists in case this is part of a reconfiguration
            for typ in ['input', 'output']:
                self._variable_allprocs_names[typ] = []
                self._variable_myproc_names[typ] = []
                self._variable_myproc_metadata[typ] = []

            self.initialize_variables()

    def _setup_variable_indices(self, index, recursion=True):
        """Define the variable indices and range.

        Sets the following attributes:
            _variable_allprocs_range
            _variable_allprocs_indices
            _variable_myproc_indices

        Args
        ----
        index : {'input': int, 'output': int}
            current global variable counter.
        recursion : boolean
            recursion is not performed if traversing up the tree after reconf.
        """
        # Define the global variable range for the system
        for typ in ['input', 'output']:
            size = len(self._variable_allprocs_names[typ])
            self._variable_allprocs_range[typ][0] = index[typ]
            self._variable_allprocs_range[typ][1] = index[typ] + size

        # If group, compute _variable_myproc_indices as follows
        if len(self._subsystems_myproc) > 0:
            subsys0 = self._subsystems_myproc[0]

            # Pre-recursion: compute 'index' to pass to subsystems
            # Need offset: number of variables on procs before current proc
            # Necessary because of multiple global counters on different procs
            if self.comm.size > 1:
                for typ in ['input', 'output']:
                    local_var_size = len(subsys0._variable_allprocs_names[typ])

                    # Compute the variable count list; 0 on rank > 0 procs
                    sub_comm = subsys0.comm
                    if sub_comm.rank == 0:
                        nvar_myproc = local_var_size
                    else:
                        nvar_myproc = 0
                    nvar_allprocs = self.comm.allgather(nvar_myproc)

                    # Compute the offset
                    iproc = self.comm.rank
                    nvar_myproc = local_var_size
                    index[typ] += (numpy.sum(nvar_allprocs[:iproc + 1]) -
                                   nvar_myproc)

            # Perform the recursion
            if recursion:
                for subsys in self._subsystems_myproc:
                    subsys._setup_variable_indices(index)

            # Post-recursion: assemble local variable indices from subsystems
            for typ in ['input', 'output']:
                raw = []
                for subsys in self._subsystems_myproc:
                    raw.append(subsys._variable_myproc_indices[typ])
                self._variable_myproc_indices[typ] = numpy.concatenate(raw)

        # If component, _variable_myproc_indices is simply an arange
        else:
            for typ in ['input', 'output']:
                ind1, ind2 = self._variable_allprocs_range[typ]
                self._variable_myproc_indices[typ] = numpy.arange(ind1, ind2)

        # Reset index dict to the global variable count on all procs
        # Necessary for younger siblings to have proper index values
        for typ in ['input', 'output']:
            index[typ] = self._variable_allprocs_range[typ][1]

        # Populate the _variable_allprocs_indices dictionary
        for typ in ['input', 'output']:
            idx = self._variable_allprocs_range[typ][0]
            for name in self._variable_allprocs_names[typ]:
                self._variable_allprocs_indices[typ][name] = idx
                idx += 1

    def _setup_connections(self):
        """Recursively assemble a list of input-output connections.

        Overridden in <Group>.
        """
        pass

    def _setup_vector(self, vectors, vector_var_ids, use_ref_vector):
        """Add this vector and assign sub_vectors to subsystems.

        Sets the following attributes:
            _vectors
            _vector_transfers
            _inputs*
            _outputs*
            _residuals*
            _transfers*

        * If vec_name is None - i.e., we are setting up the nonlinear vector

        Args
        ----
        vectors : {'input': Vector, 'output': Vector, 'residual': Vector}
            Vector objects corresponding to 'name'.
        vector_var_ids : ndarray[:]
            integer array of all relevant variables for this vector.
        use_ref_vector : bool
            if True, allocate vectors to store ref. values.
        """
        vec_name = vectors['output']._name

        # Set the incoming _vectors in the appropriate attribute
        for key in ['input', 'output', 'residual']:
            self._vectors[key][vec_name] = vectors[key]

        if use_ref_vector:
            vectors['input']._compute_ivar_map()
            vectors['output']._compute_ivar_map()
            vectors['residual']._compute_ivar_map(vectors['output']._ivar_map)

        # Compute the transfer for this vector set
        self._vector_transfers[vec_name] = self._get_transfers(vectors)

        # Assign relevant variables IDs array
        self._vector_var_ids[vec_name] = vector_var_ids

        # Define shortcuts for convenience
        if vec_name is None:
            self._inputs = self._vectors['input'][None]
            self._outputs = self._vectors['output'][None]
            self._residuals = self._vectors['residual'][None]
            self._transfers = self._vector_transfers[None]

        # Perform recursion
        for subsys in self._subsystems_myproc:

            sub_vectors = {}
            for key in ['input', 'output', 'residual']:
                sub_vectors[key] = vectors[key]._create_subvector(subsys)

            subsys._setup_vector(sub_vectors, vector_var_ids, use_ref_vector)

    def _setup_scaling(self):
        """Set up scaling vectors."""
        nvar_in = len(self._variable_myproc_metadata['input'])
        nvar_out = len(self._variable_myproc_metadata['output'])

        # Initialize scaling arrays
        for scaling in [self._scaling_to_norm, self._scaling_to_phys]:
            scaling['input'] = numpy.empty((nvar_in, 2))
            scaling['output'] = numpy.empty((nvar_out, 2))
            scaling['residual'] = numpy.empty((nvar_out, 2))

        # ref0 and ref are the values of the variable in the specified
        # units at which the scaled values are 0 and 1, respectively

        # Scaling coefficients from the src output
        src_units = self._sys_assembler._scal_std_nrm_units
        src_0 = self._sys_assembler._scal_std_nrm_0
        src_1 = self._sys_assembler._scal_std_nrm_1
        # Compute scaling arrays for inputs using a0 and a1
        for ind, meta in enumerate(self._variable_myproc_metadata['input']):
            self._scaling_to_phys['input'][ind, 0] = \
                convert_units(src_0[ind], src_units[ind], meta['units'])
            self._scaling_to_phys['input'][ind, 1] = \
                convert_units(src_1[ind], src_units[ind], meta['units'])

        # Compute scaling arrays for outputs; no unit conversion needed
        for ind, meta in enumerate(self._variable_myproc_metadata['output']):
            self._scaling_to_phys['output'][ind, 0] = meta['ref0']
            self._scaling_to_phys['output'][ind, 1] = \
                meta['ref'] - meta['ref0']

        # Compute scaling arrays for outputs; convert units
        for ind, meta in enumerate(self._variable_myproc_metadata['output']):
            self._scaling_to_phys['residual'][ind, 0] = \
                convert_units(meta['ref0'], meta['units'], meta['res_units'])
            self._scaling_to_phys['residual'][ind, 1] = \
                convert_units(meta['ref'] - meta['ref0'],
                              meta['units'], meta['res_units'])

        # Compute inverse scaling arrays
        for key in ['input', 'output', 'residual']:
            a = self._scaling_to_phys[key][:, 0]
            b = self._scaling_to_phys[key][:, 1]
            self._scaling_to_norm[key][:, 0] = -a / b
            self._scaling_to_norm[key][:, 1] = 1.0 / b

        for subsys in self._subsystems_myproc:
            subsys._setup_scaling()

    def _get_transfers(self, vectors):
        """Compute transfers.

        Args
        ----
        vectors : {'input': Vector, 'output': Vector, 'residual': Vector}
            dictionary of <Vector> objects

        Returns
        -------
        dict of <Transfer>
            dictionary of full and partial Transfer objects.
        """
        Transfer = vectors['output'].TRANSFER

        nsub_allprocs = len(self._subsystems_allprocs)
        var_range = self._variable_allprocs_range
        subsystems_myproc = self._subsystems_myproc
        subsystems_inds = self._subsystems_inds

        # Call the assembler's transfer setup routine
        compute_transfers = self._sys_assembler._compute_transfers
        xfer_indices = compute_transfers(nsub_allprocs, var_range,
                                         subsystems_myproc, subsystems_inds)
        [xfer_ip_inds, xfer_op_inds,
         fwd_xfer_ip_inds, fwd_xfer_op_inds,
         rev_xfer_ip_inds, rev_xfer_op_inds] = xfer_indices

        # Create Transfer objects from the raw indices
        transfers = {}
        transfers[None] = Transfer(vectors['input'],
                                   vectors['output'],
                                   xfer_ip_inds,
                                   xfer_op_inds,
                                   self.comm)
        for isub in range(len(fwd_xfer_ip_inds)):
            transfers['fwd', isub] = Transfer(vectors['input'],
                                              vectors['output'],
                                              fwd_xfer_ip_inds[isub],
                                              fwd_xfer_op_inds[isub],
                                              self.comm)
        for isub in range(len(rev_xfer_ip_inds)):
            transfers['rev', isub] = Transfer(vectors['input'],
                                              vectors['output'],
                                              rev_xfer_ip_inds[isub],
                                              rev_xfer_op_inds[isub],
                                              self.comm)
        return transfers

    def _get_maps(self, typ):
        """Define variable maps based on promotes and renames lists.

        Args
        ----
        typ : str
            Either 'input' or 'output'.
        """
        maps = {}

        gname = self.name + '.' if self.name else ''

        promotes = self._variable_promotes['any']
        promotes_typ = self._variable_promotes[typ]
        renames = self._variable_renames[typ]

        if promotes:
            names = promotes
            patterns = [n for n in names if '*' in n or '?' in n]
        elif promotes_typ:
            names = promotes_typ
            patterns = [n for n in names if '*' in n or '?' in n]
        else:
            names = ()
            patterns = ()

        for name in self._variable_allprocs_names[typ]:
            if name in names:
                maps[name] = name
                continue

            for pattern in patterns:
                # if name matches, promote that variable to parent
                if fnmatchcase(name, pattern):
                    maps[name] = name
                    break
            else:
                if name in renames:
                    # Rename selected variables in the parent system
                    maps[name] = renames[name]
                else:
                    # Default: prepend the parent system's name
                    maps[name] = gname + name if gname else name

        return maps

    @contextmanager
    def _matvec_context(self, vec_name, var_inds, mode, clear=True):
        """Context manager for vectors.

        For the given vec_name, return vectors that use a set of
        internal variables that are relevant to the current matrix-vector
        product.
        """
        d_inputs = self._vectors['input'][vec_name]
        d_outputs = self._vectors['output'][vec_name]
        d_residuals = self._vectors['residual'][vec_name]

        if clear:
            if mode == 'fwd':
                d_residuals.set_const(0.0)
            elif mode == 'rev':
                d_inputs.set_const(0.0)
                d_outputs.set_const(0.0)

        # TODO: check if we can loop over myproc vars to save time
        op_names = []
        op_ind = self._variable_allprocs_range['output'][0]
        for op_name in self._variable_allprocs_names['output']:
            valid = op_ind in self._vector_var_ids[vec_name]
            if var_inds is not None:
                valid = valid and \
                    var_inds[0] <= op_ind < var_inds[1] or \
                    var_inds[2] <= op_ind < var_inds[3]
            if valid:
                op_names.append(op_name)
            op_ind += 1

        ip_names = []
        ip_ind = self._variable_allprocs_range['input'][0]
        for ip_name in self._variable_allprocs_names['input']:
            op_ind = self._sys_assembler._input_var_ids[ip_ind]
            valid = op_ind in self._vector_var_ids[vec_name]
            if var_inds is not None:
                valid = valid and \
                    var_inds[0] <= op_ind < var_inds[1] or \
                    var_inds[2] <= op_ind < var_inds[3]
            if valid:
                ip_names.append(ip_name)
            ip_ind += 1

        res_names = []
        op_ind = self._variable_allprocs_range['output'][0]
        for op_name in self._variable_allprocs_names['output']:
            valid = op_ind in self._vector_var_ids[vec_name]
            if valid:
                res_names.append(op_name)
            op_ind += 1

        d_inputs._names = set(ip_names)
        d_outputs._names = set(op_names)
        d_residuals._names = set(res_names)

        yield d_inputs, d_outputs, d_residuals

        # reset _names so users will see full vector contents
        d_inputs._names = d_inputs._views
        d_outputs._names = d_outputs._views
        d_residuals._names = d_residuals._views

    @property
    def nl_solver(self):
        """The nonlinear solver for this system."""
        return self._nl_solver

    @nl_solver.setter
    def nl_solver(self, solver):
        """Set this system's nonlinear solver and perform setup."""
        self._nl_solver = solver
        if solver is not None:
            self._nl_solver._setup_solvers(self, 0)

    @property
    def ln_solver(self):
        """The linear (adjoint) solver for this system."""
        return self._ln_solver

    @ln_solver.setter
    def ln_solver(self, solver):
        """Set this system's linear (adjoint) solver and perform setup."""
        self._ln_solver = solver
        if solver is not None:
            self._ln_solver._setup_solvers(self, 0)

    @property
    def suppress_solver_output(self):
        """The value of the global toggle to disable solver printing."""
        return self._suppress_solver_output

    @suppress_solver_output.setter
    def suppress_solver_output(self, value):
        """Recursively set the solver print suppression toggle."""
        self._suppress_solver_output = value
        for subsys in self._subsystems_myproc:
            subsys.suppress_solver_output = value

    @property
    def proc_allocator(self):
        """The current system's processor allocator object."""
        return self._mpi_proc_allocator

    @proc_allocator.setter
    def proc_allocator(self, value):
        """Set the processor allocator object."""
        self._mpi_proc_allocator = value

    @property
    def jacobian(self):
        """A Jacobian object or None."""
        return self._jacobian

    @jacobian.setter
    def jacobian(self, jacobian):
        """Set the Jacobian."""
        self._set_jacobian(jacobian, True)

    def _set_jacobian(self, jacobian, is_top):
        """Recursively set the system's jacobian attribute.

        Args
        ----
        jacobian : <Jacobian> or None
            Global jacobian to be set; if None, reset to <DefaultJacobian>.
        is_top : boolean
            whether this is the top; i.e., start of the recursion.
        """
        if jacobian is None:
            self._jacobian = DefaultJacobian()
        else:
            self._jacobian = jacobian
            if is_top:
                self._jacobian._top_name = self.path_name
                self._jacobian._system = self
                self._jacobian._assembler = self._sys_assembler

        for subsys in self._subsystems_myproc:
            subsys._set_jacobian(jacobian, False)

        if jacobian is not None and is_top:
            self._linearize(True)
            self._jacobian._system = self
            self._jacobian._initialize()

    def _apply_nonlinear(self):
        """Compute residuals."""
        pass

    def _solve_nonlinear(self):
        """Compute outputs.

        Returns
        -------
        boolean
            Failure flag; True if failed to converge, False is successful.
        float
            relative error.
        float
            absolute error.
        """
        pass

    def _apply_linear(self, vec_names, mode, var_inds=None):
        """Compute jac-vec product.

        Args
        ----
        vec_names : [str, ...]
            list of names of the right-hand-side vectors.
        mode : str
            'fwd' or 'rev'.
        var_inds : [int, int, int, int] or None
            ranges of variable IDs involved in this matrix-vector product.
            The ordering is [lb1, ub1, lb2, ub2].
        """
        pass

    def _solve_linear(self, vec_names, mode):
        """Apply inverse jac product.

        Args
        ----
        vec_names : [str, ...]
            list of names of the right-hand-side vectors.
        mode : str
            'fwd' or 'rev'.

        Returns
        -------
        boolean
            Failure flag; True if failed to converge, False is successful.
        float
            relative error.
        float
            absolute error.
        """
        pass

    def _linearize(self, initial=False):
        """Compute jacobian / factorization.

        Args
        ----
        initial : boolean
            whether this is the initial call to assemble the Jacobian.
        """
        pass

    def get_system(self, name):
        """Return the system called 'name' in the current namespace.

        Args
        ----
        name : str
            name of the desired system in the current namespace.

        Returns
        -------
        System or None
            System if found on this proc else None.
        """
        if name == self.path_name:
            # If this system's name matches, target found
            return self
        else:
            for subsys in self._subsystems_myproc:
                result = subsys.get_system(name)
                if result is not None:
                    return result
            return None

    def initialize(self):
        """Optional user-defined method run once during instantiation.

        Available attributes:
            name
            metadata (only local)
        """
        pass

    def initialize_processors(self):
        """Optional user-defined method run after repartitioning/rebalancing.

        Available attributes:
            name
            path_name
            comm
            metadata (local and global)
        """
        pass

    def initialize_variables(self):
        """Required method for components to declare inputs and outputs.

        Available attributes:
            name
            path_name
            comm
            metadata (local and global)
        """
        pass<|MERGE_RESOLUTION|>--- conflicted
+++ resolved
@@ -76,15 +76,11 @@
         dict of transfer objects.
     _vector_var_ids : dict
         dictionary of index arrays of relevant variables for this vector
-<<<<<<< HEAD
-    _inputs : <Vector>
-=======
     _scaling_to_norm : dict of ndarray
         coefficients to convert vectors to normalized values.
     _scaling_to_phys : dict of ndarray
         coefficients to convert vectors to physical values.
-    _inputs : Vector
->>>>>>> d14b7aff
+    _inputs : <Vector>
         inputs vector; points to _vectors['input'][None].
     _outputs : <Vector>
         outputs vector; points to _vectors['output'][None].

"""Define the base System class."""
from __future__ import division

from fnmatch import fnmatchcase
from contextlib import contextmanager

import numpy

from six.moves import range

from openmdao.proc_allocators.default_allocator import DefaultAllocator
from openmdao.jacobians.default_jacobian import DefaultJacobian
from openmdao.utils.generalized_dict import GeneralizedDictionary
from openmdao.utils.class_util import overrides_method
from openmdao.utils.units import conversion_to_base_units, convert_units


class System(object):
    """Base class for all systems in OpenMDAO.

    Never instantiated; subclassed by <Group> or <Component>.
    All subclasses have their attributes defined here.

    Attributes
    ----------
    name : str
        name of the system, must be different from siblings.
    path_name : str
        global name of the system, including the path.
    comm : MPI.Comm or <FakeComm>
        MPI communicator object.
    metadata : <GeneralizedDictionary>
        dictionary of user-defined arguments.
    _sys_depth : int
        distance from the root node in the hierarchy tree.
    _sys_assembler : <Assembler>
        pointer to the global assembler object.
    _mpi_proc_allocator : <ProcAllocator>
        object that distributes procs among subsystems.
    _mpi_proc_range : [int, int]
        indices of procs owned by comm with respect to COMM_WORLD.
    _subsystems_allprocs : [<System>, ...]
        list of all subsystems (children of this system).
    _subsystems_myproc : [<System>, ...]
        list of local subsystems that exist on this proc.
    _subsystems_inds : [int, ...]
        list of indices of subsystems on this proc among all subsystems.
    _variable_allprocs_names : {'input': [str, ...], 'output': [str, ...]}
        list of names of all owned variables, not just on current proc.
    _variable_allprocs_range : {'input': [int, int], 'output': [int, int]}
        index range of owned variables with respect to all problem variables.
    _variable_allprocs_indices : {'input': dict, 'output': dict}
        dictionary of global indices keyed by the variable name.
    _variable_myproc_names : {'input': [str, ...], 'output': [str, ...]}
        list of names of owned variables on current proc.
    _variable_myproc_metadata : {'input': list, 'output': list}
        list of metadata dictionaries of variables that exist on this proc.
    _variable_myproc_indices : {'input': ndarray[:], 'output': ndarray[:]}
        integer arrays of global indices of variables on this proc.
    _variable_maps : {'input': dict, 'output': dict}
        dictionary of variable names and their aliases (for promotes/renames).
    _variable_promotes : { 'any': set(), 'input': set(), 'output': set() }
        dictionary of sets of variable names/wildcards specifying promotion
        (used to calculate _variable_maps)
    _variable_renames : { 'input': {}, 'output': {} }
        dictionary of mappings used to specify variables to be renamed in the
        parent group. (used to calculate _variable_maps)
    _variable_connections : dict
        dictionary of input_name: (output_name, src_indices) connections.
    _variable_connections_indices : [(int, int), ...]
        _variable_connections with variable indices instead of names.  Entries
        have the form (input_index, output_index).
    _vectors : {'input': dict, 'output': dict, 'residual': dict}
        dict of vector objects.
    _vector_transfers : dict
        dict of transfer objects.
    _vector_var_ids : dict
        dictionary of index arrays of relevant variables for this vector
    _scaling_to_norm : dict of ndarray
        coefficients to convert vectors to normalized values.
    _scaling_to_phys : dict of ndarray
        coefficients to convert vectors to physical values.
    _inputs : <Vector>
        inputs vector; points to _vectors['input'][None].
    _outputs : <Vector>
        outputs vector; points to _vectors['output'][None].
    _residuals : <Vector>
        residuals vector; points to _vectors['residual'][None].
    _transfers : dict of <Transfer>
        transfer object; points to _vector_transfers[None].
    _jacobian : <Jacobian>
        global <Jacobian> object to be used in apply_linear
    _nl_solver : <NonlinearSolver>
        nonlinear solver to be used for solve_nonlinear.
    _ln_solver : <LinearSolver>
        linear solver to be used for solve_linear; not the Newton system.
    _suppress_solver_output : boolean
        global overriding flag that turns off all solver output if 'False'.
    """

    def __init__(self, **kwargs):
        """Initialize all attributes.

        All subclasses use this __init__ method without overriding it.

        Args
        ----
        **kwargs: dict of keyword arguments
            available here and in all descendants of this system.
        """
        self.name = ''
        self.path_name = ''
        self.comm = None
        self.metadata = GeneralizedDictionary(kwargs)

        self._sys_depth = 0
        self._sys_assembler = None

        self._mpi_proc_allocator = DefaultAllocator()
        self._mpi_proc_range = [0, 1]

        self._subsystems_allprocs = []
        self._subsystems_myproc = []
        self._subsystems_inds = []

        self._variable_allprocs_names = {'input': [], 'output': []}
        self._variable_allprocs_range = {'input': [0, 0], 'output': [0, 0]}
        self._variable_allprocs_indices = {'input': {}, 'output': {}}

        self._variable_myproc_names = {'input': [], 'output': []}
        self._variable_myproc_metadata = {'input': [], 'output': []}
        self._variable_myproc_indices = {'input': None, 'output': None}

        self._variable_maps = {'input': {}, 'output': {}}
        self._variable_promotes = {'input': set(), 'output': set(),
                                   'any': set()}
        self._variable_renames = {'input': {}, 'output': {}}

        self._variable_connections = {}
        self._variable_connections_indices = []

        self._vectors = {'input': {}, 'output': {}, 'residual': {}}
        self._vector_transfers = {}
        self._vector_var_ids = {}

        self._scaling_to_norm = {
            'input': None, 'output': None, 'residual': None}
        self._scaling_to_phys = {
            'input': None, 'output': None, 'residual': None}

        self._inputs = None
        self._outputs = None
        self._residuals = None
        self._transfers = None

        self._jacobian = DefaultJacobian()

        self._nl_solver = None
        self._ln_solver = None
        self._suppress_solver_output = False

        self.initialize()

    def _setup_processors(self, path, comm, global_dict,
                          depth, assembler, proc_range):
        """Recursively split comms and define local subsystems.

        Sets the following attributes:
            path_name
            comm
            _sys_depth
            _sys_assembler
            _mpi_proc_range
            _subsystems_myproc
            _subsystems_inds

        Args
        ----
        path : str
            parent names to prepend to name to get the pathname
        comm : MPI.Comm or <FakeComm>
            communicator for this system (already split, if applicable).
        global_dict : dict
            dictionary with kwargs of all parents assembled in it.
        depth : int
            depth level for this system - i.e., distance from root node.
        assembler : Assembler
            pointer to the global assember object to distribute to everyone.
        proc_range : [int, int]
            indices of procs owned by comm with respect to COMM_WORLD.
        """
        # Set attributes
        self.path_name = '.'.join((path, self.name)) if path else self.name
        self.comm = comm
        self._sys_depth = depth
        self._sys_assembler = assembler
        self._mpi_proc_range = proc_range

        # Add self's kwargs to dictionary of parents' kwargs (already new copy)
        self.metadata._assemble_global_dict(global_dict)

        # Optional user-defined method
        self.initialize_processors()

        nsub = len(self._subsystems_allprocs)
        # If this is a group:
        if nsub > 0:
            # Call the load balancing algorithm
            tmp = self._mpi_proc_allocator(nsub, comm, proc_range)
            sub_inds, sub_comm, sub_proc_range = tmp

            # Define local subsystems
            self._subsystems_myproc = [self._subsystems_allprocs[ind]
                                       for ind in sub_inds]
            self._subsystems_inds = sub_inds

            # Perform recursion
            for subsys in self._subsystems_myproc:
                sub_global_dict = self.metadata._global_dict.copy()
                subsys._setup_processors(self.path_name, sub_comm,
                                         sub_global_dict, depth + 1, assembler,
                                         sub_proc_range)

    def _setup_variables(self, recursion=True):
        """Assemble variable metadata and names lists.

        Sets the following attributes:
            _variable_allprocs_names
            _variable_myproc_names
            _variable_myproc_metadata

        Args
        ----
        recursion : boolean
            recursion is not performed if traversing up the tree after reconf.
        """
        # Perform recursion
        if recursion:
            for subsys in self._subsystems_myproc:
                subsys._setup_variables()

        if overrides_method('initialize_variables', self, System):
            # TODO: we may want to provide a way for component devs to tell
            # the framework that they don't need to re-configure, since the
            # majority of components won't need to be configured more than once

            # Empty the lists in case this is part of a reconfiguration
            for typ in ['input', 'output']:
                self._variable_allprocs_names[typ] = []
                self._variable_myproc_names[typ] = []
                self._variable_myproc_metadata[typ] = []

            self.initialize_variables()

    def _setup_variable_indices(self, index, recursion=True):
        """Define the variable indices and range.

        Sets the following attributes:
            _variable_allprocs_range
            _variable_allprocs_indices
            _variable_myproc_indices

        Args
        ----
        index : {'input': int, 'output': int}
            current global variable counter.
        recursion : boolean
            recursion is not performed if traversing up the tree after reconf.
        """
        # Define the global variable range for the system
        for typ in ['input', 'output']:
            size = len(self._variable_allprocs_names[typ])
            self._variable_allprocs_range[typ][0] = index[typ]
            self._variable_allprocs_range[typ][1] = index[typ] + size

        # If group, compute _variable_myproc_indices as follows
        if len(self._subsystems_myproc) > 0:
            subsys0 = self._subsystems_myproc[0]

            # Pre-recursion: compute 'index' to pass to subsystems
            # Need offset: number of variables on procs before current proc
            # Necessary because of multiple global counters on different procs
            if self.comm.size > 1:
                for typ in ['input', 'output']:
                    local_var_size = len(subsys0._variable_allprocs_names[typ])

                    # Compute the variable count list; 0 on rank > 0 procs
                    sub_comm = subsys0.comm
                    if sub_comm.rank == 0:
                        nvar_myproc = local_var_size
                    else:
                        nvar_myproc = 0
                    nvar_allprocs = self.comm.allgather(nvar_myproc)

                    # Compute the offset
                    iproc = self.comm.rank
                    nvar_myproc = local_var_size
                    index[typ] += (numpy.sum(nvar_allprocs[:iproc + 1]) -
                                   nvar_myproc)

            # Perform the recursion
            if recursion:
                for subsys in self._subsystems_myproc:
                    subsys._setup_variable_indices(index)

            # Post-recursion: assemble local variable indices from subsystems
            for typ in ['input', 'output']:
                raw = []
                for subsys in self._subsystems_myproc:
                    raw.append(subsys._variable_myproc_indices[typ])
                self._variable_myproc_indices[typ] = numpy.concatenate(raw)

        # If component, _variable_myproc_indices is simply an arange
        else:
            for typ in ['input', 'output']:
                ind1, ind2 = self._variable_allprocs_range[typ]
                self._variable_myproc_indices[typ] = numpy.arange(ind1, ind2)

        # Reset index dict to the global variable count on all procs
        # Necessary for younger siblings to have proper index values
        for typ in ['input', 'output']:
            index[typ] = self._variable_allprocs_range[typ][1]

        # Populate the _variable_allprocs_indices dictionary
        for typ in ['input', 'output']:
            idx = self._variable_allprocs_range[typ][0]
            for name in self._variable_allprocs_names[typ]:
                self._variable_allprocs_indices[typ][name] = idx
                idx += 1

    def _setup_connections(self):
        """Recursively assemble a list of input-output connections.

        Overridden in <Group>.
        """
        pass

    def _setup_vector(self, vectors, vector_var_ids, use_ref_vector):
        """Add this vector and assign sub_vectors to subsystems.

        Sets the following attributes:
            _vectors
            _vector_transfers
            _inputs*
            _outputs*
            _residuals*
            _transfers*

        * If vec_name is None - i.e., we are setting up the nonlinear vector

        Args
        ----
        vectors : {'input': Vector, 'output': Vector, 'residual': Vector}
            Vector objects corresponding to 'name'.
        vector_var_ids : ndarray[:]
            integer array of all relevant variables for this vector.
        use_ref_vector : bool
            if True, allocate vectors to store ref. values.
        """
        vec_name = vectors['output']._name

        # Set the incoming _vectors in the appropriate attribute
        for key in ['input', 'output', 'residual']:
            self._vectors[key][vec_name] = vectors[key]

        if use_ref_vector:
            vectors['input']._compute_ivar_map()
            vectors['output']._compute_ivar_map()
            vectors['residual']._compute_ivar_map(vectors['output']._ivar_map)

        # Compute the transfer for this vector set
        self._vector_transfers[vec_name] = self._get_transfers(vectors)

        # Assign relevant variables IDs array
        self._vector_var_ids[vec_name] = vector_var_ids

        # Define shortcuts for convenience
        if vec_name is None:
            self._inputs = self._vectors['input'][None]
            self._outputs = self._vectors['output'][None]
            self._residuals = self._vectors['residual'][None]
            self._transfers = self._vector_transfers[None]

        # Perform recursion
        for subsys in self._subsystems_myproc:

            sub_vectors = {}
            for key in ['input', 'output', 'residual']:
                sub_vectors[key] = vectors[key]._create_subvector(subsys)

            subsys._setup_vector(sub_vectors, vector_var_ids, use_ref_vector)

    def _setup_scaling(self):
        """Set up scaling vectors."""
        nvar_in = len(self._variable_myproc_metadata['input'])
        nvar_out = len(self._variable_myproc_metadata['output'])

        # Initialize scaling arrays
        for scaling in [self._scaling_to_norm, self._scaling_to_phys]:
            scaling['input'] = numpy.empty((nvar_in, 2))
            scaling['output'] = numpy.empty((nvar_out, 2))
            scaling['residual'] = numpy.empty((nvar_out, 2))

        # ref0 and ref are the values of the variable in the specified
        # units at which the scaled values are 0 and 1, respectively

        # Scaling coefficients from the src output
        src_units = self._sys_assembler._src_units
        src_0 = self._sys_assembler._src_scaling_0
        src_1 = self._sys_assembler._src_scaling_1

        # Compute scaling arrays for inputs using a0 and a1
        for ind, meta in enumerate(self._variable_myproc_metadata['input']):
            self._scaling_to_phys['input'][ind, 0] = \
                convert_units(src_0[ind], src_units[ind], meta['units'])
            self._scaling_to_phys['input'][ind, 1] = \
                convert_units(src_1[ind], src_units[ind], meta['units'])

        # Compute scaling arrays for outputs; no unit conversion needed
        for ind, meta in enumerate(self._variable_myproc_metadata['output']):
            self._scaling_to_phys['output'][ind, 0] = meta['ref0']
            self._scaling_to_phys['output'][ind, 1] = \
                meta['ref'] - meta['ref0']

        # Compute scaling arrays for outputs; convert units
        for ind, meta in enumerate(self._variable_myproc_metadata['output']):
            self._scaling_to_phys['residual'][ind, 0] = \
                convert_units(meta['ref0'], meta['units'], meta['res_units'])
            self._scaling_to_phys['residual'][ind, 1] = \
                convert_units(meta['ref'] - meta['ref0'],
                              meta['units'], meta['res_units'])

        # Compute inverse scaling arrays
        for key in ['input', 'output', 'residual']:
            a = self._scaling_to_phys[key][:, 0]
            b = self._scaling_to_phys[key][:, 1]
            self._scaling_to_norm[key][:, 0] = -a / b
            self._scaling_to_norm[key][:, 1] = 1.0 / b

        for subsys in self._subsystems_myproc:
            subsys._setup_scaling()

    def _get_transfers(self, vectors):
        """Compute transfers.

        Args
        ----
        vectors : {'input': Vector, 'output': Vector, 'residual': Vector}
            dictionary of <Vector> objects

        Returns
        -------
        dict of <Transfer>
            dictionary of full and partial Transfer objects.
        """
        Transfer = vectors['output'].TRANSFER

        nsub_allprocs = len(self._subsystems_allprocs)
        var_range = self._variable_allprocs_range
        subsystems_myproc = self._subsystems_myproc
        subsystems_inds = self._subsystems_inds

        # Call the assembler's transfer setup routine
        compute_transfers = self._sys_assembler._compute_transfers
        xfer_indices = compute_transfers(nsub_allprocs, var_range,
                                         subsystems_myproc, subsystems_inds)
        [xfer_ip_inds, xfer_op_inds,
         fwd_xfer_ip_inds, fwd_xfer_op_inds,
         rev_xfer_ip_inds, rev_xfer_op_inds] = xfer_indices

        # Create Transfer objects from the raw indices
        transfers = {}
        transfers[None] = Transfer(vectors['input'],
                                   vectors['output'],
                                   xfer_ip_inds,
                                   xfer_op_inds,
                                   self.comm)
        for isub in range(len(fwd_xfer_ip_inds)):
            transfers['fwd', isub] = Transfer(vectors['input'],
                                              vectors['output'],
                                              fwd_xfer_ip_inds[isub],
                                              fwd_xfer_op_inds[isub],
                                              self.comm)
        for isub in range(len(rev_xfer_ip_inds)):
            transfers['rev', isub] = Transfer(vectors['input'],
                                              vectors['output'],
                                              rev_xfer_ip_inds[isub],
                                              rev_xfer_op_inds[isub],
                                              self.comm)
        return transfers

    def _get_maps(self, typ):
        """Define variable maps based on promotes and renames lists.

        Args
        ----
        typ : str
            Either 'input' or 'output'.

        Returns
        -------
<<<<<<< HEAD
        dict of str
            A dictionary of local names keyed to promoted names or renames.
=======
        dict of {str:str, ...}
            dictionary mapping input/output variable names
            to promoted or renamed variable names.
>>>>>>> 484c532f
        """
        maps = {}

        gname = self.name + '.' if self.name else ''

        promotes = self._variable_promotes['any']
        promotes_typ = self._variable_promotes[typ]
        renames = self._variable_renames[typ]

        if promotes:
            names = promotes
            patterns = [n for n in names if '*' in n or '?' in n]
        elif promotes_typ:
            names = promotes_typ
            patterns = [n for n in names if '*' in n or '?' in n]
        else:
            names = ()
            patterns = ()

        for name in self._variable_allprocs_names[typ]:
            if name in names:
                maps[name] = name
                continue

            for pattern in patterns:
                # if name matches, promote that variable to parent
                if fnmatchcase(name, pattern):
                    maps[name] = name
                    break
            else:
                if name in renames:
                    # Rename selected variables in the parent system
                    maps[name] = renames[name]
                else:
                    # Default: prepend the parent system's name
                    maps[name] = gname + name if gname else name

        return maps

    @contextmanager
    def _matvec_context(self, vec_name, var_inds, mode, clear=True):
        """Context manager for vectors.

        For the given vec_name, return vectors that use a set of
        internal variables that are relevant to the current matrix-vector
        product.

        Args
        ----
        vec_name : str
            Name of the vector to use.
        var_inds : [int, int, int, int] or None
            ranges of variable IDs involved in this matrix-vector product.
            The ordering is [lb1, ub1, lb2, ub2].
        mode : str
            Key for specifying derivative direction. Values are 'fwd'
            or 'rev'.
        clear : bool(True)
            If True, zero out residuals (in fwd mode) or inputs and outputs
            (in rev mode).

        Returns
        -------
        (d_inputs, d_outputs, d_residuals) : tuple of Vectors
            Yields the three Vectors configured internally to deal only
            with variables relevant to the current matrix vector product.

        """
        # TODO: The 'Returns' in the docstring above should be 'Yields', but
        #  our linter currently isn't smart enough to know that, so for now we
        #  put 'Returns' in there.

        d_inputs = self._vectors['input'][vec_name]
        d_outputs = self._vectors['output'][vec_name]
        d_residuals = self._vectors['residual'][vec_name]

        if clear:
            if mode == 'fwd':
                d_residuals.set_const(0.0)
            elif mode == 'rev':
                d_inputs.set_const(0.0)
                d_outputs.set_const(0.0)

        # TODO: check if we can loop over myproc vars to save time
        op_names = []
        res_names = []
        op_ind = self._variable_allprocs_range['output'][0]
        for op_name in self._variable_allprocs_names['output']:
            if op_ind in self._vector_var_ids[vec_name]:
                res_names.append(op_name)
                if var_inds is None or (var_inds[0] <= op_ind < var_inds[1] or
                                        var_inds[2] <= op_ind < var_inds[3]):
                    op_names.append(op_name)
            op_ind += 1

        ip_names = []
        ip_ind = self._variable_allprocs_range['input'][0]
        for ip_name in self._variable_allprocs_names['input']:
            op_ind = self._sys_assembler._input_src_ids[ip_ind]
            if op_ind in self._vector_var_ids[vec_name]:
                if var_inds is None or (var_inds[0] <= op_ind < var_inds[1] or
                                        var_inds[2] <= op_ind < var_inds[3]):
                    ip_names.append(ip_name)
            ip_ind += 1

        d_inputs._names = set(ip_names)
        d_outputs._names = set(op_names)
        d_residuals._names = set(res_names)

        yield d_inputs, d_outputs, d_residuals

        # reset _names so users will see full vector contents
        d_inputs._names = d_inputs._views
        d_outputs._names = d_outputs._views
        d_residuals._names = d_residuals._views

    @property
    def nl_solver(self):
        """The nonlinear solver for this system."""
        return self._nl_solver

    @nl_solver.setter
    def nl_solver(self, solver):
        """Set this system's nonlinear solver and perform setup."""
        self._nl_solver = solver
        if solver is not None:
            self._nl_solver._setup_solvers(self, 0)

    @property
    def ln_solver(self):
        """The linear (adjoint) solver for this system."""
        return self._ln_solver

    @ln_solver.setter
    def ln_solver(self, solver):
        """Set this system's linear (adjoint) solver and perform setup."""
        self._ln_solver = solver
        if solver is not None:
            self._ln_solver._setup_solvers(self, 0)

    @property
    def suppress_solver_output(self):
        """The value of the global toggle to disable solver printing."""
        return self._suppress_solver_output

    @suppress_solver_output.setter
    def suppress_solver_output(self, value):
        """Recursively set the solver print suppression toggle."""
        self._suppress_solver_output = value
        for subsys in self._subsystems_myproc:
            subsys.suppress_solver_output = value

    @property
    def proc_allocator(self):
        """The current system's processor allocator object."""
        return self._mpi_proc_allocator

    @proc_allocator.setter
    def proc_allocator(self, value):
        """Set the processor allocator object."""
        self._mpi_proc_allocator = value

    @property
    def jacobian(self):
        """A Jacobian object or None."""
        return self._jacobian

    @jacobian.setter
    def jacobian(self, jacobian):
        """Set the Jacobian."""
        self._set_jacobian(jacobian, True)

    def _set_jacobian(self, jacobian, is_top):
        """Recursively set the system's jacobian attribute.

        Args
        ----
        jacobian : <Jacobian> or None
            Global jacobian to be set; if None, reset to <DefaultJacobian>.
        is_top : boolean
            whether this is the top; i.e., start of the recursion.
        """
        if jacobian is None:
            self._jacobian = DefaultJacobian()
        else:
            self._jacobian = jacobian
            if is_top:
                self._jacobian._top_name = self.path_name
                self._jacobian._system = self
                self._jacobian._assembler = self._sys_assembler

        for subsys in self._subsystems_myproc:
            subsys._set_jacobian(jacobian, False)

        if jacobian is not None and is_top:
            self._linearize(True)
            self._jacobian._system = self
            self._jacobian._initialize()

    def _apply_nonlinear(self):
        """Compute residuals."""
        pass

    def _solve_nonlinear(self):
        """Compute outputs.

        Returns
        -------
        boolean
            Failure flag; True if failed to converge, False is successful.
        float
            relative error.
        float
            absolute error.
        """
        pass

    def _apply_linear(self, vec_names, mode, var_inds=None):
        """Compute jac-vec product.

        Args
        ----
        vec_names : [str, ...]
            list of names of the right-hand-side vectors.
        mode : str
            'fwd' or 'rev'.
        var_inds : [int, int, int, int] or None
            ranges of variable IDs involved in this matrix-vector product.
            The ordering is [lb1, ub1, lb2, ub2].
        """
        pass

    def _solve_linear(self, vec_names, mode):
        """Apply inverse jac product.

        Args
        ----
        vec_names : [str, ...]
            list of names of the right-hand-side vectors.
        mode : str
            'fwd' or 'rev'.

        Returns
        -------
        boolean
            Failure flag; True if failed to converge, False is successful.
        float
            relative error.
        float
            absolute error.
        """
        pass

    def _linearize(self, initial=False):
        """Compute jacobian / factorization.

        Args
        ----
        initial : boolean
            whether this is the initial call to assemble the Jacobian.
        """
        pass

    def get_system(self, name):
        """Return the system called 'name' in the current namespace.

        Args
        ----
        name : str
            name of the desired system in the current namespace.

        Returns
        -------
        System or None
            System if found on this proc else None.
        """
        if name == self.path_name:
            # If this system's name matches, target found
            return self
        else:
            for subsys in self._subsystems_myproc:
                result = subsys.get_system(name)
                if result is not None:
                    return result
            return None

    def initialize(self):
        """Optional user-defined method run once during instantiation.

        Available attributes:
            name
            metadata (only local)
        """
        pass

    def initialize_processors(self):
        """Optional user-defined method run after repartitioning/rebalancing.

        Available attributes:
            name
            path_name
            comm
            metadata (local and global)
        """
        pass

    def initialize_variables(self):
        """Required method for components to declare inputs and outputs.

        Available attributes:
            name
            path_name
            comm
            metadata (local and global)
        """
        pass<|MERGE_RESOLUTION|>--- conflicted
+++ resolved
@@ -499,14 +499,9 @@
 
         Returns
         -------
-<<<<<<< HEAD
-        dict of str
-            A dictionary of local names keyed to promoted names or renames.
-=======
         dict of {str:str, ...}
             dictionary mapping input/output variable names
             to promoted or renamed variable names.
->>>>>>> 484c532f
         """
         maps = {}
 

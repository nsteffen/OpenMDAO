"""Define the base System class."""
from __future__ import division

from contextlib import contextmanager
from collections import OrderedDict, Iterable, defaultdict
from fnmatch import fnmatchcase
import sys
from itertools import product
from numbers import Integral

from six import iteritems, string_types
from six.moves import range

import numpy as np

from openmdao.jacobians.dictionary_jacobian import DictionaryJacobian
from openmdao.jacobians.assembled_jacobian import AssembledJacobian, DenseJacobian
from openmdao.utils.general_utils import determine_adder_scaler, \
    format_as_float_or_array, warn_deprecation, ContainsAll
from openmdao.recorders.recording_manager import RecordingManager
from openmdao.recorders.recording_iteration_stack import recording_iteration, \
    get_formatted_iteration_coordinate
from openmdao.utils.mpi import MPI
from openmdao.utils.options_dictionary import OptionsDictionary
from openmdao.utils.units import get_conversion
from openmdao.utils.array_utils import convert_neg
from openmdao.utils.record_util import create_local_meta, check_path
from openmdao.utils.logger_utils import get_logger


class System(object):
    """
    Base class for all systems in OpenMDAO.

    Never instantiated; subclassed by <Group> or <Component>.
    All subclasses have their attributes defined here.

    In attribute names:
        abs / abs_name : absolute, unpromoted variable name, seen from root (unique).
        rel / rel_name : relative, unpromoted variable name, seen from current system (unique).
        prom / prom_name : relative, promoted variable name, seen from current system (non-unique).
        idx : global variable index among variables on all procs (I/O indices separate).
        my_idx : index among variables in this system, on this processor (I/O indices separate).
        io : indicates explicitly that input and output variables are combined in the same dict.

    Attributes
    ----------
    name : str
        Name of the system, must be different from siblings.
    pathname : str
        Global name of the system, including the path.
    comm : MPI.Comm or <FakeComm>
        MPI communicator object.
    metadata : <OptionsDictionary>
        Dictionary of user-defined arguments.
    iter_count : int
        Int that holds the number of times this system has iterated
        in a recording run.
    #
    cite : str
        Listing of relevant citataions that should be referenced when
        publishing work that uses this class.
    #
    _subsystems_allprocs : [<System>, ...]
        List of all subsystems (children of this system).
    _subsystems_myproc : [<System>, ...]
        List of local subsystems that exist on this proc.
    _subsystems_myproc_inds : [int, ...]
        List of indices of subsystems on this proc among all of this system's subsystems
        (i.e. among _subsystems_allprocs).
    _subsystems_proc_range : (int, int)
        List of ranges of each myproc subsystem's processors relative to those of this system.
    _subsystems_var_range : {'input': list of (int, int), 'output': list of (int, int)}
        List of ranges of each myproc subsystem's allprocs variables relative to this system.
    _subsystems_var_range_byset : {<vec_name>: {'input': list of dict, 'output': list of dict}, ...}
        Same as above, but by var_set name.
    #
    _num_var : {<vec_name>: {'input': int, 'output': int}, ...}
        Number of allprocs variables owned by this system.
    _num_var_byset : {<vec_name>: {'input': dict of int, 'output': dict of int}, ...}
        Same as above, but by var_set name.
    _var_set2iset : {'input': dict, 'output': dict}
        Dictionary mapping the var_set name to the var_set index.
    #
    _var_promotes : { 'any': [], 'input': [], 'output': [] }
        Dictionary of lists of variable names/wildcards specifying promotion
        (used to calculate promoted names)
    _var_allprocs_abs_names : {'input': [str, ...], 'output': [str, ...]}
        List of absolute names of this system's variables on all procs.
    _var_abs_names : {'input': [str, ...], 'output': [str, ...]}
        List of absolute names of this system's variables existing on current proc.
    _var_allprocs_prom2abs_list : {'input': dict, 'output': dict}
        Dictionary mapping promoted names to list of all absolute names.
        For outputs, the list will have length one since promoted output names are unique.
    _var_abs2prom : {'input': dict, 'output': dict}
        Dictionary mapping absolute names to promoted names, on current proc.
    _var_allprocs_abs2meta : {'input': dict, 'output': dict}
        Dictionary mapping absolute names to metadata dictionaries for allprocs variables.
        The keys are
        ('units', 'shape', 'var_set') for inputs and
        ('units', 'shape', 'var_set', 'ref', 'ref0') for outputs.
    _var_abs2meta : {'input': dict, 'output': dict}
        Dictionary mapping absolute names to metadata dictionaries for myproc variables.
    #
    _var_allprocs_abs2idx : {'input': dict, 'output': dict}
        Dictionary mapping absolute names to their indices among this system's allprocs variables.
        Therefore, the indices range from 0 to the total number of this system's variables.
    _var_allprocs_abs2idx_byset : {<vec_name>:{'input': dict of dict, 'output': dict of dict}, ...}
        Same as above, but by var_set name.
    #
    _var_sizes : {'input': ndarray, 'output': ndarray}
        Array of local sizes of this system's allprocs variables.
        The array has size nproc x num_var where nproc is the number of processors
        owned by this system and num_var is the number of allprocs variables.
    _var_sizes_byset : {'input': dict of ndarray, 'output': dict of ndarray}
        Same as above, but by var_set name.
    #
    _manual_connections : dict
        Dictionary of input_name: (output_name, src_indices) connections.
    _conn_global_abs_in2out : {'abs_in': 'abs_out'}
        Dictionary containing all explicit & implicit connections owned by this system
        or any descendant system. The data is the same across all processors.
    _conn_abs_in2out : {'abs_in': 'abs_out'}
        Dictionary containing all explicit & implicit connections owned
        by this system only. The data is the same across all processors.
    #
    _ext_num_vars : {'input': (int, int), 'output': (int, int)}
        Total number of allprocs variables in system before/after this one.
    _ext_num_vars_byset : {'input': dict of (int, int), 'output': dict of (int, int)}
        Same as above, but by var_set name.
    _ext_sizes : {'input': (int, int), 'output': (int, int)}
        Total size of allprocs variables in system before/after this one.
    _ext_sizes_byset : {'input': dict of (int, int), 'output': dict of (int, int)}
        Same as above, but by var_set name.
    #
    _vec_names : [str, ...]
        List of names of all vectors, including the nonlinear vector.
    _lin_vec_names : [str, ...]
        List of names of the linear vectors (i.e., the right-hand sides).
    _vectors : {'input': dict, 'output': dict, 'residual': dict}
        Dictionaries of vectors keyed by vec_name.
    #
    _inputs : <Vector>
        The inputs vector; points to _vectors['input']['nonlinear'].
    _outputs : <Vector>
        The outputs vector; points to _vectors['output']['nonlinear'].
    _residuals : <Vector>
        The residuals vector; points to _vectors['residual']['nonlinear'].
    _transfers : dict of dict of Transfers
        First key is the vec_name, second key is (mode, isub) where
        mode is 'fwd' or 'rev' and isub is the subsystem index among allprocs subsystems
        or isub can be None for the full, simultaneous transfer.
    #
    _lower_bounds : <Vector>
        Vector of lower bounds, scaled and dimensionless.
    _upper_bounds : <Vector>
        Vector of upper bounds, scaled and dimensionless.
    #
    _scaling_vecs : dict of dict of Vectors
        First key indicates vector type and coefficient, second key is vec_name.
    #
    _nonlinear_solver : <NonlinearSolver>
        Nonlinear solver to be used for solve_nonlinear.
    _linear_solver : <LinearSolver>
        Linear solver to be used for solve_linear; not the Newton system.
    #
    _approx_schemes : OrderedDict
        A mapping of approximation types to the associated ApproximationScheme.
    _jacobian : <Jacobian>
        <Jacobian> object to be used in apply_linear.
    _jacobian_changed : bool
        If True, the jacobian has changed since the last call to setup.
    _owns_assembled_jac : bool
        If True, we are owners of the AssembledJacobian in self._jacobian.
    _owns_approx_jac : bool
        If True, this system approximated its Jacobian
    _owns_approx_jac_meta : dict
        Stores approximation metadata (e.g., step_size) from calls to approx_totals
    _owns_approx_of : set or None
        Overrides aproximation outputs. This is set when calculating system derivatives, and serves
        as a way to communicate the driver's output quantities to the approximation objects so that
        we only take derivatives of variables that the driver needs.
    _owns_approx_of_idx : dict
        Index for override 'of' approximations if declared. When the user calls  `add_objective`
        or `add_constraint`, they may optionally specify an "indices" argument. This argument must
        also be communicated to the approximations when they are set up so that 1) the Jacobian is
        the correct size, and 2) we don't perform any extra unnecessary calculations.
    _owns_approx_wrt : set or None
        Overrides aproximation inputs. This is set when calculating system derivatives, and serves
        as a way to communicate the driver's input quantities to the approximation objects so that
        we only take derivatives with respect to variables that the driver needs.
    _owns_approx_wrt_idx : dict
        Index for override 'wrt' approximations if declared. When the user calls  `add_designvar`
        they may optionally specify an "indices" argument. This argument must also be communicated
        to the approximations when they are set up so that 1) the Jacobian is the correct size, and
        2) we don't perform any extra unnecessary calculations.
    _subjacs_info : OrderedDict of dict
        Sub-jacobian metadata for each (output, input) pair added using
        declare_partials. Members of each pair may be glob patterns.
    #
    _design_vars : dict of dict
        dict of all driver design vars added to the system.
    _responses : dict of dict
        dict of all driver responses added to the system.
    _rec_mgr : <RecordingManager>
        object that manages all recorders added to this system.
    #
    _static_mode : bool
        If true, we are outside of setup.
        In this case, add_input, add_output, and add_subsystem all add to the
        '_static' versions of the respective data structures.
        These data structures are never reset during reconfiguration.
    _static_subsystems_allprocs : [<System>, ...]
        List of subsystems that stores all subsystems added outside of setup.
    _static_manual_connections : dict
        Dictionary that stores all explicit connections added outside of setup.
    _static_design_vars : dict of dict
        Driver design variables added outside of setup.
    _static_responses : dict of dict
        Driver responses added outside of setup.
    #
    _reconfigured : bool
        If True, this system has reconfigured, and the immediate parent should update.
    #
    supports_multivecs : bool
        If True, this system overrides compute_multi_jacvec_product (if an ExplicitComponent),
        or solve_multi_linear/apply_multi_linear (if an ImplicitComponent).
    #
    _relevant : dict
        Mapping of a VOI to a tuple containing dependent inputs, dependent outputs,
        and dependent systems.
    _vois : dict
        Either design vars or responses metadata, depending on the direction of
        derivatives.
    _mode : str
        Indicates derivative direction for the model, either 'fwd' or 'rev'.
    _scope_cache : dict
        Cache for variables in the scope of various mat-vec products.
    #
    _has_guess : bool
        True if this system has or contains a system with a `guess_nonlinear` method defined.
    _has_output_scaling : bool
        True if this system has output scaling.
    _has_resid_scaling : bool
        True if this system has resid scaling.
    _has_input_scaling : bool
        True if this system has input scaling.
    #
    _owning_rank : {'input': {}, 'output': {}}
        Dict mapping var name to the lowest rank where that variable is local.
    #
    options : OptionsDictionary
        options dictionary
    recording_options : OptionsDictionary
        Recording options dictionary
    _filtered_vars_to_record: Dict
        Dict of list of var names to record
    _norm0: float
        Normalization factor
    """

    def __init__(self, **kwargs):
        """
        Initialize all attributes.

        Parameters
        ----------
        **kwargs : dict of keyword arguments
            available here and in all descendants of this system.
        """
        self.name = ''
        self.pathname = ''
        self.comm = None
        self.metadata = OptionsDictionary()

        # System options
        self.options = OptionsDictionary()
        self.recording_options = OptionsDictionary()
        self.recording_options.declare('record_inputs', types=bool, default=True,
                                       desc='Set to True to record inputs at the system level')
        self.recording_options.declare('record_outputs', types=bool, default=True,
                                       desc='Set to True to record outputs at the system level')
        self.recording_options.declare('record_residuals', types=bool, default=True,
                                       desc='Set to True to record residuals at the system level')
        self.recording_options.declare('record_metadata', types=bool, desc='Record metadata',
                                       default=True)
        self.recording_options.declare('includes', types=list, default=['*'],
                                       desc='Patterns for variables to include in recording')
        self.recording_options.declare('excludes', types=list, default=[],
                                       desc='Patterns for vars to exclude in recording '
                                       '(processed post-includes)')

        # Case recording related
        self.iter_count = 0

        self.cite = ""

        self._subsystems_allprocs = []
        self._subsystems_myproc = []
        self._subsystems_myproc_inds = []
        self._subsystems_proc_range = []

        self._num_var = {'input': 0, 'output': 0}
        self._num_var_byset = None
        self._var_set2iset = OrderedDict([('input', {}), ('output', {})])

        self._var_promotes = {'input': [], 'output': [], 'any': []}
        self._var_allprocs_abs_names = {'input': [], 'output': []}
        self._var_abs_names = {'input': [], 'output': []}
        self._var_allprocs_prom2abs_list = None
        self._var_abs2prom = {'input': {}, 'output': {}}
        self._var_allprocs_abs2meta = {'input': {}, 'output': {}}
        self._var_abs2meta = {'input': {}, 'output': {}}

        self._var_allprocs_abs2idx = {'input': {}, 'output': {}}
        self._var_allprocs_abs2idx_byset = None

        self._var_sizes = None
        self._var_sizes_byset = None

        self._manual_connections = {}
        self._conn_global_abs_in2out = {}
        self._conn_abs_in2out = {}

        self._ext_num_vars = {'input': (0, 0), 'output': (0, 0)}
        self._ext_num_vars_byset = {'input': {}, 'output': {}}
        self._ext_sizes = {'input': (0, 0), 'output': (0, 0)}
        self._ext_sizes_byset = {'input': {}, 'output': {}}

        self._vectors = {'input': {}, 'output': {}, 'residual': {}}

        self._inputs = None
        self._outputs = None
        self._residuals = None
        self._transfers = {}

        self._lower_bounds = None
        self._upper_bounds = None

        self._nonlinear_solver = None
        self._linear_solver = None

        self._jacobian = DictionaryJacobian()
        self._jacobian._system = self
        self._jacobian_changed = True
        self._approx_schemes = OrderedDict()
        self._owns_assembled_jac = False
        self._subjacs_info = {}

        self._owns_approx_jac = False
        self._owns_approx_jac_meta = {}
        self._owns_approx_wrt = None
        self._owns_approx_of = None
        self._owns_approx_wrt_idx = {}
        self._owns_approx_of_idx = {}

        self._design_vars = OrderedDict()
        self._responses = OrderedDict()
        self._rec_mgr = RecordingManager()

        self._static_mode = True
        self._static_subsystems_allprocs = []
        self._static_manual_connections = {}
        self._static_design_vars = OrderedDict()
        self._static_responses = OrderedDict()

        self._reconfigured = False
        self.supports_multivecs = False

        self._relevant = None
        self._vec_names = None
        self._vois = None
        self._mode = None

        self._scope_cache = {}

        self.initialize()
        self.metadata.update(kwargs)

        self._has_guess = False
        self._has_output_scaling = False
        self._has_resid_scaling = False
        self._has_input_scaling = False

        # Formatting parameters for _write_outputs and _write_output_row methods
        #     that are used by list_inputs and list_outputs methods
        self._column_widths = {
            'value': 20,
            'resids': 20,
            'units': 10,
            'shape': 10,
            'lower': 20,
            'upper': 20,
            'ref': 20,
            'ref0': 20,
            'res_ref': 20,
        }
        self._align = ''
        self._column_spacing = 2
        self._indent_inc = 2


    def _check_reconf(self):
        """
        Check if this systems wants to reconfigure and if so, perform the reconfiguration.
        """
        reconf = self.reconfigure()

        if reconf:
            with self._unscaled_context_all():
                # Backup input values
                old = {'input': self._inputs, 'output': self._outputs}

                # Perform reconfiguration
                self.resetup('reconf')

                new = {'input': self._inputs, 'output': self._outputs}

                # Reload input and output values where possible
                for type_ in ['input', 'output']:
                    for abs_name, old_view in iteritems(old[type_]._views_flat):
                        if abs_name in new[type_]._views_flat:
                            new_view = new[type_]._views_flat[abs_name]

                            if len(old_view) == len(new_view):
                                new_view[:] = old_view

            self._reconfigured = True

    def _check_reconf_update(self):
        """
        Check if any subsystem has reconfigured and if so, perform the necessary update setup.
        """
        # See if any local subsystem has reconfigured
        reconf = np.any([subsys._reconfigured for subsys in self._subsystems_myproc])

        # See if any subsystem on this or any other processor has configured
        if self.comm.size > 1:
            reconf = self.comm.allreduce(reconf) > 0

        if reconf:
            # Perform an update setup
            with self._unscaled_context_all():
                self.resetup('update')

            # Reset the _reconfigured attribute to False
            for subsys in self._subsystems_myproc:
                subsys._reconfigured = False

            self._reconfigured = True

    def reconfigure(self):
        """
        Perform reconfiguration.

        Returns
        -------
        bool
            If True, reconfiguration is to be performed.
        """
        return False

    def initialize(self):
        """
        Perform any one-time initialization run at instantiation.
        """
        pass

    def _configure(self):
        """
        Configure this system to assign children settings.
        """
        pass

    def _get_initial_var_indices(self, initial):
        """
        Get initial values for _var_set2iset.

        Parameters
        ----------
        initial : bool
            Whether we are reconfiguring - i.e., whether the model has been previously setup.

        Returns
        -------
        {'input': dict, 'output': dict}
            Dictionary mapping the var_set name to the var_set index.
        """
        if not initial:
            return self._var_set2iset
        else:
            set2iset = {}
            for type_ in ['input', 'output']:
                set2iset[type_] = {}
                for iset, set_name in enumerate(self._num_var_byset['nonlinear'][type_]):
                    set2iset[type_][set_name] = iset

            return set2iset

    def _get_initial_global(self, initial):
        """
        Get initial values for _ext_num_vars, _ext_num_vars_byset, _ext_sizes, _ext_sizes_byset.

        Parameters
        ----------
        initial : bool
            Whether we are reconfiguring - i.e., the model has been previously setup.

        Returns
        -------
        _ext_num_vars : {'input': (int, int), 'output': (int, int)}
            Total number of allprocs variables in system before/after this one.
        _ext_num_vars_byset : {'input': dict of (int, int), 'output': dict of (int, int)}
            Same as above, but by var_set name.
        _ext_sizes : {'input': (int, int), 'output': (int, int)}
            Total size of allprocs variables in system before/after this one.
        _ext_sizes_byset : {'input': dict of (int, int), 'output': dict of (int, int)}
            Same as above, but by var_set name.
        """
        if not initial:
            return (self._ext_num_vars, self._ext_num_vars_byset,
                    self._ext_sizes, self._ext_sizes_byset)
        else:
            ext_num_vars = {}
            ext_sizes = {}
            ext_num_vars_byset = {}
            ext_sizes_byset = {}

            for vec_name in self._lin_rel_vec_name_list:
                ext_num_vars[vec_name] = {}
                ext_num_vars_byset[vec_name] = {}
                ext_sizes[vec_name] = {}
                ext_sizes_byset[vec_name] = {}
                for type_ in ['input', 'output']:
                    ext_num_vars[vec_name][type_] = (0, 0)
                    ext_sizes[vec_name][type_] = (0, 0)
                    ext_num_vars_byset[vec_name][type_] = {
                        set_name: (0, 0) for set_name in self._var_set2iset[type_]
                    }
                    ext_sizes_byset[vec_name][type_] = {
                        set_name: (0, 0) for set_name in self._var_set2iset[type_]
                    }

            ext_num_vars['nonlinear'] = ext_num_vars['linear']
            ext_num_vars_byset['nonlinear'] = ext_num_vars_byset['linear']
            ext_sizes['nonlinear'] = ext_sizes['linear']
            ext_sizes_byset['nonlinear'] = ext_sizes_byset['linear']

            return ext_num_vars, ext_num_vars_byset, ext_sizes, ext_sizes_byset

    def _get_root_vectors(self, vector_class, initial, force_alloc_complex=False):
        """
        Get the root vectors for the nonlinear and linear vectors for the model.

        Parameters
        ----------
        vector_class : Vector
            The Vector class used to instantiate the root vectors.
        initial : bool
            Whether we are reconfiguring - i.e., whether the model has been previously setup.
        force_alloc_complex : bool
            Force allocation of imaginary part in nonlinear vectors. OpenMDAO can generally
            detect when you need to do this, but in some cases (e.g., complex step is used
            after a reconfiguration) you may need to set this to True.

        Returns
        -------
        dict of dict of Vector
            Root vectors: first key is 'input', 'output', or 'residual'; second key is vec_name.
        """
        # save root vecs as an attribute so that we can reuse the nonlinear scaling vecs in the
        # linear root vec
        self._root_vecs = root_vectors = {'input': OrderedDict(),
                                          'output': OrderedDict(),
                                          'residual': OrderedDict()}

        if initial:
            relevant = self._relevant
            vec_names = self._rel_vec_name_list
            vois = self._vois
            iproc = self.comm.rank
            abs2idx = self._var_allprocs_abs2idx

            # Check for complex step to set vectors up appropriately.
            # If any subsystem needs complex step, then we need to allocate it everywhere.
            nl_alloc_complex = force_alloc_complex
            for sub in self.system_iter(include_self=True, recurse=True):
                nl_alloc_complex |= 'cs' in sub._approx_schemes
                if nl_alloc_complex:
                    break

            if self._has_input_scaling or self._has_output_scaling or self._has_resid_scaling:
                self._scale_factors = self._compute_root_scale_factors()
            else:
                self._scale_factors = {}

            for vec_name in vec_names:
                sizes = self._var_sizes[vec_name]['output']
                ncol = 1
                rel = None
                if vec_name == 'nonlinear':
                    alloc_complex = nl_alloc_complex
                else:
                    alloc_complex = force_alloc_complex

                    if vec_name != 'linear':
                        voi = vois[vec_name]
                        if voi['vectorize_derivs']:
                            if 'size' in voi:
                                ncol = voi['size']
                            else:
                                owner = self._owning_rank['output'][vec_name]
                                ncol = sizes[owner, abs2idx[vec_name]['output'][vec_name]]
                        rdct, _ = relevant[vec_name]['@all']
                        rel = rdct['output']

                for key in ['input', 'output', 'residual']:
                    root_vectors[key][vec_name] = vector_class(vec_name, key, self,
                                                               alloc_complex=alloc_complex,
                                                               ncol=ncol, relevant=rel)
        else:

            for key, vardict in iteritems(self._vectors):
                for vec_name, vec in iteritems(vardict):
                    root_vectors[key][vec_name] = vec._root_vector

        return root_vectors

    def _get_bounds_root_vectors(self, vector_class, initial):
        """
        Get the root vectors for the lower and upper bounds vectors.

        Parameters
        ----------
        vector_class : Vector
            The Vector class used to instantiate the root vectors.
        initial : bool
            Whether we are reconfiguring - i.e., whether the model has been previously setup.

        Returns
        -------
        Vector
            Root vector for the lower bounds vector.
        Vector
            Root vector for the upper bounds vector.
        """
        if not initial:
            lower = self._lower_bounds._root_vector
            upper = self._upper_bounds._root_vector
        else:
            lower = vector_class('nonlinear', 'output', self)
            upper = vector_class('nonlinear', 'output', self)

        return lower, upper

    def resetup(self, setup_mode='full'):
        """
        Public wrapper for _setup that reconfigures after an initial setup has been performed.

        Parameters
        ----------
        setup_mode : str
            Must be one of 'full', 'reconf', or 'update'.
        """
        self._setup(self.comm, setup_mode=setup_mode, mode=self._mode)
        self._final_setup(self.comm, self._outputs.__class__, setup_mode=setup_mode)

    def _setup(self, comm, setup_mode, mode):
        """
        Perform setup for this system and its descendant systems.

        There are three modes of setup:
        1. 'full': wipe everything and setup this and all descendant systems from scratch
        2. 'reconf': don't wipe everything, but reconfigure this and all descendant systems
        3. 'update': update after one or more immediate systems has done a 'reconf' or 'update'

        Parameters
        ----------
        comm : MPI.Comm or <FakeComm> or None
            The global communicator.
        setup_mode : str
            Must be one of 'full', 'reconf', or 'update'.
        mode : str or None
            Derivative direction, either 'fwd', or 'rev', or None
        """
        # 1. Full setup that must be called in the root system.
        if setup_mode == 'full':
            initial = True
            recurse = True
            resize = False

            self.pathname = ''
            self.comm = comm
            self._relevant = None
        # 2. Partial setup called in the system initiating the reconfiguration.
        elif setup_mode == 'reconf':
            initial = False
            recurse = True
            resize = True
        # 3. Update-mode setup called in all ancestors of the system initiating the reconf.
        elif setup_mode == 'update':
            initial = False
            recurse = False
            resize = False

        self._mode = mode

        # If we're only updating and not recursing, processors don't need to be redistributed
        if recurse:
            # Besides setting up the processors, this method also builds the model hierarchy.
            self._setup_procs(self.pathname, comm)

        # Recurse model from the bottom to the top for configuring.
        self._configure()

        # For updating variable and connection data, setup needs to be performed only
        # in the current system, by gathering data from immediate subsystems,
        # and no recursion is necessary.
        self._setup_var_data(recurse=recurse)
        self._setup_vec_names(mode, self._vec_names, self._vois)
        self._setup_global_connections(recurse=recurse)
        self._setup_relevance(mode, self._relevant)
        self._setup_vars(recurse=recurse)
        self._setup_var_index_ranges(self._get_initial_var_indices(initial), recurse=recurse)
        self._setup_var_index_maps(recurse=recurse)
        self._setup_var_sizes(recurse=recurse)
        self._setup_connections(recurse=recurse)

    def _setup_case_recording(self, recurse=True):
        myinputs = myoutputs = myresiduals = set()
        incl = self.recording_options['includes']
        excl = self.recording_options['excludes']

        if self.recording_options['record_inputs']:
            if self._inputs:
                myinputs = {n for n in self._inputs._names
                            if check_path(n, incl, excl)}
        if self.recording_options['record_outputs']:
            if self._outputs:
                myoutputs = {n for n in self._outputs._names
                             if check_path(n, incl, excl)}
            if self.recording_options['record_residuals']:
                myresiduals = myoutputs  # outputs and residuals have same names
        elif self.recording_options['record_residuals']:
            if self._residuals:
                myresiduals = {n for n in self._residuals._names
                               if check_path(n, incl, excl)}

        self._filtered_vars_to_record = {
            'i': myinputs,
            'o': myoutputs,
            'r': myresiduals
        }

        self._rec_mgr.startup(self)

        # Recursion
        if recurse:
            for subsys in self._subsystems_myproc:
                subsys._setup_case_recording(recurse)

    def _final_setup(self, comm, vector_class, setup_mode, force_alloc_complex=False):
        """
        Perform final setup for this system and its descendant systems.

        This part of setup is called automatically at the start of run_model or run_driver.

        There are three modes of setup:
        1. 'full': wipe everything and setup this and all descendant systems from scratch
        2. 'reconf': don't wipe everything, but reconfigure this and all descendant systems
        3. 'update': update after one or more immediate systems has done a 'reconf' or 'update'

        Parameters
        ----------
        comm : MPI.Comm or <FakeComm> or None
            The global communicator.
        vector_class : type
            reference to an actual <Vector> class; not an instance.
        setup_mode : str
            Must be one of 'full', 'reconf', or 'update'.
        force_alloc_complex : bool
            Force allocation of imaginary part in nonlinear vectors. OpenMDAO can generally
            detect when you need to do this, but in some cases (e.g., complex step is used
            after a reconfiguration) you may need to set this to True.
        """
        # 1. Full setup that must be called in the root system.
        if setup_mode == 'full':
            initial = True
            recurse = True
            resize = False
        # 2. Partial setup called in the system initiating the reconfiguration.
        elif setup_mode == 'reconf':
            initial = False
            recurse = True
            resize = True
        # 3. Update-mode setup called in all ancestors of the system initiating the reconf.
        elif setup_mode == 'update':
            initial = False
            recurse = False
            resize = False

        # For vector-related, setup, recursion is always necessary, even for updating.
        # For reconfiguration setup, we resize the vectors once, only in the current system.
        ext_num_vars, ext_num_vars_byset, ext_sizes, ext_sizes_byset = \
            self._get_initial_global(initial)
        self._setup_global(ext_num_vars, ext_num_vars_byset, ext_sizes, ext_sizes_byset)
        root_vectors = self._get_root_vectors(vector_class, initial,
                                              force_alloc_complex=force_alloc_complex)
        self._setup_vectors(root_vectors, resize=resize)
        self._setup_bounds(*self._get_bounds_root_vectors(vector_class, initial), resize=resize)

        # Transfers do not require recursion, but they have to be set up after the vector setup.
        self._setup_transfers(recurse=recurse)

        # Same situation with solvers, partials, and Jacobians.
        # If we're updating, we just need to re-run setup on these, but no recursion necessary.
        self._setup_solvers(recurse=recurse)
        self._setup_partials(recurse=recurse)
        self._setup_jacobians(recurse=recurse)

        self._setup_case_recording(recurse=recurse)

        # If full or reconf setup, reset this system's variables to initial values.
        if setup_mode in ('full', 'reconf'):
            self.set_initial_values()

        for sub in self.system_iter(recurse=True, include_self=True):
            sub._rec_mgr.record_metadata(sub)

    def _setup_procs(self, pathname, comm):
        """
        Distribute processors and assign pathnames.

        Parameters
        ----------
        pathname : str
            Global name of the system, including the path.
        comm : MPI.Comm or <FakeComm>
            MPI communicator object.
        """
        self.pathname = pathname
        self.comm = comm
        self._subsystems_proc_range = []

        # TODO: This version only runs for Components, because it is overriden in Group, so
        # maybe we should move this to Component?

        # Clear out old variable information so that we can call setup on the component.
        self._var_rel_names = {'input': [], 'output': []}
        self._var_rel2data_io = {}
        self._design_vars = OrderedDict()
        self._responses = OrderedDict()

        self._static_mode = False
        self._var_rel2data_io.update(self._static_var_rel2data_io)
        for type_ in ['input', 'output']:
            self._var_rel_names[type_].extend(self._static_var_rel_names[type_])
        self._design_vars.update(self._static_design_vars)
        self._responses.update(self._static_responses)
        self.setup()
        self._static_mode = True

    def _setup_vars(self, recurse=True):
        """
        Call setup in components and count variables, total and by var_set.

        Parameters
        ----------
        recurse : bool
            Whether to call this method in subsystems.
        """
        self._num_var = {}
        self._num_var_byset = {}

    def _setup_var_index_ranges(self, set2iset, recurse=True):
        """
        Compute the division of variables by subsystem and pass down the set_name-to-iset maps.

        Parameters
        ----------
        set2iset : {'input': dict, 'output': dict}
            Dictionary mapping the var_set name to the var_set index.
        recurse : bool
            Whether to call this method in subsystems.
        """
        self._var_set2iset = set2iset

    def _setup_var_data(self, recurse=True):
        """
        Compute the list of abs var names, abs/prom name maps, and metadata dictionaries.

        Parameters
        ----------
        recurse : bool
            Whether to call this method in subsystems.
        """
        self._var_allprocs_abs_names = {'input': [], 'output': []}
        self._var_abs_names = {'input': [], 'output': []}
        self._var_allprocs_prom2abs_list = {'input': {}, 'output': {}}
        self._var_abs2prom = {'input': {}, 'output': {}}
        self._var_allprocs_abs2meta = {'input': {}, 'output': {}}
        self._var_abs2meta = {'input': {}, 'output': {}}

    def _setup_var_index_maps(self, recurse=True):
        """
        Compute maps from abs var names to their index among allprocs variables in this system.

        Parameters
        ----------
        recurse : bool
            Whether to call this method in subsystems.
        """
        self._var_allprocs_abs2idx = abs2idx = {}
        self._var_allprocs_abs2idx_byset = abs2idx_byset = {}

        for vec_name in self._lin_rel_vec_name_list:
            abs2idx[vec_name] = {'input': {}, 'output': {}}
            abs2idx_byset[vec_name] = {'input': {}, 'output': {}}
            for type_ in ['input', 'output']:
                counter = defaultdict(int)
                abs2idx_t = abs2idx[vec_name][type_]
                abs2idx_byset_t = abs2idx_byset[vec_name][type_]
                abs2meta_t = self._var_allprocs_abs2meta[type_]

                for i, abs_name in enumerate(self._var_allprocs_relevant_names[vec_name][type_]):
                    abs2idx_t[abs_name] = i
                    set_name = abs2meta_t[abs_name]['var_set']
                    abs2idx_byset_t[abs_name] = counter[set_name]
                    counter[set_name] += 1

        abs2idx['nonlinear'] = abs2idx['linear']
        abs2idx_byset['nonlinear'] = abs2idx_byset['linear']

        # Recursion
        if recurse:
            for subsys in self._subsystems_myproc:
                subsys._setup_var_index_maps(recurse)

    def _setup_var_sizes(self, recurse=True):
        """
        Compute the arrays of local variable sizes for all variables/procs on this system.

        Parameters
        ----------
        recurse : bool
            Whether to call this method in subsystems.
        """
        self._var_sizes = {}
        self._var_sizes_byset = {}
        self._owning_rank = {'input': defaultdict(int), 'output': defaultdict(int)}

    def _setup_global_shapes(self):
        """
        Compute the global size and shape of all variables on this system.
        """
        meta = self._var_allprocs_abs2meta['output']

        # now set global sizes and shapes into metadata for distributed outputs
        sizes = self._var_sizes['nonlinear']['output']
        for idx, abs_name in enumerate(self._var_allprocs_abs_names['output']):
            mymeta = meta[abs_name]
            local_shape = mymeta['shape']
            if not mymeta['distributed']:
                # not distributed, just use local shape and size
                mymeta['global_size'] = mymeta['size']
                mymeta['global_shape'] = local_shape
                continue

            global_size = np.sum(sizes[:, idx])
            mymeta['global_size'] = global_size

            # assume that all but the first dimension of the shape of a
            # distributed output is the same on all procs
            high_dims = local_shape[1:]
            if high_dims:
                high_size = np.prod(high_dims)
                dim1 = global_size // high_size
                if global_size % high_size != 0:
                    raise RuntimeError("Global size of output '%s' (%s) does not agree "
                                       "with local shape %s" % (abs_name, global_size,
                                                                local_shape))
                global_shape = tuple([dim1] + list(high_dims))
            else:
                high_size = 1
                global_shape = (global_size,)
            mymeta['global_shape'] = global_shape

    def _setup_global_connections(self, recurse=True, conns=None):
        """
        Compute dict of all connections between this system's inputs and outputs.

        The connections come from 4 sources:
        1. Implicit connections owned by the current system
        2. Explicit connections declared by the current system
        3. Explicit connections declared by parent systems
        4. Implicit / explicit from subsystems

        Parameters
        ----------
        recurse : bool
            Whether to call this method in subsystems.
        conns : dict
            Dictionary of connections passed down from parent group.
        """
        self._conn_global_abs_in2out = {}

    def _setup_vec_names(self, mode, vec_names=None, vois=None):
        """
        Return the list of vec_names and the vois dict.

        Parameters
        ----------
        mode : str
            Derivative direction, either 'fwd' or 'rev'.
        vec_names : list of str or None
            The list of names of vectors. Depends on the value of mode.
        vois : dict
            Dictionary of either design vars or responses, depending on the value
            of mode.

        """
        def _filter_names(voi_dict):
            return set(voi for voi, data in iteritems(voi_dict)
                       if data['parallel_deriv_color'] is not None
                       or data['vectorize_derivs'])

        self._vois = vois
        if vec_names is None:  # should only occur at top level on full setup
            vec_names = ['nonlinear', 'linear']
            if mode == 'fwd':
                desvars = self.get_design_vars(recurse=True, get_sizes=False)
                vec_names.extend(sorted(_filter_names(desvars)))
                self._vois = vois = desvars
            else:  # rev
                responses = self.get_responses(recurse=True, get_sizes=False)
                vec_names.extend(sorted(_filter_names(responses)))
                self._vois = vois = responses

        self._vec_names = vec_names
        self._lin_vec_names = vec_names[1:]  # only linear vec names

        for s in self.system_iter():
            s._vec_names = vec_names
            s._lin_vec_names = self._lin_vec_names

    def _init_relevance(self, mode):
        """
        Create the relevance dictionary.

        Parameters
        ----------
        mode : str
            Derivative direction, either 'fwd' or 'rev'.

        Returns
        -------
        dict
            The relevance dictionary.
        """
        self._relevant = relevant = {}
        relevant['nonlinear'] = {'@all': ({'input': ContainsAll(),
                                           'output': ContainsAll()},
                                          ContainsAll())}
        relevant['linear'] = relevant['nonlinear']
        return relevant

    def _setup_relevance(self, mode, relevant=None):
        """
        Set up the relevance dictionary.

        Parameters
        ----------
        mode : str
            Derivative direction, either 'fwd' or 'rev'.
        relevant : dict or None
            Dictionary mapping VOI name to all variables necessary for computing
            derivatives between the VOI and all other VOIs.

        """
        if relevant is None:  # should only occur at top level on full setup
            self._relevant = relevant = self._init_relevance(mode)
        else:
            self._relevant = relevant

        self._var_allprocs_relevant_names = defaultdict(lambda: {'input': [], 'output': []})
        self._var_relevant_names = defaultdict(lambda: {'input': [], 'output': []})

        self._rel_vec_name_list = []
        for vec_name in self._vec_names:
            rel, relsys = relevant[vec_name]['@all']
            if self.pathname in relsys:
                self._rel_vec_name_list.append(vec_name)
            for type_ in ('input', 'output'):
                self._var_allprocs_relevant_names[vec_name][type_].extend(
                    v for v in self._var_allprocs_abs_names[type_] if v in rel[type_])
                self._var_relevant_names[vec_name][type_].extend(
                    v for v in self._var_abs_names[type_] if v in rel[type_])

        self._rel_vec_names = set(self._rel_vec_name_list)
        self._lin_rel_vec_name_list = self._rel_vec_name_list[1:]

        for s in self._subsystems_myproc:
            s._setup_relevance(mode, relevant)

    def _setup_connections(self, recurse=True):
        """
        Compute dict of all implicit and explicit connections owned by this system.

        Parameters
        ----------
        recurse : bool
            Whether to call this method in subsystems.
        """
        self._conn_abs_in2out = {}

    def _setup_global(self, ext_num_vars, ext_num_vars_byset, ext_sizes, ext_sizes_byset):
        """
        Compute total number and total size of variables in systems before / after this system.

        Parameters
        ----------
        ext_num_vars : {'input': (int, int), 'output': (int, int)}
            Total number of allprocs variables in system before/after this one.
        ext_num_vars_byset : {'input': dict of (int, int), 'output': dict of (int, int)}
            Same as above, but by var_set name.
        ext_sizes : {'input': (int, int), 'output': (int, int)}
            Total size of allprocs variables in system before/after this one.
        ext_sizes_byset : {'input': dict of (int, int), 'output': dict of (int, int)}
            Same as above, but by var_set name.
        """
        self._ext_num_vars = ext_num_vars
        self._ext_num_vars_byset = ext_num_vars_byset
        self._ext_sizes = ext_sizes
        self._ext_sizes_byset = ext_sizes_byset

    def _setup_vectors(self, root_vectors, resize=False, alloc_complex=False):
        """
        Compute all vectors for all vec names and assign excluded variables lists.

        Parameters
        ----------
        root_vectors : dict of dict of Vector
            Root vectors: first key is 'input', 'output', or 'residual'; second key is vec_name.
        resize : bool
            Whether to resize the root vectors - i.e, because this system is initiating a reconf.
        alloc_complex : bool
            Whether to allocate any imaginary storage to perform complex step. Default is False.
        """
        self._vectors = vectors = {'input': OrderedDict(),
                                   'output': OrderedDict(),
                                   'residual': OrderedDict()}

        # Allocate complex if root vector was allocated complex.
        alloc_complex = root_vectors['output']['nonlinear']._alloc_complex

        # This happens if you reconfigure and switch to 'cs' without forcing the vectors to be
        # initially allocated as complex.
        if not alloc_complex and 'cs' in self._approx_schemes:
            msg = 'In order to activate complex step during reconfiguration, you need to set ' + \
                '"force_alloc_complex" to True during setup.'
            raise RuntimeError(msg)

        for vec_name in self._rel_vec_name_list:
            vector_class = root_vectors['output'][vec_name].__class__

            for kind in ['input', 'output', 'residual']:
                rootvec = root_vectors[kind][vec_name]
                vectors[kind][vec_name] = vector_class(
                    vec_name, kind, self, rootvec, resize=resize,
                    alloc_complex=alloc_complex and vec_name == 'nonlinear', ncol=rootvec._ncol)

        self._inputs = vectors['input']['nonlinear']
        self._outputs = vectors['output']['nonlinear']
        self._residuals = vectors['residual']['nonlinear']

        for subsys in self._subsystems_myproc:
            subsys._scale_factors = self._scale_factors
            subsys._setup_vectors(root_vectors, alloc_complex=alloc_complex)

    def _setup_bounds(self, root_lower, root_upper, resize=False):
        """
        Compute the lower and upper bounds vectors and set their values.

        Parameters
        ----------
        root_lower : Vector
            Root vector for the lower bounds vector.
        root_upper : Vector
            Root vector for the upper bounds vector.
        resize : bool
            Whether to resize the root vectors - i.e, because this system is initiating a reconf.
        """
        vector_class = root_lower.__class__
        self._lower_bounds = lower = vector_class(
            'nonlinear', 'output', self, root_lower, resize=resize)
        self._upper_bounds = upper = vector_class(
            'nonlinear', 'output', self, root_upper, resize=resize)

        for abs_name, meta in iteritems(self._var_abs2meta['output']):
            shape = meta['shape']
            ref0 = meta['ref0']
            ref = meta['ref']
            var_lower = meta['lower']
            var_upper = meta['upper']

            if not np.isscalar(ref0):
                ref0 = ref0.reshape(shape)
            if not np.isscalar(ref):
                ref = ref.reshape(shape)

            if var_lower is None:
                lower._views[abs_name][:] = -np.inf
            else:
                lower._views[abs_name][:] = (var_lower - ref0) / (ref - ref0)

            if var_upper is None:
                upper._views[abs_name][:] = np.inf
            else:
                upper._views[abs_name][:] = (var_upper - ref0) / (ref - ref0)

        for subsys in self._subsystems_myproc:
            subsys._setup_bounds(root_lower, root_upper)

    def _compute_root_scale_factors(self):
        """
        Compute scale factors for all variables.

        Returns
        -------
        dict
            Mapping of each absoute var name to its corresponding scaling factor tuple.
        """
        # make this a defaultdict to handle the case of access using unconnected inputs
        scale_factors = defaultdict(lambda: {
            ('input', 'phys'): (0.0, 1.0),
            ('input', 'norm'): (0.0, 1.0)
        })

        abs2meta_in = self._var_abs2meta['input']
        allprocs_meta_out = self._var_allprocs_abs2meta['output']

        for abs_name in self._var_allprocs_abs_names['output']:
            meta = allprocs_meta_out[abs_name]
            ref0 = meta['ref0']
            res_ref = meta['res_ref']
            a0 = ref0
            a1 = meta['ref'] - ref0
            scale_factors[abs_name] = {
                ('output', 'phys'): (a0, a1),
                ('output', 'norm'): (-a0 / a1, 1.0 / a1),
                ('residual', 'phys'): (0.0, res_ref),
                ('residual', 'norm'): (0.0, 1.0 / res_ref),
            }

        if self._has_input_scaling:
            for abs_in, abs_out in iteritems(self._conn_global_abs_in2out):
                meta_out = allprocs_meta_out[abs_out]
                if abs_in not in abs2meta_in:
                    # we only perform scaling on local arrays, so skip
                    continue

                meta_in = abs2meta_in[abs_in]

                ref = meta_out['ref']
                ref0 = meta_out['ref0']

                src_indices = meta_in['src_indices']

                if src_indices is not None:
                    if not (np.isscalar(ref) and np.isscalar(ref0)):
                        global_shape_out = meta_out['global_shape']
                        if src_indices.ndim != 1:
                            shape_in = meta_in['shape']
                            if len(meta_out['shape']) == 1 or shape_in == src_indices.shape:
                                src_indices = src_indices.flatten()
                                src_indices = convert_neg(src_indices, src_indices.size)
                            else:
                                entries = [list(range(x)) for x in shape_in]
                                cols = np.vstack(src_indices[i] for i in product(*entries))
                                dimidxs = [convert_neg(cols[:, i], global_shape_out[i])
                                           for i in range(cols.shape[1])]
                                src_indices = np.ravel_multi_index(dimidxs, global_shape_out)

                        # TODO: if either ref or ref0 are not scalar and the output is
                        # distributed, we need to do a scatter
                        # to obtain the values needed due to global src_indices
                        if meta_out['distributed']:
                            raise RuntimeError("vector scalers with distrib vars "
                                               "not supported yet.")

                        ref = ref[src_indices]
                        ref0 = ref0[src_indices]

                # Compute scaling arrays for inputs using a0 and a1
                # Example:
                #   Let x, x_src, x_tgt be the dimensionless variable,
                #   variable in source units, and variable in target units, resp.
                #   x_src = a0 + a1 x
                #   x_tgt = b0 + b1 x
                #   x_tgt = g(x_src) = d0 + d1 x_src
                #   b0 + b1 x = d0 + d1 a0 + d1 a1 x
                #   b0 = d0 + d1 a0
                #   b0 = g(a0)
                #   b1 = d0 + d1 a1 - d0
                #   b1 = g(a1) - g(0)

                units_in = meta_in['units']
                units_out = meta_out['units']

                if units_in is None or units_out is None or units_in == units_out:
                    a0 = ref0
                    a1 = ref - ref0
                else:
                    factor, offset = get_conversion(units_out, units_in)
                    a0 = (ref0 + offset) * factor
                    a1 = (ref - ref0) * factor

                scale_factors[abs_in] = {
                    ('input', 'phys'): (a0, a1),
                    ('input', 'norm'): (-a0 / a1, 1.0 / a1)
                }

        return scale_factors

    def _setup_transfers(self, recurse=True):
        """
        Compute all transfers that are owned by this system.

        Parameters
        ----------
        recurse : bool
            Whether to call this method in subsystems.
        """
        self._transfers = {}

    def _setup_solvers(self, recurse=True):
        """
        Perform setup in all solvers.

        Parameters
        ----------
        recurse : bool
            Whether to call this method in subsystems.
        """
        if self._nonlinear_solver is not None:
            self._nonlinear_solver._setup_solvers(self, 0)
        if self._linear_solver is not None:
            self._linear_solver._setup_solvers(self, 0)

        if recurse:
            for subsys in self._subsystems_myproc:
                subsys._setup_solvers(recurse=recurse)

    def _setup_partials(self, recurse=True):
        """
        Call setup_partials in components.

        Parameters
        ----------
        recurse : bool
            Whether to call this method in subsystems.
        """
        self._subjacs_info = {}

        if recurse:
            for subsys in self._subsystems_myproc:
                subsys._setup_partials(recurse)

    def _setup_jacobians(self, jacobian=None, recurse=True):
        """
        Set and populate jacobians down through the system tree.

        Parameters
        ----------
        jacobian : <AssembledJacobian> or None
            The global jacobian to populate for this system.
        recurse : bool
            Whether to call this method in subsystems.
        """
        self._jacobian_changed = False
        self._views_assembled_jac = False

        if jacobian is not None:
            # this means that somewhere above us is an AssembledJacobian. If
            # we have a nonlinear solver that uses derivatives, this is
            # currently an error if the AssembledJacobian is not a DenseJacobian.
            # In a future story we'll add support for sparse AssembledJacobians.
            if self._nonlinear_solver is not None and self._nonlinear_solver.supports['gradients']:
                if not isinstance(jacobian, DenseJacobian):
                    raise RuntimeError("System '%s' has a solver of type '%s'"
                                       "but a sparse AssembledJacobian has been set in a "
                                       "higher level system." %
                                       (self.pathname,
                                        self._nonlinear_solver.__class__.__name__))
                self._views_assembled_jac = True
            self._owns_assembled_jac = False

        if self._owns_assembled_jac:

            # At present, we don't support a AssembledJacobian in a group
            # if any subcomponents are matrix-free.
            for subsys in self.system_iter():

                try:
                    if subsys.matrix_free:
                        msg = "AssembledJacobian not supported if any subcomponent is matrix-free."
                        raise RuntimeError(msg)

                # Groups don't have `matrix_free`
                # Note, we could put this attribute on Group, but this would be True for a
                # default Group, and thus we would need an isinstance on Component, which is the
                # reason for the try block anyway.
                except AttributeError:
                    continue

            jacobian = self._jacobian

        elif jacobian is not None:
            self._jacobian = jacobian

        self._set_partials_meta()

        if recurse:
            for subsys in self._subsystems_myproc:
                subsys._setup_jacobians(jacobian, recurse)

        if self._owns_assembled_jac:
            self._jacobian._system = self
            self._jacobian._initialize()

            for s in self.system_iter(local=True, recurse=True):
                if s._views_assembled_jac:
                    self._jacobian._init_view(s)

    def set_initial_values(self):
        """
        Set all input and output variables to their declared initial values.
        """
        for abs_name, meta in iteritems(self._var_abs2meta['input']):
            self._inputs._views[abs_name][:] = meta['value']

        for abs_name, meta in iteritems(self._var_abs2meta['output']):
            self._outputs._views[abs_name][:] = meta['value']

    def _transfer(self, vec_name, mode, isub=None):
        """
        Perform a vector transfer.

        Parameters
        ----------
        vec_name : str
            Name of the vector RHS on which to perform a transfer.
        mode : str
            Either 'fwd' or 'rev'
        isub : None or int
            If None, perform a full transfer.
            If int, perform a partial transfer for linear Gauss--Seidel.
        """
        vec_inputs = self._vectors['input'][vec_name]

        if mode == 'fwd':
            if self._has_input_scaling:
                vec_inputs.scale('norm')
                self._transfers[vec_name][mode, isub].transfer(vec_inputs,
                                                               self._vectors['output'][vec_name],
                                                               mode)
                vec_inputs.scale('phys')
            else:
                self._transfers[vec_name][mode, isub].transfer(vec_inputs,
                                                               self._vectors['output'][vec_name],
                                                               mode)
        else:  # rev
            if self._has_input_scaling:
                vec_inputs.scale('phys')
                self._transfers[vec_name][mode, isub].transfer(vec_inputs,
                                                               self._vectors['output'][vec_name],
                                                               mode)
                vec_inputs.scale('norm')
            else:
                self._transfers[vec_name][mode, isub].transfer(vec_inputs,
                                                               self._vectors['output'][vec_name],
                                                               mode)

    def _get_maps(self, prom_names):
        """
        Define variable maps based on promotes lists.

        Parameters
        ----------
        prom_names : {'input': [], 'output': []}
            Lists of promoted input and output names.

        Returns
        -------
        dict of {'input': {str:str, ...}, 'output': {str:str, ...}}
            dictionary mapping input/output variable names
            to promoted variable names.
        """
        gname = self.name + '.' if self.name else ''

        def split_list(lst):
            """
            Return names, patterns, and renames found in lst.
            """
            names = []
            patterns = []
            renames = {}
            for entry in lst:
                if isinstance(entry, string_types):
                    if '*' in entry or '?' in entry or '[' in entry:
                        patterns.append(entry)
                    else:
                        names.append(entry)
                elif isinstance(entry, tuple) and len(entry) == 2:
                    renames[entry[0]] = entry[1]
                else:
                    raise TypeError("when adding subsystem '%s', entry '%s'"
                                    " is not a string or tuple of size 2" %
                                    (self.pathname, entry))
            return names, patterns, renames

        def resolve(to_match, io_types, matches, proms):
            """
            Determine the mapping of promoted names to the parent scope for a promotion type.

            This is called once for promotes or separately for promotes_inputs and promotes_outputs.
            """
            if not to_match:
                for typ in io_types:
                    if gname:
                        matches[typ] = {name: gname + name for name in proms[typ]}
                    else:
                        matches[typ] = {name: name for name in proms[typ]}
                return True

            found = set()
            names, patterns, renames = split_list(to_match)
            for typ in io_types:
                pmap = matches[typ]
                for name in proms[typ]:
                    if name in names:
                        pmap[name] = name
                        found.add(name)
                    elif name in renames:
                        pmap[name] = renames[name]
                        found.add(name)
                    else:
                        for pattern in patterns:
                            # if name matches, promote that variable to parent
                            if pattern == '*' or fnmatchcase(name, pattern):
                                pmap[name] = name
                                found.add(pattern)
                                break
                        else:
                            # Default: prepend the parent system's name
                            pmap[name] = gname + name if gname else name

            not_found = (set(names).union(renames).union(patterns)) - found
            if not_found:
                if len(io_types) == 2:
                    call = 'promotes'
                else:
                    call = 'promotes_%ss' % io_types[0]
                raise RuntimeError("%s: '%s' failed to find any matches for the following "
                                   "names or patterns: %s." %
                                   (self.pathname, call, sorted(not_found)))

        maps = {'input': {}, 'output': {}}

        if self._var_promotes['input'] or self._var_promotes['output']:
            if self._var_promotes['any']:
                raise RuntimeError("%s: 'promotes' cannot be used at the same time as "
                                   "'promotes_inputs' or 'promotes_outputs'." % self.pathname)
            resolve(self._var_promotes['input'], ('input',), maps, prom_names)
            resolve(self._var_promotes['output'], ('output',), maps, prom_names)
        else:
            resolve(self._var_promotes['any'], ('input', 'output',), maps, prom_names)

        return maps

    def _get_scope(self, excl_sub=None):
        if excl_sub in self._scope_cache:
            return self._scope_cache[excl_sub]

        if excl_sub is None:
            # All myproc outputs
            scope_out = set(self._var_abs_names['output'])

            # All myproc inputs connected to an output in this system
            scope_in = set(self._conn_global_abs_in2out).intersection(
                self._var_abs_names['input'])

        else:
            # All myproc outputs not in excl_sub
            scope_out = set(self._var_abs_names['output']).difference(
                excl_sub._var_abs_names['output'])

            # All myproc inputs connected to an output in this system but not in excl_sub
            scope_in = set()
            for abs_in in self._var_abs_names['input']:
                if abs_in in self._conn_global_abs_in2out:
                    abs_out = self._conn_global_abs_in2out[abs_in]

                    if abs_out not in excl_sub._var_allprocs_abs2idx['linear']['output']:
                        scope_in.add(abs_in)

        self._scope_cache[excl_sub] = (scope_out, scope_in)
        return scope_out, scope_in

    @property
    def jacobian(self):
        """
        Get the Jacobian object assigned to this system (or None if unassigned).
        """
        return self._jacobian

    @jacobian.setter
    def jacobian(self, jacobian):
        """
        Set the Jacobian.
        """
        self._owns_assembled_jac = isinstance(jacobian, AssembledJacobian)
        self._jacobian = jacobian
        self._jacobian_changed = True

    @contextmanager
    def _unscaled_context(self, outputs=[], residuals=[]):
        """
        Context manager for units and scaling for vectors and Jacobians.

        Temporarily puts vectors in a physical and unscaled state, because
        internally, vectors are nominally in a dimensionless and scaled state.
        The same applies (optionally) for Jacobians.

        Parameters
        ----------
        outputs : list of output <Vector> objects
            List of output vectors to apply the unit and scaling conversions.
        residuals : list of residual <Vector> objects
            List of residual vectors to apply the unit and scaling conversions.
        """
        if self._has_output_scaling:
            for vec in outputs:
                vec.scale('phys')
        if self._has_resid_scaling:
            for vec in residuals:
                vec.scale('phys')

        yield

        for vec in outputs:

            # Process any complex views if under complex step.
            if vec._vector_info._under_complex_step:
                vec._remove_complex_views()

            if self._has_output_scaling:
                vec.scale('norm')

        for vec in residuals:

            # Process any complex views if under complex step.
            if vec._vector_info._under_complex_step:
                vec._remove_complex_views()

            if self._has_resid_scaling:
                vec.scale('norm')

    @contextmanager
    def _unscaled_context_all(self):
        """
        Context manager that temporarily puts all vectors and Jacobians in an unscaled state.
        """
        if self._has_output_scaling:
            for vec in self._vectors['output'].values():
                vec.scale('phys')
        if self._has_resid_scaling:
            for vec in self._vectors['residual'].values():
                vec.scale('phys')

        yield

        if self._has_output_scaling:
            for vec in self._vectors['output'].values():
                vec.scale('norm')
        if self._has_resid_scaling:
            for vec in self._vectors['residual'].values():
                vec.scale('norm')

    @contextmanager
    def _scaled_context_all(self):
        """
        Context manager that temporarily puts all vectors and Jacobians in a scaled state.
        """
        if self._has_output_scaling:
            for vec in self._vectors['output'].values():
                vec.scale('norm')
        if self._has_resid_scaling:
            for vec in self._vectors['residual'].values():
                vec.scale('norm')

        yield

        if self._has_output_scaling:
            for vec in self._vectors['output'].values():
                vec.scale('phys')
        if self._has_resid_scaling:
            for vec in self._vectors['residual'].values():
                vec.scale('phys')

    @contextmanager
    def _matvec_context(self, vec_name, scope_out, scope_in, mode, clear=True):
        """
        Context manager for vectors.

        For the given vec_name, return vectors that use a set of
        internal variables that are relevant to the current matrix-vector
        product.  This is called only from _apply_linear.

        Parameters
        ----------
        vec_name : str
            Name of the vector to use.
        scope_out : set or None
            Set of absolute output names in the scope of this mat-vec product.
            If None, all are in the scope.
        scope_in : set or None
            Set of absolute input names in the scope of this mat-vec product.
            If None, all are in the scope.
        mode : str
            Key for specifying derivative direction. Values are 'fwd'
            or 'rev'.
        clear : bool(True)
            If True, zero out residuals (in fwd mode) or inputs and outputs
            (in rev mode).

        Yields
        ------
        (d_inputs, d_outputs, d_residuals) : tuple of Vectors
            Yields the three Vectors configured internally to deal only
            with variables relevant to the current matrix vector product.

        """
        d_inputs = self._vectors['input'][vec_name]
        d_outputs = self._vectors['output'][vec_name]
        d_residuals = self._vectors['residual'][vec_name]

        if clear:
            if mode == 'fwd':
                d_residuals.set_const(0.0)
            else:  # rev
                d_inputs.set_const(0.0)
                d_outputs.set_const(0.0)

        if scope_out is None and scope_in is None:
            yield d_inputs, d_outputs, d_residuals
        else:
            if scope_out is not None:
                d_outputs._names = scope_out.intersection(d_outputs._views)
            if scope_in is not None:
                d_inputs._names = scope_in.intersection(d_inputs._views)

            yield d_inputs, d_outputs, d_residuals

            # reset _names so users will see full vector contents
            d_inputs._names = d_inputs._views
            d_outputs._names = d_outputs._views

    def get_nonlinear_vectors(self):
        """
        Return the inputs, outputs, and residuals vectors.

        Returns
        -------
        (inputs, outputs, residuals) : tuple of <Vector> instances
            Yields the inputs, outputs, and residuals nonlinear vectors.
        """
        if self._inputs is None:
            raise RuntimeError("Cannot get vectors because setup has not yet been called.")

        return self._inputs, self._outputs, self._residuals

    def get_linear_vectors(self, vec_name='linear'):
        """
        Return the linear inputs, outputs, and residuals vectors.

        Parameters
        ----------
        vec_name : str
            Name of the linear right-hand-side vector. The default is 'linear'.

        Returns
        -------
        (inputs, outputs, residuals) : tuple of <Vector> instances
            Yields the inputs, outputs, and residuals linear vectors for vec_name.
        """
        if self._inputs is None:
            raise RuntimeError("Cannot get vectors because setup has not yet been called.")

        if vec_name not in self._vectors['input']:
            raise ValueError("There is no linear vector named %s" % vec_name)

        return (self._vectors['input'][vec_name],
                self._vectors['output'][vec_name],
                self._vectors['residual'][vec_name])

    @contextmanager
    def jacobian_context(self):
        """
        Context manager that yields the Jacobian assigned to this system in this system's context.

        Yields
        ------
        <Jacobian>
            The current system's jacobian with its _system set to self.
        """
        if self._jacobian_changed:
            raise RuntimeError("%s: jacobian has changed and setup was not "
                               "called." % self.pathname)
        oldsys = self._jacobian._system
        self._jacobian._system = self
        yield self._jacobian
        self._jacobian._system = oldsys

    @property
    def nonlinear_solver(self):
        """
        Get the nonlinear solver for this system.
        """
        return self._nonlinear_solver

    @nonlinear_solver.setter
    def nonlinear_solver(self, solver):
        """
        Set this system's nonlinear solver.
        """
        self._nonlinear_solver = solver

    @property
    def linear_solver(self):
        """
        Get the linear solver for this system.
        """
        return self._linear_solver

    @linear_solver.setter
    def linear_solver(self, solver):
        """
        Set this system's linear solver.
        """
        self._linear_solver = solver

    @property
    def nl_solver(self):
        """
        Get the nonlinear solver for this system.
        """
        warn_deprecation("The 'nl_solver' attribute provides backwards compatibility "
                         "with OpenMDAO 1.x ; use 'nonlinear_solver' instead.")
        return self._nonlinear_solver

    @nl_solver.setter
    def nl_solver(self, solver):
        """
        Set this system's nonlinear solver.
        """
        warn_deprecation("The 'nl_solver' attribute provides backwards compatibility "
                         "with OpenMDAO 1.x ; use 'nonlinear_solver' instead.")
        self._nonlinear_solver = solver

    @property
    def ln_solver(self):
        """
        Get the linear solver for this system.
        """
        warn_deprecation("The 'ln_solver' attribute provides backwards compatibility "
                         "with OpenMDAO 1.x ; use 'linear_solver' instead.")
        return self._linear_solver

    @ln_solver.setter
    def ln_solver(self, solver):
        """
        Set this system's linear solver.
        """
        warn_deprecation("The 'ln_solver' attribute provides backwards compatibility "
                         "with OpenMDAO 1.x ; use 'linear_solver' instead.")
        self._linear_solver = solver

    def _set_solver_print(self, level=2, depth=1e99, type_='all'):
        """
        Control printing for solvers and subsolvers in the model.

        Parameters
        ----------
        level : int
            iprint level. Set to 2 to print residuals each iteration; set to 1
            to print just the iteration totals; set to 0 to disable all printing
            except for failures, and set to -1 to disable all printing including failures.
        depth : int
            How deep to recurse. For example, you can set this to 0 if you only want
            to print the top level linear and nonlinear solver messages. Default
            prints everything.
        type_ : str
            Type of solver to set: 'LN' for linear, 'NL' for nonlinear, or 'all' for all.
        """
        if self.linear_solver is not None and type_ != 'NL':
            self.linear_solver._set_solver_print(level=level, type_=type_)
        if self.nonlinear_solver is not None and type_ != 'LN':
            self.nonlinear_solver._set_solver_print(level=level, type_=type_)

        for subsys in self._subsystems_allprocs:

            current_depth = subsys.pathname.count('.')
            if current_depth >= depth:
                continue

            subsys._set_solver_print(level=level, depth=depth - current_depth, type_=type_)

            if subsys.linear_solver is not None and type_ != 'NL':
                subsys.linear_solver._set_solver_print(level=level, type_=type_)
            if subsys.nonlinear_solver is not None and type_ != 'LN':
                subsys.nonlinear_solver._set_solver_print(level=level, type_=type_)

    def _set_partials_meta(self):
        """
        Set subjacobian info into our jacobian.

        Overridden in <Component>.
        """
        pass

    def system_iter(self, local=True, include_self=False, recurse=True,
                    typ=None):
        """
        Yield a generator of subsystems of this system.

        Parameters
        ----------
        local : bool
            If True, only iterate over systems on this proc.
        include_self : bool
            If True, include this system in the iteration.
        recurse : bool
            If True, iterate over the whole tree under this system.
        typ : type
            If not None, only yield Systems that match that are instances of the
            given type.
        """
        if local:
            sysiter = self._subsystems_myproc
        else:
            sysiter = self._subsystems_allprocs

        if include_self and (typ is None or isinstance(self, typ)):
            yield self

        for s in sysiter:
            if typ is None or isinstance(s, typ):
                yield s
            if recurse:
                for sub in s.system_iter(local=local, recurse=True, typ=typ):
                    yield sub

    def add_design_var(self, name, lower=None, upper=None, ref=None,
                       ref0=None, indices=None, adder=None, scaler=None,
                       parallel_deriv_color=None, vectorize_derivs=False,
                       simul_coloring=None):
        r"""
        Add a design variable to this system.

        Parameters
        ----------
        name : string
            Name of the design variable in the system.
        lower : float or ndarray, optional
            Lower boundary for the param
        upper : upper or ndarray, optional
            Upper boundary for the param
        ref : float or ndarray, optional
            Value of design var that scales to 1.0 in the driver.
        ref0 : float or ndarray, optional
            Value of design var that scales to 0.0 in the driver.
        indices : iter of int, optional
            If a param is an array, these indicate which entries are of
            interest for this particular design variable.  These may be
            positive or negative integers.
        adder : float or ndarray, optional
            Value to add to the model value to get the scaled value. Adder
            is first in precedence.
        scaler : float or ndarray, optional
            value to multiply the model value to get the scaled value. Scaler
            is second in precedence.
        parallel_deriv_color : string
            If specified, this design var will be grouped for parallel derivative
            calculations with other variables sharing the same parallel_deriv_color.
        vectorize_derivs : bool
            If True, vectorize derivative calculations.
        simul_coloring : ndarray or list of int
            An array or list of integer color values.  Must match the size of the
            design variable.

        Notes
        -----
        The response can be scaled using ref and ref0.
        The argument :code:`ref0` represents the physical value when the scaled value is 0.
        The argument :code:`ref` represents the physical value when the scaled value is 1.
        """
        if name in self._design_vars or name in self._static_design_vars:
            msg = "Design Variable '{}' already exists."
            raise RuntimeError(msg.format(name))

        # Name must be a string
        if not isinstance(name, string_types):
            raise TypeError('The name argument should be a string, got {0}'.format(name))

        # Convert ref/ref0 to ndarray/float as necessary
        ref = format_as_float_or_array('ref', ref, val_if_none=None, flatten=True)
        ref0 = format_as_float_or_array('ref0', ref0, val_if_none=None, flatten=True)

        # determine adder and scaler based on args
        adder, scaler = determine_adder_scaler(ref0, ref, adder, scaler)

        # Convert lower to ndarray/float as necessary
        lower = format_as_float_or_array('lower', lower, val_if_none=-sys.float_info.max,
                                         flatten=True)

        # Convert upper to ndarray/float as necessary
        upper = format_as_float_or_array('upper', upper, val_if_none=sys.float_info.max,
                                         flatten=True)

        # Apply scaler/adder to lower and upper
        lower = (lower + adder) * scaler
        upper = (upper + adder) * scaler

        if self._static_mode:
            design_vars = self._static_design_vars
        else:
            design_vars = self._design_vars

        design_vars[name] = dvs = OrderedDict()

        if isinstance(scaler, np.ndarray):
            if np.all(scaler == 1.0):
                scaler = None
        elif scaler == 1.0:
            scaler = None
        dvs['scaler'] = scaler

        if isinstance(adder, np.ndarray):
            if not np.any(adder):
                adder = None
        elif adder == 0.0:
            adder = None
        dvs['adder'] = adder

        dvs['name'] = name
        dvs['upper'] = upper
        dvs['lower'] = lower
        dvs['ref'] = ref
        dvs['ref0'] = ref0
        if indices is not None:
            # If given, indices must be a sequence
            if not (isinstance(indices, Iterable) and
                    all([isinstance(i, Integral) for i in indices])):
                raise ValueError("If specified, indices must be a sequence of integers.")

            indices = np.atleast_1d(indices)
            dvs['size'] = len(indices)
        dvs['indices'] = indices
        dvs['parallel_deriv_color'] = parallel_deriv_color
        dvs['vectorize_derivs'] = vectorize_derivs
        # TODO: figure out why grouping the matmat variables this way
        #       makes the flat_earth test run faster on one proc.
        if vectorize_derivs and parallel_deriv_color is None:
            dvs['parallel_deriv_color'] = '@matmat'
        dvs['simul_deriv_color'] = simul_coloring

    def add_response(self, name, type_, lower=None, upper=None, equals=None,
                     ref=None, ref0=None, indices=None, index=None,
                     adder=None, scaler=None, linear=False, parallel_deriv_color=None,
                     vectorize_derivs=False, simul_coloring=None,
                     simul_map=None):
        r"""
        Add a response variable to this system.

        The response can be scaled using ref and ref0.
        The argument :code:`ref0` represents the physical value when the scaled value is 0.
        The argument :code:`ref` represents the physical value when the scaled value is 1.

        Parameters
        ----------
        name : string
            Name of the response variable in the system.
        type_ : string
            The type of response. Supported values are 'con' and 'obj'
        lower : float or ndarray, optional
            Lower boundary for the variable
        upper : upper or ndarray, optional
            Upper boundary for the variable
        equals : equals or ndarray, optional
            Equality constraint value for the variable
        ref : float or ndarray, optional
            Value of response variable that scales to 1.0 in the driver.
        ref0 : upper or ndarray, optional
            Value of response variable that scales to 0.0 in the driver.
        indices : sequence of int, optional
            If variable is an array, these indicate which entries are of
            interest for this particular response.
        index : int, optional
            If variable is an array, this indicates which entry is of
            interest for this particular response.
        adder : float or ndarray, optional
            Value to add to the model value to get the scaled value. Adder
            is first in precedence.
        scaler : float or ndarray, optional
            value to multiply the model value to get the scaled value. Scaler
            is second in precedence.
        linear : bool
            Set to True if constraint is linear. Default is False.
        parallel_deriv_color : string
            If specified, this design var will be grouped for parallel derivative
            calculations with other variables sharing the same parallel_deriv_color.
        vectorize_derivs : bool
            If True, vectorize derivative calculations.
        simul_coloring : ndarray or list of int
            An array or list of integer color values.  Must match the size of the
            response variable.
        simul_map : dict
            Mapping of this response to each design variable where simultaneous derivs will
            be used.  Each design variable entry is another dict keyed on color, and the values
            in the color dict are tuples of the form (resp_idxs, color_idxs).

        """
        # Name must be a string
        if not isinstance(name, string_types):
            raise TypeError('The name argument should be a string, '
                            'got {0}'.format(name))

        # Type must be a string and one of 'con' or 'obj'
        if not isinstance(type_, string_types):
            raise TypeError('The type argument should be a string')
        elif type_ not in ('con', 'obj'):
            raise ValueError('The type must be one of \'con\' or \'obj\': '
                             'Got \'{0}\' instead'.format(name))

        if name in self._responses or name in self._static_responses:
            typemap = {'con': 'Constraint', 'obj': 'Objective'}
            msg = '{0} \'{1}\' already exists.'.format(typemap[type_], name)
            raise RuntimeError(msg.format(name))

        # Convert ref/ref0 to ndarray/float as necessary
        ref = format_as_float_or_array('ref', ref, val_if_none=None, flatten=True)
        ref0 = format_as_float_or_array('ref0', ref0, val_if_none=None, flatten=True)

        # determine adder and scaler based on args
        adder, scaler = determine_adder_scaler(ref0, ref, adder, scaler)

        # A constraint cannot be an equality and inequality constraint
        if equals is not None and (lower is not None or upper is not None):
            msg = "Constraint '{}' cannot be both equality and inequality."
            raise ValueError(msg.format(name))

        # If given, indices must be a sequence
        if (indices is not None and not (
                isinstance(indices, Iterable) and all([isinstance(i, Integral) for i in indices]))):
            raise ValueError("If specified, indices must be a sequence of integers.")

        if self._static_mode:
            responses = self._static_responses
        else:
            responses = self._responses

        resp = OrderedDict()

        if type_ == 'con':
            # Convert lower to ndarray/float as necessary
            lower = format_as_float_or_array('lower', lower, val_if_none=-sys.float_info.max,
                                             flatten=True)

            # Convert upper to ndarray/float as necessary
            upper = format_as_float_or_array('upper', upper, val_if_none=sys.float_info.max,
                                             flatten=True)

            # Convert equals to ndarray/float as necessary
            if equals is not None:
                equals = format_as_float_or_array('equals', equals, flatten=True)

            # Scale the bounds
            if lower is not None:
                lower = (lower + adder) * scaler

            if upper is not None:
                upper = (upper + adder) * scaler

            if equals is not None:
                equals = (equals + adder) * scaler

            resp['lower'] = lower
            resp['upper'] = upper
            resp['equals'] = equals
            resp['linear'] = linear
            if indices is not None:
                resp['size'] = len(indices)
                indices = np.atleast_1d(indices)
            resp['indices'] = indices
        else:  # 'obj'
            if index is not None:
                resp['size'] = 1
                index = np.array([index], dtype=int)
            resp['indices'] = index

        if isinstance(scaler, np.ndarray):
            if np.all(scaler == 1.0):
                scaler = None
        elif scaler == 1.0:
            scaler = None
        resp['scaler'] = scaler

        if isinstance(adder, np.ndarray):
            if not np.any(adder):
                adder = None
        elif adder == 0.0:
            adder = None
        resp['adder'] = adder

        resp['name'] = name
        resp['ref'] = ref
        resp['ref0'] = ref0
        resp['type'] = type_

        resp['parallel_deriv_color'] = parallel_deriv_color
        resp['vectorize_derivs'] = vectorize_derivs
        if vectorize_derivs and parallel_deriv_color is None:
            resp['parallel_deriv_color'] = '@matmat'
        resp['simul_deriv_color'] = simul_coloring
        resp['simul_map'] = simul_map

        responses[name] = resp

    def add_constraint(self, name, lower=None, upper=None, equals=None,
                       ref=None, ref0=None, adder=None, scaler=None,
                       indices=None, linear=False, parallel_deriv_color=None,
                       vectorize_derivs=False, simul_coloring=None, simul_map=None):
        r"""
        Add a constraint variable to this system.

        Parameters
        ----------
        name : string
            Name of the response variable in the system.
        lower : float or ndarray, optional
            Lower boundary for the variable
        upper : float or ndarray, optional
            Upper boundary for the variable
        equals : float or ndarray, optional
            Equality constraint value for the variable
        ref : float or ndarray, optional
            Value of response variable that scales to 1.0 in the driver.
        ref0 : float or ndarray, optional
            Value of response variable that scales to 0.0 in the driver.
        adder : float or ndarray, optional
            Value to add to the model value to get the scaled value. Adder
            is first in precedence.
        scaler : float or ndarray, optional
            value to multiply the model value to get the scaled value. Scaler
            is second in precedence.
        indices : sequence of int, optional
            If variable is an array, these indicate which entries are of
            interest for this particular response.  These may be positive or
            negative integers.
        linear : bool
            Set to True if constraint is linear. Default is False.
        parallel_deriv_color : string
            If specified, this design var will be grouped for parallel derivative
            calculations with other variables sharing the same parallel_deriv_color.
        vectorize_derivs : bool
            If True, vectorize derivative calculations.
        simul_coloring : ndarray or list of int
            An array or list of integer color values.  Must match the size of the
            constraint variable.
        simul_map : dict
            Mapping of this response to each design variable where simultaneous derivs will
            be used.  Each design variable entry is another dict keyed on color, and the values
            in the color dict are tuples of the form (resp_idxs, color_idxs).

        Notes
        -----
        The response can be scaled using ref and ref0.
        The argument :code:`ref0` represents the physical value when the scaled value is 0.
        The argument :code:`ref` represents the physical value when the scaled value is 1.
        """
        self.add_response(name=name, type_='con', lower=lower, upper=upper,
                          equals=equals, scaler=scaler, adder=adder, ref=ref,
                          ref0=ref0, indices=indices, linear=linear,
                          parallel_deriv_color=parallel_deriv_color,
                          vectorize_derivs=vectorize_derivs,
                          simul_coloring=simul_coloring, simul_map=simul_map)

    def add_objective(self, name, ref=None, ref0=None, index=None,
                      adder=None, scaler=None, parallel_deriv_color=None,
                      vectorize_derivs=False, simul_coloring=None, simul_map=None):
        r"""
        Add a response variable to this system.

        Parameters
        ----------
        name : string
            Name of the response variable in the system.
        ref : float or ndarray, optional
            Value of response variable that scales to 1.0 in the driver.
        ref0 : float or ndarray, optional
            Value of response variable that scales to 0.0 in the driver.
        index : int, optional
            If variable is an array, this indicates which entriy is of
            interest for this particular response. This may be a positive
            or negative integer.
        adder : float or ndarray, optional
            Value to add to the model value to get the scaled value. Adder
            is first in precedence.
        scaler : float or ndarray, optional
            value to multiply the model value to get the scaled value. Scaler
            is second in precedence.
        parallel_deriv_color : string
            If specified, this design var will be grouped for parallel derivative
            calculations with other variables sharing the same parallel_deriv_color.
        vectorize_derivs : bool
            If True, vectorize derivative calculations.
        simul_coloring : ndarray or list of int
            An array or list of integer color values.  Must match the size of the
            objective variable.
        simul_map : dict
            Mapping of this response to each design variable where simultaneous derivs will
            be used.  Each design variable entry is another dict keyed on color, and the values
            in the color dict are tuples of the form (resp_idxs, color_idxs).

        Notes
        -----
        The objective can be scaled using scaler and adder, where

        .. math::

            x_{scaled} = scaler(x + adder)

        or through the use of ref/ref0, which map to scaler and adder through
        the equations:

        .. math::

            0 = scaler(ref_0 + adder)

            1 = scaler(ref + adder)

        which results in:

        .. math::

            adder = -ref_0

            scaler = \frac{1}{ref + adder}
        """
        if index is not None and not isinstance(index, int):
            raise TypeError('If specified, index must be an int.')
        self.add_response(name, type_='obj', scaler=scaler, adder=adder,
                          ref=ref, ref0=ref0, index=index,
                          parallel_deriv_color=parallel_deriv_color,
                          vectorize_derivs=vectorize_derivs,
                          simul_coloring=simul_coloring, simul_map=simul_map)

    def get_design_vars(self, recurse=True, get_sizes=True):
        """
        Get the DesignVariable settings from this system.

        Retrieve all design variable settings from the system and, if recurse
        is True, all of its subsystems.

        Parameters
        ----------
        recurse : bool
            If True, recurse through the subsystems and return the path of
            all design vars relative to the this system.
        get_sizes : bool, optional
            If True, compute the size of each response.

        Returns
        -------
        dict
            The design variables defined in the current system and, if
            recurse=True, its subsystems.

        """
        pro2abs = self._var_allprocs_prom2abs_list['output']

        # Human readable error message during Driver setup.
        try:
            out = OrderedDict((pro2abs[name][0], data) for name, data in
                              iteritems(self._design_vars))
        except KeyError as err:
            msg = "Output not found for design variable {0} in system '{1}'."
            raise RuntimeError(msg.format(str(err), self.pathname))

        if get_sizes:
            # Size them all
            sizes = self._var_sizes['nonlinear']['output']
            abs2idx = self._var_allprocs_abs2idx['nonlinear']['output']
            for name in out:
                if 'size' not in out[name]:
                    out[name]['size'] = sizes[self._owning_rank['output'][name], abs2idx[name]]

        if recurse:
            for subsys in self._subsystems_myproc:
                out.update(subsys.get_design_vars(recurse=recurse, get_sizes=get_sizes))

            if self.comm.size > 1 and self._subsystems_allprocs:
                allouts = self.comm.allgather(out)
                out = OrderedDict()
                for rank, all_out in enumerate(allouts):
                    out.update(all_out)

        return out

    def get_responses(self, recurse=True, get_sizes=True):
        """
        Get the response variable settings from this system.

        Retrieve all response variable settings from the system as a dict,
        keyed by variable name.

        Parameters
        ----------
        recurse : bool, optional
            If True, recurse through the subsystems and return the path of
            all responses relative to the this system.
        get_sizes : bool, optional
            If True, compute the size of each response.

        Returns
        -------
        dict
            The responses defined in the current system and, if
            recurse=True, its subsystems.

        """
        prom2abs = self._var_allprocs_prom2abs_list['output']

        # Human readable error message during Driver setup.
        try:
            out = OrderedDict((prom2abs[name][0], data) for name, data in
                              iteritems(self._responses))
        except KeyError as err:
            msg = "Output not found for response {0} in system '{1}'."
            raise RuntimeError(msg.format(str(err), self.pathname))

        if get_sizes:
            # Size them all
            sizes = self._var_sizes['nonlinear']['output']
            abs2idx = self._var_allprocs_abs2idx['nonlinear']['output']
            for name in out:
                if 'size' not in out[name]:
                    out[name]['size'] = sizes[self._owning_rank['output'][name], abs2idx[name]]

        if recurse:
            for subsys in self._subsystems_myproc:
                out.update(subsys.get_responses(recurse=recurse, get_sizes=get_sizes))

            if self.comm.size > 1 and self._subsystems_allprocs:
                all_outs = self.comm.allgather(out)
                out = OrderedDict()
                for rank, all_out in enumerate(all_outs):
                    out.update(all_out)

        return out

    def get_constraints(self, recurse=True):
        """
        Get the Constraint settings from this system.

        Retrieve the constraint settings for the current system as a dict,
        keyed by variable name.

        Parameters
        ----------
        recurse : bool, optional
            If True, recurse through the subsystems and return the path of
            all constraints relative to the this system.

        Returns
        -------
        dict
            The constraints defined in the current system.

        """
        return OrderedDict((key, response) for (key, response) in
                           self.get_responses(recurse=recurse).items()
                           if response['type'] == 'con')

    def get_objectives(self, recurse=True):
        """
        Get the Objective settings from this system.

        Retrieve all objectives settings from the system as a dict, keyed
        by variable name.

        Parameters
        ----------
        recurse : bool, optional
            If True, recurse through the subsystems and return the path of
            all objective relative to the this system.

        Returns
        -------
        dict
            The objectives defined in the current system.

        """
        return OrderedDict((key, response) for (key, response) in
                           self.get_responses(recurse=recurse).items()
                           if response['type'] == 'obj')

    def run_apply_nonlinear(self):
        """
        Compute residuals.

        This calls _apply_nonlinear, but with the model assumed to be in an unscaled state.
        """
        with self._scaled_context_all():
            self._apply_nonlinear()

    def list_inputs(self,
                    hierarchical=True,
                    values=True,
                    units=False,
                    print_arrays=False,
                    out_stream='stdout'):
        """
        List inputs.

        Parameters
        ----------
        values : bool, optional
            When True, display/return input values as well as names. Default is True.

        units : bool, optional
            When True, display/return units. Default is False.

        out_stream : 'stdout', 'stderr' or file-like
            Where to send human readable output. Default is 'stdout'.
            Set to None to suppress.

        Returns
        -------
        list
            list of of input names and other optional information about those inputs
        """

        if self._inputs is None:
            raise RuntimeError("Unable to list inputs until model has been run.")

        meta = self._var_abs2meta
        inputs = []

        for name, val in iteritems(self._inputs._views): # This is only over the locals
            outs = {}
            if values:
                outs['value'] = val
            if units:
                outs['units'] = meta['input'][name]['units']
            inputs.append((name, outs))

        if out_stream:
            self._write_outputs('input', None, inputs, hierarchical, print_arrays, out_stream)

        return inputs

    def list_outputs(self, explicit=True, implicit=True,
                     hierarchical=True,
                     values=True,
                     residuals=False,
                     units=False,
                     shape=False,
                     bounds=False,
                     scaling=False,
                     print_arrays=False,
                     out_stream='stdout'):
        """
        Return a list outputs and optional metadata for the outputs. Names are always shown.
        Optionally write a human readable output to an output stream.

        Parameters
        ----------
        explicit : bool, optional
            include outputs from explicit components. Default is True.

        implicit : bool, optional
            include outputs from implicit components. Default is True.

        values : bool, optional
            When True, display/return output values. Default is True.

        residuals : bool, optional
            When True, display/return residual values. Default is False.

        units : bool, optional
            When True, display/return units. Default is False.

        shape : bool, optional
            When True, display/return the shape of the value. Default is False.

        bounds : bool, optional
            When True, display/return bounds (lower and upper). Default is False.

        scaling : bool, optional
            When True, display/return scaling (ref, ref0, and res_ref). Default is False.

        print_arrays : bool, optional
            When False, in the columnar display, just display the norm of any ndarrays with size > 1.
                        The norm is surrounded by parens to indicate that it is a norm.
            When True, also display the full values of the ndarray below the row. The format of that is affected
                        by the values set with numpy.set_printoptions
            Default is False.

        out_stream : 'stdout', 'stderr' or file-like
            Where to send human readable output. Default is 'stdout'.
            Set to None to suppress.

        Returns
        -------
        list
            list of output names and other optional information about those outputs
        """
        if self._outputs is None:
            raise RuntimeError("Unable to list outputs until model has been run.")

        # Only gathering up values and metadata from this proc, if MPI
        meta = self._var_abs2meta # This only includes metadata for this process.
        states = self._list_states()

        # Go though the hierarchy. Printing Systems
        # If the System owns an output directly, show its output
        expl_outputs = []
        impl_outputs = []
        for name, val in iteritems(self._outputs._views):
            outs = {}
            if values:
                outs['value'] = val
            if residuals:
                outs['resids'] = self._residuals._views[name]
            if units:
                outs['units'] = meta['output'][name]['units']
            if shape:
                outs['shape'] = val.shape
            if bounds:
                outs['lower'] = meta['output'][name]['lower']
                outs['upper'] = meta['output'][name]['upper']
            if scaling:
                outs['ref'] = meta['output'][name]['ref']
                outs['ref0'] = meta['output'][name]['ref0']
                outs['res_ref'] = meta['output'][name]['res_ref']
            if name in states:
                impl_outputs.append((name,outs))
            else:
                expl_outputs.append((name,outs))

        if out_stream:
            if explicit:
                self._write_outputs('output', 'Explicit', expl_outputs, hierarchical, print_arrays, out_stream)
            if implicit:
                self._write_outputs('output', 'Implicit', impl_outputs, hierarchical, print_arrays, out_stream)

        if explicit and implicit:
            return expl_outputs + impl_outputs
        elif explicit:
            return expl_outputs
        elif implicit:
            return impl_outputs
        else:
            raise RuntimeError('You have excluded both Explicit and Implicit components.')

<<<<<<< HEAD
=======
    def list_residuals(self, explicit=True, implicit=True, values=True, out_stream='stdout',
                       tol=None):
        """
        List residuals.

        Parameters
        ----------
        explicit : bool, optional
            include outputs from explicit components. Default is True.

        implicit : bool, optional
            include outputs from implicit components. Default is True.

        values : bool, optional
            When True, display/return residual values as well as names. Default is True.

        out_stream : 'stdout', 'stderr' or file-like
            Where to send human readable output. Default is 'stdout'.
            Set to None to suppress.

        tol : float, optional
            If set, limits the output of list_residuals to only variables where
            the norm of the resids array is greater than the given 'tol'.
            Default is None.

        Returns
        -------
        list
            list of of residual names, or (name, value) if values is True
        """
        if self._residuals is None:
            raise RuntimeError("Unable to list residuals until model has been run.")

        states = self._list_states()

        expl_resids = []
        impl_resids = []
        for name, val in iteritems(self._residuals._views):
            if tol and np.linalg.norm(val) < tol:
                continue
            if name in states:
                impl_resids.append((name, val)) if values else impl_resids.append(name)
            else:
                expl_resids.append((name, val)) if values else expl_resids.append(name)

        if out_stream:
            if explicit:
                self._write_outputs('Explicit', expl_resids, out_stream)
            if implicit:
                self._write_outputs('Implicit', impl_resids, out_stream)

        if explicit and implicit:
            return expl_resids + impl_resids
        elif explicit:
            return expl_resids
        elif implicit:
            return impl_resids
        else:
            raise RuntimeError('You have excluded both Explicit and Implicit components.')
>>>>>>> 76a99cb2

    def _write_outputs(self, in_or_out, comp_type, outputs, hierarchical, print_arrays, out_stream='stdout'):
        """
        Write formatted output values and residuals to out_stream.
        The output values could actually represent input variables.
        In this context, outputs refers to the data that is being logged to an output stream.

        Parameters
        ----------
        comp_type : str, 'Explicit' or 'Implicit'
            the type of component with the output values.

        outputs : list
            list of (name, dict of vals and metadata) tuples.

        out_stream : 'stdout', 'stderr' or file-like
            Where to send human readable output. Default is 'stdout'.
            Set to None to suppress.
        """
        if out_stream is None:
            return

        # Only local metadata but the most complete
        meta = self._var_abs2meta[in_or_out]

        # Make a dict of outputs. Makes it easier to work with in this method
        dict_of_outputs = OrderedDict()
        for name, vals in outputs:
            dict_of_outputs[name] = vals

        # If parallel, gather up the outputs. All procs must call this
        if MPI:
            all_dict_of_outputs = self.comm.gather(dict_of_outputs, root=0) # returns a list, one per proc

        if MPI and MPI.COMM_WORLD.rank > 0:  # If MPI, only the root process should print
            return

        # If MPI, and on rank 0, need to gather up all the variables
        if MPI: # rest of this only done on rank 0
            dict_of_outputs = all_dict_of_outputs[0] # start with rank 0
            for proc_outputs in all_dict_of_outputs[1:]: # in order of rank, go through the rest of the procs
                for name, vals in iteritems(proc_outputs):
                    if name not in dict_of_outputs: # If not in the merged dict, add it
                        dict_of_outputs[name] = proc_outputs[name]
                    else: # If in there already, only need to deal with it if it is a distributed array
                        # Checking to see if it is distributed depends on if it is an input or output
                        if in_or_out == 'input':
                            is_distributed = meta[name]['src_indices'] is not None
                        else:
                            is_distributed = meta[name]['distributed']
                        if is_distributed:
                            # TODO no support for > 1D arrays
                            #   meta.src_indices has the info we need to piece together arrays
                            if 'value' in dict_of_outputs[name]:
                                dict_of_outputs[name]['value'] = \
                                    np.append(dict_of_outputs[name]['value'],
                                              proc_outputs[name]['value'])
                            if 'shape' in dict_of_outputs[name]:
                                # TODO might want to use allprocs_abs2meta_out[name]['global_shape']
                                dict_of_outputs[name]['shape'] =  dict_of_outputs[name]['value'].shape
                            if 'resids' in dict_of_outputs[name]:
                                dict_of_outputs[name]['resids'] = \
                                    np.append(dict_of_outputs[name]['resids'], proc_outputs[name]['resids'])

        count = len(dict_of_outputs)

        # Write header
        logger_name = 'list_inputs' if in_or_out == 'input' else 'list_outputs'
        logger = get_logger(logger_name, out_stream=out_stream)
        pathname = self.pathname if self.pathname else 'model'
        header_name = 'Input' if in_or_out == 'input' else 'Output'
        if in_or_out == 'input':
            header = "%d %s(s) in '%s'" % (count, header_name, pathname)
        else:
            header = "%d %s %s(s) in '%s'" % (count, comp_type, header_name, pathname)
        logger.info(header)
        logger.info("-" * len(header) + "\n")

        if not count:
            return

        # Need an ordered list of possible output values for the two cases: inputs and outputs
        #  so that we do the column output in the correct order
        if in_or_out == 'input':
            out_types = ('value', 'units',)
        else:
            out_types = ('value', 'resids', 'units', 'shape', 'lower', 'upper', 'ref', 'ref0', 'res_ref')
        # Figure out which columns will be displayed
        # Look at any one of the outputs, they should all be the same
        outputs = dict_of_outputs[list(dict_of_outputs)[0]]
        column_names = []
        for out_type in out_types:
            if out_type in outputs:
                column_names.append(out_type)

        top_level_system_name = 'top'

        # Find with width of the first column in the table
        #    Need to look through all the possible varnames to find the max width
        max_varname_len = len(top_level_system_name)
        if hierarchical:
            for name, outs in iteritems(dict_of_outputs):
                for i, name_part in enumerate(name.split('.')):
                    total_len = (i + 1) * self._indent_inc + len(name_part)
                    max_varname_len = max(max_varname_len, total_len)
        else:
            for name, outs in iteritems(dict_of_outputs):
                max_varname_len = max(max_varname_len,len(name))

        # Write out the column headers. Code is common to both hierarchical and non-hierarchical
        column_header = '{:{align}{width}}'.format('varname', align=self._align, width=max_varname_len)
        column_dashes = max_varname_len * '-'
        for column_name in column_names:
            column_header += self._column_spacing * ' '
            column_header += '{:{align}{width}}'.format(column_name, align=self._align, width=self._column_widths[column_name])
            column_dashes += self._column_spacing * ' ' + self._column_widths[column_name] * '-'
        logger.info(column_header)
        logger.info(column_dashes)

        # Write out the variable names and optional values and metadata
        if hierarchical:
            logger.info(top_level_system_name)

            cur_sys_names = []
            # _var_allprocs_abs_names has all the vars across all procs in execution order
            #   But not all the values need to be written since, at least for output vars,
            #      the output var lists are divided into explicit and implicit
            for varname in self._var_allprocs_abs_names[in_or_out]:
                if varname not in dict_of_outputs:
                    continue

                # For hierarchical, need to display system levels in the rows above the
                #   actual row containing the var name and values. Want to make use
                #   of the hierarchies that have been written about this.
                existing_sys_names = []
                varname_sys_names = varname.split('.')[:-1]
                for i, sys_name in enumerate(varname_sys_names):
                    if varname_sys_names[:i+1] != cur_sys_names[:i+1]:
                        break
                    else:
                        existing_sys_names = cur_sys_names[:i+1]

                # What parts of the hierarchy for this varname need to be written that
                #   were not already written above this
                remaining_sys_path_parts = varname_sys_names[len(existing_sys_names):]

                # Write the Systems in the var name path
                indent = len(existing_sys_names) * self._indent_inc
                for i, sys_name in enumerate(remaining_sys_path_parts):
                    num_parts = len(existing_sys_names) + i + 1
                    indent += self._indent_inc
                    logger.info(indent * ' ' + sys_name)
                cur_sys_names = varname_sys_names

                indent += self._indent_inc
                row = '{:{align}{width}}'.format(indent * ' ' + varname.split('.')[-1], align=self._align, width=max_varname_len)
                self._write_outputs_rows(logger, row, column_names, dict_of_outputs[varname], print_arrays)
        else:
            for name in self._var_allprocs_abs_names[in_or_out]:
                if name in dict_of_outputs:
                    row = '{:{align}{width}}'.format(name, align=self._align, width=max_varname_len)
                    self._write_outputs_rows(logger, row, column_names, dict_of_outputs[name], print_arrays)
        logger.info('\n')

    def _write_outputs_rows(self, logger, row, column_names, outs, print_arrays):
        """
        Return the list of vec_names and the vois dict.

        Parameters
        ----------
        logger : str
            Derivative direction, either 'fwd' or 'rev'.
        row : list of str or None
            The list of names of vectors. Depends on the value of mode.
        column_names : dict
            Dictionary of either design vars or responses, depending on the value
            of mode.

        """
        left_column_width = len(row)
        have_array_values = [] # keep track of which values are arrays
        for column_name in column_names:
            row += self._column_spacing * ' '
            if isinstance(outs[column_name], np.ndarray) and outs[column_name].size > 1:
                have_array_values.append(column_name)
                out = '({})'.format(str(np.linalg.norm(outs[column_name])))
            else:
                out = str(outs[column_name])
            row += '{:{align}{width}}'.format(out, align=self._align, width=self._column_widths[column_name])
        logger.info(row)
        if print_arrays:
            for column_name in have_array_values:
                logger.info("{}  {}:".format(left_column_width * ' ', column_name))
                out_str = str(outs[column_name])
                indented_lines = [(left_column_width + self._indent_inc) * ' ' + s for s in out_str.splitlines()]
                logger.info('\n'.join(indented_lines))


    def run_solve_nonlinear(self):
        """
        Compute outputs.

        This calls _solve_nonlinear, but with the model assumed to be in an unscaled state.

        Returns
        -------
        boolean
            Failure flag; True if failed to converge, False is successful.
        float
            relative error.
        float
            absolute error.
        """
        with self._scaled_context_all():
            result = self._solve_nonlinear()

        return result

    def run_apply_linear(self, vec_names, mode, scope_out=None, scope_in=None):
        """
        Compute jac-vec product.

        This calls _apply_linear, but with the model assumed to be in an unscaled state.

        Parameters
        ----------
        vec_names : [str, ...]
            list of names of the right-hand-side vectors.
        mode : str
            'fwd' or 'rev'.
        scope_out : set or None
            Set of absolute output names in the scope of this mat-vec product.
            If None, all are in the scope.
        scope_in : set or None
            Set of absolute input names in the scope of this mat-vec product.
            If None, all are in the scope.
        """
        with self._scaled_context_all():
            self._apply_linear(vec_names, ContainsAll(), mode, scope_out, scope_in)

    def run_solve_linear(self, vec_names, mode):
        """
        Apply inverse jac product.

        This calls _solve_linear, but with the model assumed to be in an unscaled state.

        Parameters
        ----------
        vec_names : [str, ...]
            list of names of the right-hand-side vectors.
        mode : str
            'fwd' or 'rev'.

        Returns
        -------
        boolean
            Failure flag; True if failed to converge, False is successful.
        float
            relative error.
        float
            absolute error.
        """
        with self._scaled_context_all():
            result = self._solve_linear(vec_names, mode, ContainsAll())

        return result

    def run_linearize(self, do_nl=True, do_ln=True):
        """
        Compute jacobian / factorization.

        This calls _linearize, but with the model assumed to be in an unscaled state.

        Parameters
        ----------
        do_nl : boolean
            Flag indicating if the nonlinear solver should be linearized.
        do_ln : boolean
            Flag indicating if the linear solver should be linearized.

        """
        with self._scaled_context_all():
            self._linearize(do_nl, do_ln)

    def _apply_nonlinear(self):
        """
        Compute residuals. The model is assumed to be in a scaled state.
        """
        pass

    def _solve_nonlinear(self):
        """
        Compute outputs. The model is assumed to be in a scaled state.

        Returns
        -------
        boolean
            Failure flag; True if failed to converge, False is successful.
        float
            Relative error.
        float
            Absolute error.
        """
        # Reconfigure if needed.
        self._check_reconf()

        return False, 0., 0.

    def check_config(self, logger):
        """
        Perform optional error checks.

        Parameters
        ----------
        logger : object
            The object that manages logging output.
        """
        pass

    def _apply_linear(self, vec_names, rel_systems, mode, var_inds=None):
        """
        Compute jac-vec product. The model is assumed to be in a scaled state.

        Parameters
        ----------
        vec_names : [str, ...]
            list of names of the right-hand-side vectors.
        rel_systems : set of str
            Set of names of relevant systems based on the current linear solve.
        mode : str
            'fwd' or 'rev'.
        var_inds : [int, int, int, int] or None
            ranges of variable IDs involved in this matrix-vector product.
            The ordering is [lb1, ub1, lb2, ub2].
        """
        raise NotImplementedError("_apply_linear has not been overridden")

    def _solve_linear(self, vec_names, mode, rel_systems):
        """
        Apply inverse jac product. The model is assumed to be in a scaled state.

        Parameters
        ----------
        vec_names : [str, ...]
            list of names of the right-hand-side vectors.
        mode : str
            'fwd' or 'rev'.
        rel_systems : set of str
            Set of names of relevant systems based on the current linear solve.

        Returns
        -------
        boolean
            Failure flag; True if failed to converge, False is successful.
        float
            relative error.
        float
            absolute error.
        """
        pass

    def _linearize(self, do_nl=True, do_ln=True):
        """
        Compute jacobian / factorization. The model is assumed to be in a scaled state.

        Parameters
        ----------
        do_nl : boolean
            Flag indicating if the nonlinear solver should be linearized.
        do_ln : boolean
            Flag indicating if the linear solver should be linearized.
        """
        pass

    def _list_states(self):
        """
        Return list of all states at and below this system.

        Returns
        -------
        list
            List of all states.
        """
        states = []
        for subsys in self._subsystems_myproc:
            states.extend(subsys._list_states())

        return states

    def add_recorder(self, recorder, recurse=False):
        """
        Add a recorder to the driver.

        Parameters
        ----------
        recorder : <BaseRecorder>
           A recorder instance.
        recurse : boolean
            Flag indicating if the recorder should be added to all the subsystems.
        """
        if MPI:
            raise RuntimeError(
                "Recording of Systems when running parallel code is not supported yet")
        for s in self.system_iter(include_self=True, recurse=recurse):
            s._rec_mgr.append(recorder)

    def record_iteration(self):
        """
        Record an iteration of the current System.
        """
        if self._rec_mgr._recorders:
            metadata = create_local_meta(self.pathname)

            # Get the data to record
            stack_top = recording_iteration.stack[-1][0]
            method = stack_top.split('.')[-1]

            if method not in ['_apply_linear', '_apply_nonlinear', '_solve_linear',
                              '_solve_nonlinear']:
                raise ValueError("method must be one of: '_apply_linear, "
                                 "_apply_nonlinear, _solve_linear, _solve_nonlinear'")

            if 'nonlinear' in method:
                inputs, outputs, residuals = self.get_nonlinear_vectors()
            else:
                inputs, outputs, residuals = self.get_linear_vectors()

            data = {}
            if self.recording_options['record_inputs'] and inputs._names:
                data['i'] = {}
                if 'i' in self._filtered_vars_to_record:
                    # use filtered inputs
                    for inp in self._filtered_vars_to_record['i']:
                        if inp in inputs._names:
                            data['i'][inp] = inputs._names[inp]
                else:
                    # use all the inputs
                    data['i'] = inputs._names
            else:
                data['i'] = None

            if self.recording_options['record_outputs'] and outputs._names:
                data['o'] = {}

                if 'o' in self._filtered_vars_to_record:
                    # use outputs from filtered list.
                    for out in self._filtered_vars_to_record['o']:
                        if out in outputs._names:
                            data['o'][out] = outputs._names[out]
                else:
                    # use all the outputs
                    data['o'] = outputs._names
            else:
                data['o'] = None

            if self.recording_options['record_residuals'] and residuals._names:
                data['r'] = {}

                if 'r' in self._filtered_vars_to_record:
                    # use filtered residuals
                    for res in self._filtered_vars_to_record['r']:
                        if res in residuals._names:
                            data['r'][res] = residuals._names[res]
                else:
                    # use all the residuals
                    data['r'] = residuals._names
            else:
                data['r'] = None

            self._rec_mgr.record_iteration(self, data, metadata)

        self.iter_count += 1

    def is_active(self):
        """
        Determine if the system is active on this rank.

        Returns
        -------
        bool
            If running under MPI, returns True if this `System` has a valid
            communicator. Always returns True if not running under MPI.
        """
        return MPI is None or not (self.comm is None or
                                   self.comm == MPI.COMM_NULL)

    def _clear_iprint(self):
        """
        Clear out the iprint stack from the solvers.
        """
        self.nonlinear_solver._solver_info.clear()<|MERGE_RESOLUTION|>--- conflicted
+++ resolved
@@ -257,6 +257,15 @@
         Dict of list of var names to record
     _norm0: float
         Normalization factor
+    # Constants used by list_inputs and list_outputs methods for formatting tables they write
+    _column_widths : dict
+        widths of the columns
+    _align : str
+        The formatting alignment used when writing values into columns
+    _column_spacing: int
+        Number of spaces between columns
+    _indent_inc: int
+        Number of spaces indented in levels of the hierarchy
     """
 
     def __init__(self, **kwargs):
@@ -398,7 +407,6 @@
         self._align = ''
         self._column_spacing = 2
         self._indent_inc = 2
-
 
     def _check_reconf(self):
         """
@@ -2551,14 +2559,13 @@
         list
             list of of input names and other optional information about those inputs
         """
-
         if self._inputs is None:
             raise RuntimeError("Unable to list inputs until model has been run.")
 
         meta = self._var_abs2meta
         inputs = []
 
-        for name, val in iteritems(self._inputs._views): # This is only over the locals
+        for name, val in iteritems(self._inputs._views):  # This is only over the locals
             outs = {}
             if values:
                 outs['value'] = val
@@ -2580,9 +2587,11 @@
                      bounds=False,
                      scaling=False,
                      print_arrays=False,
+                     tol=None,
                      out_stream='stdout'):
         """
         Return a list outputs and optional metadata for the outputs. Names are always shown.
+
         Optionally write a human readable output to an output stream.
 
         Parameters
@@ -2612,15 +2621,20 @@
             When True, display/return scaling (ref, ref0, and res_ref). Default is False.
 
         print_arrays : bool, optional
-            When False, in the columnar display, just display the norm of any ndarrays with size > 1.
+            When False, in the columnar display, just display  norm of any ndarrays with size > 1.
                         The norm is surrounded by parens to indicate that it is a norm.
-            When True, also display the full values of the ndarray below the row. The format of that is affected
+            When True, also display full values of the ndarray below the row. Format  is affected
                         by the values set with numpy.set_printoptions
             Default is False.
 
         out_stream : 'stdout', 'stderr' or file-like
             Where to send human readable output. Default is 'stdout'.
             Set to None to suppress.
+
+        tol : float, optional
+            If set, limits the output of list_residuals to only variables where
+            the norm of the resids array is greater than the given 'tol'.
+            Default is None.
 
         Returns
         -------
@@ -2631,7 +2645,7 @@
             raise RuntimeError("Unable to list outputs until model has been run.")
 
         # Only gathering up values and metadata from this proc, if MPI
-        meta = self._var_abs2meta # This only includes metadata for this process.
+        meta = self._var_abs2meta  # This only includes metadata for this process.
         states = self._list_states()
 
         # Go though the hierarchy. Printing Systems
@@ -2639,6 +2653,8 @@
         expl_outputs = []
         impl_outputs = []
         for name, val in iteritems(self._outputs._views):
+            if tol and np.linalg.norm(self._residuals._views[name]) < tol:
+                continue
             outs = {}
             if values:
                 outs['value'] = val
@@ -2656,15 +2672,17 @@
                 outs['ref0'] = meta['output'][name]['ref0']
                 outs['res_ref'] = meta['output'][name]['res_ref']
             if name in states:
-                impl_outputs.append((name,outs))
+                impl_outputs.append((name, outs))
             else:
-                expl_outputs.append((name,outs))
+                expl_outputs.append((name, outs))
 
         if out_stream:
             if explicit:
-                self._write_outputs('output', 'Explicit', expl_outputs, hierarchical, print_arrays, out_stream)
+                self._write_outputs('output', 'Explicit', expl_outputs, hierarchical, print_arrays,
+                                    out_stream)
             if implicit:
-                self._write_outputs('output', 'Implicit', impl_outputs, hierarchical, print_arrays, out_stream)
+                self._write_outputs('output', 'Implicit', impl_outputs, hierarchical, print_arrays,
+                                    out_stream)
 
         if explicit and implicit:
             return expl_outputs + impl_outputs
@@ -2675,86 +2693,26 @@
         else:
             raise RuntimeError('You have excluded both Explicit and Implicit components.')
 
-<<<<<<< HEAD
-=======
-    def list_residuals(self, explicit=True, implicit=True, values=True, out_stream='stdout',
-                       tol=None):
-        """
-        List residuals.
-
-        Parameters
-        ----------
-        explicit : bool, optional
-            include outputs from explicit components. Default is True.
-
-        implicit : bool, optional
-            include outputs from implicit components. Default is True.
-
-        values : bool, optional
-            When True, display/return residual values as well as names. Default is True.
+    def _write_outputs(self, in_or_out, comp_type, outputs, hierarchical, print_arrays,
+                       out_stream='stdout'):
+        """
+        Write formatted output values and residuals to out_stream.
+
+        The output values could actually represent input variables.
+        In this context, outputs refers to the data that is being logged to an output stream.
+
+        Parameters
+        ----------
+        comp_type : str, 'Explicit' or 'Implicit'
+            the type of component with the output values.
+
+        outputs : list
+            list of (name, dict of vals and metadata) tuples.
 
         out_stream : 'stdout', 'stderr' or file-like
             Where to send human readable output. Default is 'stdout'.
             Set to None to suppress.
 
-        tol : float, optional
-            If set, limits the output of list_residuals to only variables where
-            the norm of the resids array is greater than the given 'tol'.
-            Default is None.
-
-        Returns
-        -------
-        list
-            list of of residual names, or (name, value) if values is True
-        """
-        if self._residuals is None:
-            raise RuntimeError("Unable to list residuals until model has been run.")
-
-        states = self._list_states()
-
-        expl_resids = []
-        impl_resids = []
-        for name, val in iteritems(self._residuals._views):
-            if tol and np.linalg.norm(val) < tol:
-                continue
-            if name in states:
-                impl_resids.append((name, val)) if values else impl_resids.append(name)
-            else:
-                expl_resids.append((name, val)) if values else expl_resids.append(name)
-
-        if out_stream:
-            if explicit:
-                self._write_outputs('Explicit', expl_resids, out_stream)
-            if implicit:
-                self._write_outputs('Implicit', impl_resids, out_stream)
-
-        if explicit and implicit:
-            return expl_resids + impl_resids
-        elif explicit:
-            return expl_resids
-        elif implicit:
-            return impl_resids
-        else:
-            raise RuntimeError('You have excluded both Explicit and Implicit components.')
->>>>>>> 76a99cb2
-
-    def _write_outputs(self, in_or_out, comp_type, outputs, hierarchical, print_arrays, out_stream='stdout'):
-        """
-        Write formatted output values and residuals to out_stream.
-        The output values could actually represent input variables.
-        In this context, outputs refers to the data that is being logged to an output stream.
-
-        Parameters
-        ----------
-        comp_type : str, 'Explicit' or 'Implicit'
-            the type of component with the output values.
-
-        outputs : list
-            list of (name, dict of vals and metadata) tuples.
-
-        out_stream : 'stdout', 'stderr' or file-like
-            Where to send human readable output. Default is 'stdout'.
-            Set to None to suppress.
         """
         if out_stream is None:
             return
@@ -2769,20 +2727,22 @@
 
         # If parallel, gather up the outputs. All procs must call this
         if MPI:
-            all_dict_of_outputs = self.comm.gather(dict_of_outputs, root=0) # returns a list, one per proc
+            # returns a list, one per proc
+            all_dict_of_outputs = self.comm.gather(dict_of_outputs, root=0)
 
         if MPI and MPI.COMM_WORLD.rank > 0:  # If MPI, only the root process should print
             return
 
         # If MPI, and on rank 0, need to gather up all the variables
-        if MPI: # rest of this only done on rank 0
-            dict_of_outputs = all_dict_of_outputs[0] # start with rank 0
-            for proc_outputs in all_dict_of_outputs[1:]: # in order of rank, go through the rest of the procs
+        if MPI:  # rest of this only done on rank 0
+            dict_of_outputs = all_dict_of_outputs[0]  # start with rank 0
+            for proc_outputs in all_dict_of_outputs[1:]:  # In rank order go thru rest of the procs
                 for name, vals in iteritems(proc_outputs):
-                    if name not in dict_of_outputs: # If not in the merged dict, add it
+                    if name not in dict_of_outputs:  # If not in the merged dict, add it
                         dict_of_outputs[name] = proc_outputs[name]
-                    else: # If in there already, only need to deal with it if it is a distributed array
-                        # Checking to see if it is distributed depends on if it is an input or output
+                    else:  # If in there already, only need to deal with it if it is a
+                        # distributed array.
+                        # Checking to see if  distributed depends on if it is an input or output
                         if in_or_out == 'input':
                             is_distributed = meta[name]['src_indices'] is not None
                         else:
@@ -2796,10 +2756,12 @@
                                               proc_outputs[name]['value'])
                             if 'shape' in dict_of_outputs[name]:
                                 # TODO might want to use allprocs_abs2meta_out[name]['global_shape']
-                                dict_of_outputs[name]['shape'] =  dict_of_outputs[name]['value'].shape
+                                dict_of_outputs[name]['shape'] = \
+                                    dict_of_outputs[name]['value'].shape
                             if 'resids' in dict_of_outputs[name]:
                                 dict_of_outputs[name]['resids'] = \
-                                    np.append(dict_of_outputs[name]['resids'], proc_outputs[name]['resids'])
+                                    np.append(dict_of_outputs[name]['resids'],
+                                              proc_outputs[name]['resids'])
 
         count = len(dict_of_outputs)
 
@@ -2823,7 +2785,8 @@
         if in_or_out == 'input':
             out_types = ('value', 'units',)
         else:
-            out_types = ('value', 'resids', 'units', 'shape', 'lower', 'upper', 'ref', 'ref0', 'res_ref')
+            out_types = ('value', 'resids', 'units', 'shape', 'lower', 'upper', 'ref',
+                         'ref0', 'res_ref')
         # Figure out which columns will be displayed
         # Look at any one of the outputs, they should all be the same
         outputs = dict_of_outputs[list(dict_of_outputs)[0]]
@@ -2844,14 +2807,16 @@
                     max_varname_len = max(max_varname_len, total_len)
         else:
             for name, outs in iteritems(dict_of_outputs):
-                max_varname_len = max(max_varname_len,len(name))
+                max_varname_len = max(max_varname_len, len(name))
 
         # Write out the column headers. Code is common to both hierarchical and non-hierarchical
-        column_header = '{:{align}{width}}'.format('varname', align=self._align, width=max_varname_len)
+        column_header = '{:{align}{width}}'.format('varname', align=self._align,
+                                                   width=max_varname_len)
         column_dashes = max_varname_len * '-'
         for column_name in column_names:
             column_header += self._column_spacing * ' '
-            column_header += '{:{align}{width}}'.format(column_name, align=self._align, width=self._column_widths[column_name])
+            column_header += '{:{align}{width}}'.format(column_name, align=self._align,
+                                                        width=self._column_widths[column_name])
             column_dashes += self._column_spacing * ' ' + self._column_widths[column_name] * '-'
         logger.info(column_header)
         logger.info(column_dashes)
@@ -2874,10 +2839,10 @@
                 existing_sys_names = []
                 varname_sys_names = varname.split('.')[:-1]
                 for i, sys_name in enumerate(varname_sys_names):
-                    if varname_sys_names[:i+1] != cur_sys_names[:i+1]:
+                    if varname_sys_names[:i + 1] != cur_sys_names[:i + 1]:
                         break
                     else:
-                        existing_sys_names = cur_sys_names[:i+1]
+                        existing_sys_names = cur_sys_names[:i + 1]
 
                 # What parts of the hierarchy for this varname need to be written that
                 #   were not already written above this
@@ -2892,13 +2857,16 @@
                 cur_sys_names = varname_sys_names
 
                 indent += self._indent_inc
-                row = '{:{align}{width}}'.format(indent * ' ' + varname.split('.')[-1], align=self._align, width=max_varname_len)
-                self._write_outputs_rows(logger, row, column_names, dict_of_outputs[varname], print_arrays)
+                row = '{:{align}{width}}'.format(indent * ' ' + varname.split('.')[-1],
+                                                 align=self._align, width=max_varname_len)
+                self._write_outputs_rows(logger, row, column_names, dict_of_outputs[varname],
+                                         print_arrays)
         else:
             for name in self._var_allprocs_abs_names[in_or_out]:
                 if name in dict_of_outputs:
                     row = '{:{align}{width}}'.format(name, align=self._align, width=max_varname_len)
-                    self._write_outputs_rows(logger, row, column_names, dict_of_outputs[name], print_arrays)
+                    self._write_outputs_rows(logger, row, column_names, dict_of_outputs[name],
+                                             print_arrays)
         logger.info('\n')
 
     def _write_outputs_rows(self, logger, row, column_names, outs, print_arrays):
@@ -2917,7 +2885,7 @@
 
         """
         left_column_width = len(row)
-        have_array_values = [] # keep track of which values are arrays
+        have_array_values = []  # keep track of which values are arrays
         for column_name in column_names:
             row += self._column_spacing * ' '
             if isinstance(outs[column_name], np.ndarray) and outs[column_name].size > 1:
@@ -2925,15 +2893,16 @@
                 out = '({})'.format(str(np.linalg.norm(outs[column_name])))
             else:
                 out = str(outs[column_name])
-            row += '{:{align}{width}}'.format(out, align=self._align, width=self._column_widths[column_name])
+            row += '{:{align}{width}}'.format(out, align=self._align,
+                                              width=self._column_widths[column_name])
         logger.info(row)
         if print_arrays:
             for column_name in have_array_values:
                 logger.info("{}  {}:".format(left_column_width * ' ', column_name))
                 out_str = str(outs[column_name])
-                indented_lines = [(left_column_width + self._indent_inc) * ' ' + s for s in out_str.splitlines()]
+                indented_lines = [(left_column_width + self._indent_inc) * ' ' +
+                                  s for s in out_str.splitlines()]
                 logger.info('\n'.join(indented_lines))
-
 
     def run_solve_nonlinear(self):
         """

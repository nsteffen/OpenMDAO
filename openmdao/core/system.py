"""Define the base System class."""
import sys
import os
import hashlib
import time

from contextlib import contextmanager
from collections import OrderedDict, defaultdict
from collections.abc import Iterable
from itertools import chain
from enum import IntEnum

import re
from fnmatch import fnmatchcase

from numbers import Integral

import numpy as np
import networkx as nx

from openmdao.core.configinfo import _ConfigInfo
from openmdao.core.constants import _DEFAULT_OUT_STREAM, _UNDEFINED, INT_DTYPE, INF_BOUND
from openmdao.jacobians.assembled_jacobian import DenseJacobian, CSCJacobian
from openmdao.recorders.recording_manager import RecordingManager
from openmdao.vectors.vector import _full_slice
from openmdao.utils.mpi import MPI
from openmdao.utils.options_dictionary import OptionsDictionary
from openmdao.utils.record_util import create_local_meta, check_path
from openmdao.utils.units import is_compatible, unit_conversion, simplify_unit
from openmdao.utils.variable_table import write_var_table
from openmdao.utils.array_utils import evenly_distrib_idxs, _flatten_src_indices
from openmdao.utils.graph_utils import all_connected_nodes
from openmdao.utils.name_maps import name2abs_name, name2abs_names
from openmdao.utils.coloring import _compute_coloring, Coloring, \
    _STD_COLORING_FNAME, _DEF_COMP_SPARSITY_ARGS, _ColSparsityJac
import openmdao.utils.coloring as coloring_mod
<<<<<<< HEAD
from openmdao.utils.indexer import indexer
=======
>>>>>>> 71514e0a
from openmdao.warnings import issue_warning, DerivativesWarning, PromotionWarning,\
    UnusedOptionWarning, warn_deprecation
from openmdao.utils.general_utils import determine_adder_scaler, \
    format_as_float_or_array, ContainsAll, all_ancestors, _slice_indices, \
    make_set, match_prom_or_abs, _is_slicer_op, shape_from_idx
from openmdao.utils.notebook_utils import notebook, tabulate
from openmdao.approximation_schemes.complex_step import ComplexStep
from openmdao.approximation_schemes.finite_difference import FiniteDifference


_empty_frozen_set = frozenset()

_asm_jac_types = {
    'csc': CSCJacobian,
    'dense': DenseJacobian,
}

# Suppored methods for derivatives
_supported_methods = {
    'fd': FiniteDifference,
    'cs': ComplexStep,
    'exact': None
}

_DEFAULT_COLORING_META = {
    'wrt_patterns': ('*',),  # patterns used to match wrt variables
    'method': 'fd',          # finite differencing method  ('fd' or 'cs')
    'wrt_matches': None,     # where matched wrt names are stored
    'per_instance': True,    # assume each instance can have a different coloring
    'coloring': None,        # this will contain the actual Coloring object
    'dynamic': False,        # True if dynamic coloring is being used
    'static': None,          # either _STD_COLORING_FNAME, a filename, or a Coloring object
                             # if use_fixed_coloring was called
}

_DEFAULT_COLORING_META.update(_DEF_COMP_SPARSITY_ARGS)

_recordable_funcs = frozenset(['_apply_linear', '_apply_nonlinear', '_solve_linear',
                               '_solve_nonlinear'])

# the following are local metadata that will also be accessible for vars on all procs
global_meta_names = {
    'input': ('units', 'shape', 'size', 'distributed', 'tags', 'desc', 'shape_by_conn',
              'copy_shape'),
    'output': ('units', 'shape', 'size', 'desc',
               'ref', 'ref0', 'res_ref', 'distributed', 'lower', 'upper', 'tags', 'shape_by_conn',
               'copy_shape'),
}

allowed_meta_names = {
    'value',
    'global_shape',
    'global_size',
    'src_indices',
    'src_slice',
    'flat_src_indices',
    'type',
    'res_units',
}
allowed_meta_names.update(global_meta_names['input'])
allowed_meta_names.update(global_meta_names['output'])

resp_size_checks = {
    'con': ['ref', 'ref0', 'scaler', 'adder', 'upper', 'lower', 'equals'],
    'obj': ['ref', 'ref0', 'scaler', 'adder']
}
resp_types = {'con': 'constraint', 'obj': 'objective'}


class _MatchType(IntEnum):
    """
    Class used to define different types of promoted name matches.

    Attributes
    ----------
    NAME : int
        Literal name match.
    RENAME : int
        Rename match.
    PATTERN : int
        Glob pattern match.
    """

    NAME = 0
    RENAME = 1
    PATTERN = 2


class _MatchType(IntEnum):
    """
    Class used to define different types of promoted name matches.

    Attributes
    ----------
    NAME : int
        Literal name match.
    RENAME : int
        Rename match.
    PATTERN : int
        Glob pattern match.
    """

    NAME = 0
    RENAME = 1
    PATTERN = 2


class System(object):
    """
    Base class for all systems in OpenMDAO.

    Never instantiated; subclassed by <Group> or <Component>.
    All subclasses have their attributes defined here.

    In attribute names:
        abs / abs_name: absolute, unpromoted variable name, seen from root (unique).
        rel / rel_name: relative, unpromoted variable name, seen from current system (unique).
        prom / prom_name: relative, promoted variable name, seen from current system (non-unique).
        idx: global variable index among variables on all procs (I/O indices separate).
        my_idx: index among variables in this system, on this processor (I/O indices separate).
        io: indicates explicitly that input and output variables are combined in the same dict.

    Attributes
    ----------
    name : str
        Name of the system, must be different from siblings.
    pathname : str
        Global name of the system, including the path.
    comm : MPI.Comm or <FakeComm>
        MPI communicator object.
    options : OptionsDictionary
        options dictionary
    recording_options : OptionsDictionary
        Recording options dictionary
    _problem_meta : dict
        Problem level metadata.
    under_complex_step : bool
        When True, this system is undergoing complex step.
    under_finite_difference : bool
        When True, this system is undergoing finite differencing.
    under_approx : bool
        When True, this system is undergoing approximation.
    iter_count : int
        Counts the number of times this system has called _solve_nonlinear. This also
        corresponds to the number of times that the system's outputs are recorded if a recorder
        is present.
    iter_count_apply : int
        Counts the number of times the system has called _apply_nonlinear. For ExplicitComponent,
        calls to apply_nonlinear also call compute, so number of executions can be found by adding
        this and iter_count together. Recorders do no record calls to apply_nonlinear.
    iter_count_without_approx : int
        Counts the number of times the system has iterated but excludes any that occur during
        approximation of derivatives.
    cite : str
        Listing of relevant citations that should be referenced when
        publishing work that uses this class.
    _full_comm : MPI.Comm or None
        MPI communicator object used when System's comm is split for parallel FD.
    _solver_print_cache : list
        Allows solver iprints to be set to requested values after setup calls.
    _subsystems_allprocs : OrderedDict
        Dict mapping subsystem name to SysInfo(system, index) for children of this system.
    _subsystems_myproc : [<System>, ...]
        List of local subsystems that exist on this proc.
    _var_promotes : { 'any': [], 'input': [], 'output': [] }
        Dictionary of lists of variable names/wildcards specifying promotion
        (used to calculate promoted names)
    _var_prom2inds : dict
        Maps promoted name to src_indices in scope of system.
    _var_allprocs_prom2abs_list : {'input': dict, 'output': dict}
        Dictionary mapping promoted names to list of all absolute names.
        For outputs, the list will have length one since promoted output names are unique.
    _var_abs2prom : {'input': dict, 'output': dict}
        Dictionary mapping absolute names to promoted names, on current proc.
    _var_allprocs_abs2prom : {'input': dict, 'output': dict}
        Dictionary mapping absolute names to promoted names, on all procs.
    _var_allprocs_abs2meta : dict
        Dictionary mapping absolute names to metadata dictionaries for allprocs variables.
        The keys are
        ('units', 'shape', 'size') for inputs and
        ('units', 'shape', 'size', 'ref', 'ref0', 'res_ref', 'distributed') for outputs.
    _var_abs2meta : dict
        Dictionary mapping absolute names to metadata dictionaries for myproc variables.
    _var_discrete : dict
        Dictionary of discrete var metadata and values local to this process.
    _var_allprocs_discrete : dict
        Dictionary of discrete var metadata and values for all processes.
    _discrete_inputs : dict-like or None
        Storage for discrete input values.
    _discrete_outputs : dict-like or None
        Storage for discrete output values.
    _var_allprocs_abs2idx : dict
        Dictionary mapping absolute names to their indices among this system's allprocs variables.
        Therefore, the indices range from 0 to the total number of this system's variables.
    _var_sizes : {<vecname>: {'input': ndarray, 'output': ndarray}, ...}
        Array of local sizes of this system's allprocs variables.
        The array has size nproc x num_var where nproc is the number of processors
        owned by this system and num_var is the number of allprocs variables.
    _owned_sizes : ndarray
        Array of local sizes for 'owned' or distributed vars only.
    _var_offsets : {<vecname>: {'input': dict of ndarray, 'output': dict of ndarray}, ...} or None
        Dict of distributed offsets, keyed by var name.  Offsets are stored in an array
        of size nproc x num_var where nproc is the number of processors
        in this System's communicator and num_var is the number of allprocs variables
        in the given system.  This is only defined in a Group that owns one or more interprocess
        connections or a top level Group or System that is used to compute total derivatives
        across multiple processes.
    _vars_to_gather : dict
        Contains names of non-distributed variables that are remote on at least one proc in the comm
    _conn_global_abs_in2out : {'abs_in': 'abs_out'}
        Dictionary containing all explicit & implicit connections (continuous and discrete)
        owned by this system or any descendant system. The data is the same across all processors.
    _vectors : {'input': dict, 'output': dict, 'residual': dict}
        Dictionaries of vectors keyed by vec_name.
    _inputs : <Vector>
        The inputs vector; points to _vectors['input']['nonlinear'].
    _outputs : <Vector>
        The outputs vector; points to _vectors['output']['nonlinear'].
    _residuals : <Vector>
        The residuals vector; points to _vectors['residual']['nonlinear'].
    _nonlinear_solver : <NonlinearSolver>
        Nonlinear solver to be used for solve_nonlinear.
    _linear_solver : <LinearSolver>
        Linear solver to be used for solve_linear; not the Newton system.
    _approx_schemes : OrderedDict
        A mapping of approximation types to the associated ApproximationScheme.
    _jacobian : <Jacobian>
        <Jacobian> object to be used in apply_linear.
    _owns_approx_jac : bool
        If True, this system approximated its Jacobian
    _owns_approx_jac_meta : dict
        Stores approximation metadata (e.g., step_size) from calls to approx_totals
    _owns_approx_of : list or None
        Overrides aproximation outputs. This is set when calculating system derivatives, and serves
        as a way to communicate the driver's output quantities to the approximation objects so that
        we only take derivatives of variables that the driver needs.
    _owns_approx_of_idx : dict
        Index for override 'of' approximations if declared. When the user calls  `add_objective`
        or `add_constraint`, they may optionally specify an "indices" argument. This argument must
        also be communicated to the approximations when they are set up so that 1) the Jacobian is
        the correct size, and 2) we don't perform any extra unnecessary calculations.
    _owns_approx_wrt : list or None
        Overrides aproximation inputs. This is set when calculating system derivatives, and serves
        as a way to communicate the driver's input quantities to the approximation objects so that
        we only take derivatives with respect to variables that the driver needs.
    _owns_approx_wrt_idx : dict
        Index for override 'wrt' approximations if declared. When the user calls  `add_designvar`
        they may optionally specify an "indices" argument. This argument must also be communicated
        to the approximations when they are set up so that 1) the Jacobian is the correct size, and
        2) we don't perform any extra unnecessary calculations.
    _subjacs_info : dict of dict
        Sub-jacobian metadata for each (output, input) pair added using
        declare_partials. Members of each pair may be glob patterns.
    _approx_subjac_keys : list
        List of subjacobian keys used for approximated derivatives.
    _design_vars : dict of dict
        dict of all driver design vars added to the system.
    _responses : dict of dict
        dict of all driver responses added to the system.
    _rec_mgr : <RecordingManager>
        object that manages all recorders added to this system.
    _static_subsystems_allprocs : OrderedDict
        Dict of SysInfo(subsys, index) that stores all subsystems added outside of setup.
    _static_design_vars : dict of dict
        Driver design variables added outside of setup.
    _static_responses : dict of dict
        Driver responses added outside of setup.
    supports_multivecs : bool
        If True, this system overrides compute_multi_jacvec_product (if an ExplicitComponent),
        or solve_multi_linear/apply_multi_linear (if an ImplicitComponent).
    matrix_free : bool
        This is set to True if the component overrides the appropriate function with a user-defined
        matrix vector product with the Jacobian or any of its subsystems do.
    _relevant : dict
        Mapping of a VOI to a tuple containing dependent inputs, dependent outputs,
        and dependent systems.
    _vois : dict
        Either design vars or responses metadata, depending on the direction of
        derivatives.
    _mode : str
        Indicates derivative direction for the model, either 'fwd' or 'rev'.
    _scope_cache : dict
        Cache for variables in the scope of various mat-vec products.
    _has_guess : bool
        True if this system has or contains a system with a `guess_nonlinear` method defined.
    _has_output_scaling : bool
        True if this system has output scaling.
    _has_output_adder : bool
        True if this system has scaling that includes an adder term.
    _has_resid_scaling : bool
        True if this system has resid scaling.
    _has_input_scaling : bool
        True if this system has input scaling.
    _has_input_adder : bool
        True if this system has scaling that includes an adder term.
    _has_bounds : bool
        True if this system has upper or lower bounds on outputs.
    _has_distrib_vars : bool
        If True, this System contains at least one distributed variable. Used to determine if a
        parallel group or distributed component is below a DirectSolver so that we can raise an
        exception.
    _owning_rank : dict
        Dict mapping var name to the lowest rank where that variable is local.
    _filtered_vars_to_record : Dict
        Dict of list of var names to record
    _vector_class : class
        Class to use for data vectors.  After setup will contain the value of either
        _problem_meta['distributed_vector_class'] or _problem_meta['local_vector_class'].
    _assembled_jac : AssembledJacobian or None
        If not None, this is the AssembledJacobian owned by this system's linear_solver.
    _num_par_fd : int
        If FD is active, and the value is > 1, turns on parallel FD and specifies the number of
        concurrent FD solves.
    _par_fd_id : int
        ID used to determine which columns in the jacobian will be computed when using parallel FD.
    _has_approx : bool
        If True, this system or its descendent has declared approximated partial or semi-total
        derivatives.
    _coloring_info : tuple
        Metadata that defines how to perform coloring of this System's approx jacobian. Not
        used if this System does no partial or semi-total coloring.
    _first_call_to_linearize : bool
        If True, this is the first call to _linearize.
    _is_local : bool
        If True, this system is local to this mpi process.
    """

    def __init__(self, num_par_fd=1, **kwargs):
        """
        Initialize all attributes.

        Parameters
        ----------
        num_par_fd : int
            If FD is active, number of concurrent FD solves.
        **kwargs : dict of keyword arguments
            Keyword arguments that will be mapped into the System options.
        """
        self.name = ''
        self.pathname = None
        self.comm = None
        self._is_local = False

        # System options
        self.options = OptionsDictionary(parent_name=type(self).__name__)

        self.options.declare('assembled_jac_type', values=['csc', 'dense'], default='csc',
                             desc='Linear solver(s) in this group, if using an assembled '
                                  'jacobian, will use this type.')

        # Case recording options
        self.recording_options = OptionsDictionary(parent_name=type(self).__name__)
        self.recording_options.declare('record_inputs', types=bool, default=True,
                                       desc='Set to True to record inputs at the system level')
        self.recording_options.declare('record_outputs', types=bool, default=True,
                                       desc='Set to True to record outputs at the system level')
        self.recording_options.declare('record_residuals', types=bool, default=True,
                                       desc='Set to True to record residuals at the system level')
        self.recording_options.declare('record_metadata', types=bool,
                                       desc='Deprecated. Recording of metadata will always be done',
                                       default=True,
                                       deprecation="The recording option, record_metadata, "
                                       "on System is "
                                       "deprecated. Recording of metadata will always be done")
        self.recording_options.declare('record_model_metadata', types=bool,
                                       desc='Deprecated. Recording of model metadata will always '
                                       'be done',
                                       deprecation="The recording option, record_model_metadata, "
                                       "on System is deprecated. Recording of model metadata will "
                                       "always be done",
                                       default=True)
        self.recording_options.declare('includes', types=list, default=['*'],
                                       desc='Patterns for variables to include in recording. \
                                       Uses fnmatch wildcards')
        self.recording_options.declare('excludes', types=list, default=[],
                                       desc='Patterns for vars to exclude in recording '
                                       '(processed post-includes). Uses fnmatch wildcards')
        self.recording_options.declare('options_excludes', types=list, default=[],
                                       desc='User-defined metadata to exclude in recording')

        self._problem_meta = None

        # Counting iterations.
        self.iter_count = 0
        self.iter_count_apply = 0
        self.iter_count_without_approx = 0

        self.cite = ""

        self._solver_print_cache = []

        self._subsystems_allprocs = {}
        self._subsystems_myproc = []
        self._vars_to_gather = {}

        self._var_promotes = {'input': [], 'output': [], 'any': []}

        self._var_allprocs_prom2abs_list = None
        self._var_prom2inds = {}
        self._var_abs2prom = {'input': {}, 'output': {}}
        self._var_allprocs_abs2prom = {'input': {}, 'output': {}}
        self._var_allprocs_abs2meta = {'input': {}, 'output': {}}
        self._var_abs2meta = {'input': {}, 'output': {}}
        self._var_discrete = {'input': {}, 'output': {}}
        self._var_allprocs_discrete = {'input': {}, 'output': {}}

        self._var_allprocs_abs2idx = {}

        self._var_sizes = None
        self._owned_sizes = None
        self._var_offsets = None

        self._full_comm = None

        self._vectors = {'input': {}, 'output': {}, 'residual': {}}

        self._inputs = None
        self._outputs = None
        self._residuals = None
        self._discrete_inputs = None
        self._discrete_outputs = None

        self._nonlinear_solver = None
        self._linear_solver = None

        self._jacobian = None
        self._approx_schemes = OrderedDict()
        self._subjacs_info = {}
        self._approx_subjac_keys = None
        self.matrix_free = False

        self.under_approx = False
        self._owns_approx_jac = False
        self._owns_approx_jac_meta = {}
        self._owns_approx_wrt = None
        self._owns_approx_of = None
        self._owns_approx_wrt_idx = {}
        self._owns_approx_of_idx = {}

        self.under_complex_step = False
        self.under_finite_difference = False

        self._design_vars = OrderedDict()
        self._responses = OrderedDict()
        self._rec_mgr = RecordingManager()

        self._conn_global_abs_in2out = {}

        self._static_subsystems_allprocs = {}
        self._static_design_vars = OrderedDict()
        self._static_responses = OrderedDict()

        self.supports_multivecs = False

        self._relevant = None
        self._mode = None

        self._scope_cache = {}

        self._num_par_fd = num_par_fd

        self._declare_options()
        self.initialize()

        self.options.update(kwargs)

        self._has_guess = False
        self._has_output_scaling = False
        self._has_output_adder = False
        self._has_resid_scaling = False
        self._has_input_scaling = False
        self._has_input_adder = False
        self._has_bounds = False
        self._has_distrib_vars = False
        self._has_approx = False

        self._vector_class = None

        self._assembled_jac = None

        self._par_fd_id = 0

        self._filtered_vars_to_record = {}
        self._owning_rank = None
        self._coloring_info = _DEFAULT_COLORING_META.copy()
        self._first_call_to_linearize = True   # will check in first call to _linearize

    @property
    def msginfo(self):
        """
        Our instance pathname, if available, or our class name.  For use in error messages.

        Returns
        -------
        str
            Either our instance pathname or class name.
        """
        if self.pathname is not None:
            if self.pathname == '':
                return f"<model> <class {type(self).__name__}>"
            return f"'{self.pathname}' <class {type(self).__name__}>"
        if self.name:
            return f"'{self.name}' <class {type(self).__name__}>"
        return f"<class {type(self).__name__}>"

    def _get_inst_id(self):
        return self.pathname

    def abs_name_iter(self, iotype, local=True, cont=True, discrete=False):
        """
        Iterate over absolute variable names for this System.

        By setting appropriate values for 'cont' and 'discrete', yielded variable
        names can be continuous only, discrete only, or both.

        Parameters
        ----------
        iotype : str
            Either 'input' or 'output'.
        local : bool
            If True, include only names of local variables. Default is True.
        cont : bool
            If True, include names of continuous variables.  Default is True.
        discrete : bool
            If True, include names of discrete variables.  Default is False.
        """
        if cont:
            if local:
                yield from self._var_abs2meta[iotype]
            else:
                yield from self._var_allprocs_abs2meta[iotype]

        if discrete:
            if local:
                prefix = self.pathname + '.' if self.pathname else ''
                for name in self._var_discrete[iotype]:
                    yield prefix + name
            else:
                yield from self._var_allprocs_discrete[iotype]

    def _jac_of_iter(self):
        """
        Iterate over (name, offset, end, slice) for each 'of' (row) var in the system's jacobian.

        The slice is internal to the given variable in the result, and this is always a full
        slice except possible for groups where _owns_approx_of_idx is defined.
        """
        start = end = 0
        for of, meta in self._var_abs2meta['output'].items():
            end += meta['size']
            yield of, start, end, _full_slice
            start = end

    def _jac_wrt_iter(self, wrt_matches=None):
        """
        Iterate over (name, offset, end, idxs) for each 'wrt' (column) var in the system's jacobian.

        Parameters
        ----------
        wrt_matches : set or None
            Only include row vars that are contained in this set.  This will determine what
            the actual offsets are, i.e. the offsets will be into a reduced jacobian
            containing only the matching columns.
        """
        local_ins = self._var_abs2meta['input']
        local_outs = self._var_abs2meta['output']

        start = end = 0
        for of, _start, _end, _ in self._jac_of_iter():
            if wrt_matches is None or of in wrt_matches:
                end += (_end - _start)
                vec = self._outputs if of in local_outs else None
                yield of, start, end, vec, _full_slice
                start = end

        for wrt, meta in self._var_abs2meta['input'].items():
            if wrt_matches is None or wrt in wrt_matches:
                end += meta['size']
                vec = self._inputs if wrt in local_ins else None
                yield wrt, start, end, vec, _full_slice
                start = end

    def _declare_options(self):
        """
        Declare options before kwargs are processed in the init method.

        This is optionally implemented by subclasses of Component or Group
        that themselves are intended to be subclassed by the end user. The
        options of the intermediate class are declared here leaving the
        `initialize` method available for user-defined options.
        """
        pass

    def initialize(self):
        """
        Perform any one-time initialization run at instantiation.
        """
        pass

    def _configure(self):
        """
        Configure this system to assign children settings.
        """
        pass

    def _get_root_vectors(self):
        """
        Get the root vectors for the nonlinear and linear vectors for the model.

        Returns
        -------
        dict of dict of Vector
            Root vectors: first key is 'input', 'output', or 'residual'; second key is vec_name.
        """
        # save root vecs as an attribute so that we can reuse the nonlinear scaling vecs in the
        # linear root vec
        self._root_vecs = root_vectors = {'input': OrderedDict(),
                                          'output': OrderedDict(),
                                          'residual': OrderedDict()}

        relevant = self._relevant
        vec_names = self._rel_vec_name_list if self._use_derivatives else self._vec_names
        vectorized_vois = self._problem_meta['vectorized_vois']
        force_alloc_complex = self._problem_meta['force_alloc_complex']
        abs2idx = self._var_allprocs_abs2idx

        # Check for complex step to set vectors up appropriately.
        # If any subsystem needs complex step, then we need to allocate it everywhere.
        nl_alloc_complex = force_alloc_complex
        for sub in self.system_iter(include_self=True, recurse=True):
            nl_alloc_complex |= 'cs' in sub._approx_schemes
            if nl_alloc_complex:
                break

        # Linear vectors allocated complex only if subsolvers require derivatives.
        if nl_alloc_complex:
            from openmdao.error_checking.check_config import check_allocate_complex_ln
            ln_alloc_complex = check_allocate_complex_ln(self, force_alloc_complex)
        else:
            ln_alloc_complex = False

        if self._has_input_scaling or self._has_output_scaling or self._has_resid_scaling:
            self._scale_factors = self._compute_root_scale_factors()
        else:
            self._scale_factors = None

        if self._vector_class is None:
            self._vector_class = self._local_vector_class

        for vec_name in vec_names:
            sizes = self._var_sizes[vec_name]['output']
            ncol = 1
            if vec_name == 'nonlinear':
                alloc_complex = nl_alloc_complex
            else:
                alloc_complex = ln_alloc_complex

                if vec_name != 'linear':
                    if vec_name in vectorized_vois:
                        voi = vectorized_vois[vec_name]
                        if 'size' in voi:
                            ncol = voi['size']
                        else:
                            owner = self._owning_rank[vec_name]
                            ncol = sizes[owner, abs2idx[vec_name][vec_name]]

            for key in ['input', 'output', 'residual']:
                root_vectors[key][vec_name] = self._vector_class(vec_name, key, self,
                                                                 alloc_complex=alloc_complex,
                                                                 ncol=ncol)
        return root_vectors

    def _get_approx_scheme(self, method):
        """
        Return the approximation scheme associated with the given method, creating one if needed.

        Parameters
        ----------
        method : str
            Name of the type of approxmation scheme.

        Returns
        -------
        ApproximationScheme
            The ApproximationScheme associated with the given method.
        """
        if method == 'exact':
            return None
        if method not in _supported_methods:
            msg = '{}: Method "{}" is not supported, method must be one of {}'
            raise ValueError(msg.format(self.msginfo, method,
                             [m for m in _supported_methods if m != 'exact']))
        if method not in self._approx_schemes:
            self._approx_schemes[method] = _supported_methods[method]()
        return self._approx_schemes[method]

    def get_source(self, name):
        """
        Return the source variable connected to the given named variable.

        The name can be a promoted name or an absolute name.
        If the given variable is an input, the absolute name of the connected source will
        be returned.  If the given variable itself is a source, its own absolute name will
        be returned.

        Parameters
        ----------
        name : str
            Absolute or promoted name of the variable.

        Returns
        -------
        str
            The absolute name of the source variable.
        """
        try:
            prom2abs = self._problem_meta['prom2abs']
        except StandardError:
            raise RuntimeError(f"{self.msginfo}: get_source cannot be called for variable {name} "
                               "before Problem.setup has been called.")

        if name in prom2abs['output']:
            return prom2abs['output'][name][0]

        if name in prom2abs['input']:
            name = prom2abs['input'][name][0]
        model = self._problem_meta['model_ref']()
        if name in model._conn_global_abs_in2out:
            return model._conn_global_abs_in2out[name]

        return name

    def _setup(self, comm, mode, prob_meta):
        """
        Perform setup for this system and its descendant systems.

        Parameters
        ----------
        comm : MPI.Comm or <FakeComm> or None
            The global communicator.
        mode : str
            Derivative direction, either 'fwd', or 'rev', or 'auto'
        prob_meta : dict
            Problem level metadata dictionary.
        """
        # save a ref to the problem level options.
        self._problem_meta = prob_meta

        # reset any coloring if a Coloring object was not set explicitly
        if self._coloring_info['dynamic'] or self._coloring_info['static'] is not None:
            self._coloring_info['coloring'] = None

        self.pathname = ''
        self.comm = comm
        self._relevant = None
        self._mode = mode

        # Besides setting up the processors, this method also builds the model hierarchy.
        self._setup_procs(self.pathname, comm, mode, self._problem_meta)

        prob_meta['config_info'] = _ConfigInfo()

        try:
            # Recurse model from the bottom to the top for configuring.
            self._configure()
        finally:
            prob_meta['config_info'] = None

        self._configure_check()

        self._setup_var_data()

        self._setup_vec_names(mode)

        # promoted names must be known to determine implicit connections so this must be
        # called after _setup_var_data, and _setup_var_data will have to be partially redone
        # after auto_ivcs have been added, but auto_ivcs can't be added until after we know all of
        # the connections.
        self._setup_global_connections()
        self._setup_dynamic_shapes()

        self._top_level_post_connections(mode)

        # Now that connections are setup, we need to convert relevant vector names into their
        # auto_ivc source where applicable.
        conns = self._conn_global_abs_in2out
        new_names = [conns[v] if v in conns else v for v in self._vec_names]
        self._problem_meta['vec_names'] = new_names
        self._problem_meta['lin_vec_names'] = new_names[1:]

        self._setup_relevance(mode)
        self._setup_var_sizes()

        self._top_level_post_sizes()

        # determine which connections are managed by which group, and check validity of connections
        self._setup_connections()

    def _top_level_post_connections(self, mode):
        # this runs after all connections are known
        pass

    def _top_level_post_sizes(self):
        # this runs after the variable sizes are known
        self._setup_global_shapes()

    def _setup_check(self):
        """
        Do any error checking on user's setup, before any other recursion happens.
        """
        pass

    def _configure_check(self):
        """
        Do any error checking on i/o and connections.
        """
        pass

    def _setup_dynamic_shapes(self):
        pass

    def _final_setup(self, comm):
        """
        Perform final setup for this system and its descendant systems.

        This part of setup is called automatically at the start of run_model or run_driver.

        Parameters
        ----------
        comm : MPI.Comm or <FakeComm> or None
            The global communicator.
        """
        if self._use_derivatives:
            # must call this before vector setup because it determines if we need to alloc commplex
            self._setup_partials()

        self._setup_vectors(self._get_root_vectors())

        # Transfers do not require recursion, but they have to be set up after the vector setup.
        self._setup_transfers()

        # Same situation with solvers, partials, and Jacobians.
        # If we're updating, we just need to re-run setup on these, but no recursion necessary.
        self._setup_solvers()
        self._setup_solver_print()
        if self._use_derivatives:
            self._setup_jacobians()

        self._setup_recording()

        self.set_initial_values()

    def _get_approx_subjac_keys(self):
        """
        Return a list of (of, wrt) keys needed for approx derivs for this group.

        Returns
        -------
        list
            List of approx derivative subjacobian keys.
        """
        if self._approx_subjac_keys is None:
            self._approx_subjac_keys = list(self._approx_subjac_keys_iter())

        return self._approx_subjac_keys

    def use_fixed_coloring(self, coloring=_STD_COLORING_FNAME, recurse=True):
        """
        Use a precomputed coloring for this System.

        Parameters
        ----------
        coloring : str
            A coloring filename.  If no arg is passed, filename will be determined
            automatically.
        recurse : bool
            If True, set fixed coloring in all subsystems that declare a coloring. Ignored
            if a specific coloring is passed in.
        """
        if coloring_mod._force_dyn_coloring and coloring is _STD_COLORING_FNAME:
            self._coloring_info['dynamic'] = True
            return  # don't use static this time

        self._coloring_info['static'] = coloring
        self._coloring_info['dynamic'] = False

        if coloring is not _STD_COLORING_FNAME:
            if recurse:
                issue_warning('recurse was passed to use_fixed_coloring but a specific coloring '
                              'was set, so recurse was ignored.',
                              prefix=self.pathname,
                              category=UnusedOptionWarning)
            if isinstance(coloring, Coloring):
                approx = self._get_approx_scheme(coloring._meta['method'])
                # force regen of approx groups on next call to compute_approximations
                approx._reset()
            return

        if recurse:
            for s in self._subsystems_myproc:
                s.use_fixed_coloring(coloring, recurse)

    def declare_coloring(self,
                         wrt=_DEFAULT_COLORING_META['wrt_patterns'],
                         method=_DEFAULT_COLORING_META['method'],
                         form=None,
                         step=None,
                         per_instance=_DEFAULT_COLORING_META['per_instance'],
                         num_full_jacs=_DEFAULT_COLORING_META['num_full_jacs'],
                         tol=_DEFAULT_COLORING_META['tol'],
                         orders=_DEFAULT_COLORING_META['orders'],
                         perturb_size=_DEFAULT_COLORING_META['perturb_size'],
                         min_improve_pct=_DEFAULT_COLORING_META['min_improve_pct'],
                         show_summary=_DEFAULT_COLORING_META['show_summary'],
                         show_sparsity=_DEFAULT_COLORING_META['show_sparsity']):
        """
        Set options for deriv coloring of a set of wrt vars matching the given pattern(s).

        Parameters
        ----------
        wrt : str or list of str
            The name or names of the variables that derivatives are taken with respect to.
            This can contain input names, output names, or glob patterns.
        method : str
            Method used to compute derivative: "fd" for finite difference, "cs" for complex step.
        form : str
            Finite difference form, can be "forward", "central", or "backward". Leave
            undeclared to keep unchanged from previous or default value.
        step : float
            Step size for finite difference. Leave undeclared to keep unchanged from previous
            or default value.
        per_instance : bool
            If True, a separate coloring will be generated for each instance of a given class.
            Otherwise, only one coloring for a given class will be generated and all instances
            of that class will use it.
        num_full_jacs : int
            Number of times to repeat partial jacobian computation when computing sparsity.
        tol : float
            Tolerance used to determine if an array entry is nonzero during sparsity determination.
        orders : int
            Number of orders above and below the tolerance to check during the tolerance sweep.
        perturb_size : float
            Size of input/output perturbation during generation of sparsity.
        min_improve_pct : float
            If coloring does not improve (decrease) the number of solves more than the given
            percentage, coloring will not be used.
        show_summary : bool
            If True, display summary information after generating coloring.
        show_sparsity : bool
            If True, display sparsity with coloring info after generating coloring.
        """
        if method not in ('fd', 'cs'):
            raise RuntimeError("{}: method must be one of ['fd', 'cs'].".format(self.msginfo))

        self._has_approx = True
        approx = self._get_approx_scheme(method)

        # start with defaults
        options = _DEFAULT_COLORING_META.copy()
        options.update(approx.DEFAULT_OPTIONS)

        if self._coloring_info['static'] is None:
            options['dynamic'] = True
        else:
            options['dynamic'] = False
            options['static'] = self._coloring_info['static']

        options['wrt_patterns'] = [wrt] if isinstance(wrt, str) else wrt
        options['method'] = method
        options['per_instance'] = per_instance
        options['num_full_jacs'] = num_full_jacs
        options['tol'] = tol
        options['orders'] = orders
        options['perturb_size'] = perturb_size
        options['min_improve_pct'] = min_improve_pct
        options['show_summary'] = show_summary
        options['show_sparsity'] = show_sparsity
        options['coloring'] = self._coloring_info['coloring']
        if form is not None:
            options['form'] = form
        if step is not None:
            options['step'] = step

        self._coloring_info = options

    def _compute_approx_coloring(self, recurse=False, **overrides):
        """
        Compute a coloring of the approximated derivatives.

        This assumes that the current System is in a proper state for computing approximated
        derivatives.

        Parameters
        ----------
        recurse : bool
            If True, recurse from this system down the system hierarchy.  Whenever a group
            is encountered that has specified its coloring metadata, we don't recurse below
            that group unless that group has a subsystem that has a nonlinear solver that uses
            gradients.
        **overrides : dict
            Any args that will override either default coloring settings or coloring settings
            resulting from an earlier call to declare_coloring.

        Returns
        -------
        list of Coloring
            The computed colorings.
        """
        if recurse:
            colorings = []
            my_coloring = self._coloring_info['coloring']
            grad_systems = self._get_gradient_nl_solver_systems()
            for s in self.system_iter(include_self=True, recurse=True):
                if my_coloring is None or s in grad_systems:
                    if s._coloring_info['coloring'] is not None:
                        coloring = s._compute_approx_coloring(recurse=False, **overrides)[0]
                        colorings.append(coloring)
                        if coloring is not None:
                            coloring._meta['pathname'] = s.pathname
                            coloring._meta['class'] = type(s).__name__
            return [c for c in colorings if c is not None] or [None]

        # don't override metadata if it's already declared
        info = self._coloring_info

        info.update(**overrides)
        if isinstance(info['wrt_patterns'], str):
            info['wrt_patterns'] = [info['wrt_patterns']]

        if info['method'] is None and self._approx_schemes:
            info['method'] = list(self._approx_schemes)[0]

        if info['coloring'] is None:
            # check to see if any approx derivs have been declared
            for meta in self._subjacs_info.values():
                if 'method' in meta and meta['method']:
                    break
            else:  # no approx derivs found
                if not (self._owns_approx_of or self._owns_approx_wrt):
                    issue_warning("No approx partials found but coloring was requested.  "
                                  "Declaring ALL partials as dense and approx "
                                  "(method='{}')".format(info['method']),
                                  prefix=self.msginfo, category=DerivativesWarning)
                    try:
                        self.declare_partials('*', '*', method=info['method'])
                    except AttributeError:  # this system must be a group
                        from openmdao.core.component import Component
                        from openmdao.core.indepvarcomp import IndepVarComp
                        from openmdao.components.exec_comp import ExecComp
                        for s in self.system_iter(recurse=True, typ=Component):
                            if not isinstance(s, ExecComp) and not isinstance(s, IndepVarComp):
                                s.declare_partials('*', '*', method=info['method'])
                    self._setup_partials()

        approx_scheme = self._get_approx_scheme(info['method'])

        if info['coloring'] is None and info['static'] is None:
            info['dynamic'] = True

        coloring_fname = self.get_approx_coloring_fname()

        # if we find a previously computed class coloring for our class, just use that
        # instead of regenerating a coloring.
        if not info['per_instance'] and coloring_fname in coloring_mod._CLASS_COLORINGS:
            info['coloring'] = coloring = coloring_mod._CLASS_COLORINGS[coloring_fname]
            if coloring is None:
                print("\nClass coloring for class '{}' wasn't good enough, "
                      "so skipping for '{}'".format(type(self).__name__, self.pathname))
                info['static'] = None
            else:
                print("\n{} using class coloring for class '{}'".format(self.pathname,
                                                                        type(self).__name__))
                info.update(coloring._meta)
                # force regen of approx groups during next compute_approximations
                approx_scheme._reset()
            return [coloring]

        from openmdao.core.group import Group
        is_total = isinstance(self, Group)

        # compute perturbations
        starting_inputs = self._inputs.asarray(copy=True)
        in_offsets = starting_inputs.copy()
        in_offsets[in_offsets == 0.0] = 1.0
        in_offsets *= info['perturb_size']

        starting_outputs = self._outputs.asarray(copy=True)
        out_offsets = starting_outputs.copy()
        out_offsets[out_offsets == 0.0] = 1.0
        out_offsets *= info['perturb_size']

        starting_resids = self._residuals.asarray(copy=True)

        # for groups, this does some setup of approximations
        self._setup_approx_coloring()

        save_first_call = self._first_call_to_linearize
        self._first_call_to_linearize = False
        sparsity_start_time = time.time()

        # tell approx scheme to limit itself to only colored columns
        approx_scheme._reset()
        approx_scheme._during_sparsity_comp = True

        self._update_wrt_matches(info)

        save_jac = self._jacobian

        # use special sparse jacobian to collect sparsity info
        self._jacobian = _ColSparsityJac(self, info)

        for i in range(info['num_full_jacs']):
            # randomize inputs (and outputs if implicit)
            if i > 0:
                self._inputs.set_val(starting_inputs +
                                     in_offsets * np.random.random(in_offsets.size))
                self._outputs.set_val(starting_outputs +
                                      out_offsets * np.random.random(out_offsets.size))
                if is_total:
                    self._solve_nonlinear()
                else:
                    self._apply_nonlinear()

                for scheme in self._approx_schemes.values():
                    scheme._reset()  # force a re-initialization of approx
                    approx_scheme._during_sparsity_comp = True

            self.run_linearize(sub_do_ln=False)

        sparsity, sp_info = self._jacobian.get_sparsity()
<<<<<<< HEAD

        self._jacobian = save_jac

=======

        self._jacobian = save_jac

>>>>>>> 71514e0a
        # revert uncolored approx back to normal
        approx_scheme._reset()

        sparsity_time = time.time() - sparsity_start_time

        ordered_wrt_info = list(self._jac_wrt_iter(info['wrt_matches']))
        ordered_of_info = list(self._jac_of_iter())

        sp_info['sparsity_time'] = sparsity_time
        sp_info['pathname'] = self.pathname
        sp_info['class'] = type(self).__name__
        sp_info['type'] = 'semi-total' if self._subsystems_allprocs else 'partial'

        if self.pathname:
            ordered_of_info = self._jac_var_info_abs2prom(ordered_of_info)
            ordered_wrt_info = self._jac_var_info_abs2prom(ordered_wrt_info)

        coloring = _compute_coloring(sparsity, 'fwd')

        # if the improvement wasn't large enough, don't use coloring
        pct = coloring._solves_info()[-1]
        if info['min_improve_pct'] > pct:
            info['coloring'] = info['static'] = None
            msg = f"Coloring was deactivated.  Improvement of {pct:.1f}% was less than min " \
                  f"allowed ({info['min_improve_pct']:.1f}%)."
            issue_warning(msg, prefix=self.msginfo, category=DerivativesWarning)
            if not info['per_instance']:
                coloring_mod._CLASS_COLORINGS[coloring_fname] = None
            return [None]

        coloring._row_vars = [t[0] for t in ordered_of_info]
        coloring._col_vars = [t[0] for t in ordered_wrt_info]
        coloring._row_var_sizes = [t[2] - t[1] for t in ordered_of_info]
        coloring._col_var_sizes = [t[2] - t[1] for t in ordered_wrt_info]

        coloring._meta.update(info)  # save metadata we used to create the coloring
        del coloring._meta['coloring']
        coloring._meta.update(sp_info)

        info['coloring'] = coloring

        approx = self._get_approx_scheme(coloring._meta['method'])
        # force regen of approx groups during next compute_approximations
        approx._reset()

        if info['show_sparsity'] or info['show_summary']:
            print("\nApprox coloring for '%s' (class %s)" % (self.pathname, type(self).__name__))

        if info['show_sparsity']:
            coloring.display_txt()
        if info['show_summary']:
            coloring.summary()

        self._save_coloring(coloring)

        if not info['per_instance']:
            # save the class coloring for other instances of this class to use
            coloring_mod._CLASS_COLORINGS[coloring_fname] = coloring

        # restore original inputs/outputs
        self._inputs.set_val(starting_inputs)
        self._outputs.set_val(starting_outputs)
        self._residuals.set_val(starting_resids)

        self._first_call_to_linearize = save_first_call

        return [coloring]

    def _setup_approx_coloring(self):
        pass

    def get_approx_coloring_fname(self):
        """
        Return the full pathname to a coloring file.

        Parameters
        ----------
        system : System
            The System having its coloring saved or loaded.

        Returns
        -------
        str
            Full pathname of the coloring file.
        """
        directory = self._problem_meta['coloring_dir']
        if not self.pathname:
            # total coloring
            return os.path.join(directory, 'total_coloring.pkl')

        if self._coloring_info.get('per_instance'):
            # base the name on the instance pathname
            fname = 'coloring_' + self.pathname.replace('.', '_') + '.pkl'
        else:
            # base the name on the class name
            fname = 'coloring_' + '_'.join(
                [self.__class__.__module__.replace('.', '_'), self.__class__.__name__]) + '.pkl'

        return os.path.join(directory, fname)

    def _save_coloring(self, coloring):
        """
        Save the coloring to a file based on this system's class or pathname.

        Parameters
        ----------
        coloring : Coloring
            See Coloring class docstring.
        """
        # under MPI, only save on proc 0
        if ((self._full_comm is not None and self._full_comm.rank == 0) or
                (self._full_comm is None and self.comm.rank == 0)):
            coloring.save(self.get_approx_coloring_fname())

    def _get_static_coloring(self):
        """
        Get the Coloring for this system.

        If necessary, load the Coloring from a file.

        Returns
        -------
        Coloring or None
            Coloring object, possible loaded from a file, or None
        """
        info = self._coloring_info
        coloring = info['coloring']
        if coloring is not None:
            return coloring

        static = info['static']
        if static is _STD_COLORING_FNAME or isinstance(static, str):
            if static is _STD_COLORING_FNAME:
                fname = self.get_approx_coloring_fname()
            else:
                fname = static
            print("%s: loading coloring from file %s" % (self.msginfo, fname))
            info['coloring'] = coloring = Coloring.load(fname)
            if info['wrt_patterns'] != coloring._meta['wrt_patterns']:
                raise RuntimeError("%s: Loaded coloring has different wrt_patterns (%s) than "
                                   "declared ones (%s)." %
                                   (self.msginfo, coloring._meta['wrt_patterns'],
                                    info['wrt_patterns']))
            info.update(info['coloring']._meta)
            approx = self._get_approx_scheme(info['method'])
            # force regen of approx groups during next compute_approximations
            approx._reset()
        elif isinstance(static, coloring_mod.Coloring):
            info['coloring'] = coloring = static

        if coloring is not None:
            info['dynamic'] = False

        info['static'] = coloring

        return coloring

    def _get_coloring(self):
        """
        Get the Coloring for this system.

        If necessary, load the Coloring from a file or dynamically generate it.

        Returns
        -------
        Coloring or None
            Coloring object, possible loaded from a file or dynamically generated, or None
        """
        coloring = self._get_static_coloring()
        if coloring is None and self._coloring_info['dynamic']:
            self._coloring_info['coloring'] = coloring = self._compute_approx_coloring()[0]
            if coloring is not None:
                self._coloring_info.update(coloring._meta)

        return coloring

    def _setup_par_fd_procs(self, comm):
        """
        Split up the comm for use in parallel FD.

        Parameters
        ----------
        comm : MPI.Comm or <FakeComm>
            MPI communicator object.

        Returns
        -------
        MPI.Comm or <FakeComm>
            MPI communicator object.
        """
        num_par_fd = self._num_par_fd
        if comm.size < num_par_fd:
            raise ValueError("%s: num_par_fd must be <= communicator size (%d)" %
                             (self.msginfo, comm.size))

        self._full_comm = comm

        if num_par_fd > 1:
            sizes, offsets = evenly_distrib_idxs(num_par_fd, comm.size)

            # a 'color' is assigned to each subsystem, with
            # an entry for each processor it will be given
            # e.g. [0, 0, 0, 1, 1, 1, 2, 2, 2, 3, 3, 3]
            color = np.empty(comm.size, dtype=INT_DTYPE)
            for i in range(num_par_fd):
                color[offsets[i]:offsets[i] + sizes[i]] = i

            self._par_fd_id = color[comm.rank]

            comm = self._full_comm.Split(self._par_fd_id)

        return comm

    def _setup_recording(self):
        if self._rec_mgr._recorders:
            myinputs = myoutputs = myresiduals = []

            options = self.recording_options
            incl = options['includes']
            excl = options['excludes']

            # includes and excludes for inputs are specified using _absolute_ names
            # vectors are keyed on absolute name, discretes on relative/promoted name
            if options['record_inputs']:
                myinputs = sorted([n for n in self._var_abs2prom['input']
                                   if check_path(n, incl, excl)])

            # includes and excludes for outputs are specified using _promoted_ names
            # vectors are keyed on absolute name, discretes on relative/promoted name
            if options['record_outputs']:
                myoutputs = sorted([n for n, prom in self._var_abs2prom['output'].items()
                                    if check_path(prom, incl, excl)])

                if self._var_discrete['output']:
                    # if we have discrete outputs then residual name set doesn't match output one
                    if options['record_residuals']:
                        contains = self._residuals._contains_abs
                        myresiduals = [n for n in myoutputs if contains(n)]
                elif options['record_residuals']:
                    myresiduals = myoutputs

            elif options['record_residuals']:
                abs2prom = self._var_abs2prom['output']
                myresiduals = [n for n in self._residuals._abs_iter()
                               if check_path(abs2prom[n], incl, excl)]

            self._filtered_vars_to_record = {
                'input': myinputs,
                'output': myoutputs,
                'residual': myresiduals
            }

            self._rec_mgr.startup(self)

        for subsys in self._subsystems_myproc:
            subsys._setup_recording()

    def _setup_procs(self, pathname, comm, mode, prob_meta):
        """
        Execute first phase of the setup process.

        Distribute processors, assign pathnames, and call setup on the component.
        Also reset internal data structures.

        Parameters
        ----------
        pathname : str
            Global name of the system, including the path.
        comm : MPI.Comm or <FakeComm>
            MPI communicator object.
        mode : string
            Derivatives calculation mode, 'fwd' for forward, and 'rev' for
            reverse (adjoint). Default is 'rev'.
        prob_meta : dict
            Problem level options.
        """
        self.pathname = pathname
        self._problem_meta = prob_meta
        self._first_call_to_linearize = True
        self._is_local = True
        self._vectors = {}
        self._full_comm = None
        self._approx_subjac_keys = None

        self.options._parent_name = self.msginfo
        self.recording_options._parent_name = self.msginfo
        self._mode = mode
        self._design_vars = OrderedDict()
        self._responses = OrderedDict()
        self._design_vars.update(self._static_design_vars)
        self._responses.update(self._static_responses)

    def _setup_var_data(self):
        """
        Compute the list of abs var names, abs/prom name maps, and metadata dictionaries.
        """
        self._var_prom2inds = {}
        self._var_allprocs_prom2abs_list = {'input': OrderedDict(), 'output': OrderedDict()}
        self._var_abs2prom = {'input': {}, 'output': {}}
        self._var_allprocs_abs2prom = {'input': {}, 'output': {}}
        self._var_allprocs_abs2meta = {'input': {}, 'output': {}}
        self._var_abs2meta = {'input': {}, 'output': {}}
        self._var_allprocs_discrete = {'input': {}, 'output': {}}
        self._var_allprocs_abs2idx = {}
        self._owning_rank = defaultdict(int)
        self._var_sizes = {'nonlinear': {}}
        self._owned_sizes = None
        self._var_allprocs_relevant_names = defaultdict(lambda: {'input': [], 'output': []})
        self._var_relevant_names = defaultdict(lambda: {'input': [], 'output': []})

    def _setup_var_index_maps(self, vec_name):
        """
        Compute maps from abs var names to their index among allprocs variables in this system.

        Parameters
        ----------
        vec_name : str
            Name of vector.
        """
        abs2idx = self._var_allprocs_abs2idx[vec_name] = {}
        for io in ['input', 'output']:
            for i, abs_name in enumerate(self._var_allprocs_relevant_names[vec_name][io]):
                abs2idx[abs_name] = i

    def _setup_global_shapes(self):
        """
        Compute the global size and shape of all variables on this system.
        """
        loc_meta = self._var_abs2meta

        for io in ('input', 'output'):
            # now set global sizes and shapes into metadata for distributed variables
            sizes = self._var_sizes['nonlinear'][io]
            for idx, (abs_name, mymeta) in enumerate(self._var_allprocs_abs2meta[io].items()):
                local_shape = mymeta['shape']
                if mymeta['distributed']:
                    global_size = np.sum(sizes[:, idx])
                    mymeta['global_size'] = global_size

                    # assume that all but the first dimension of the shape of a
                    # distributed variable is the same on all procs
                    high_dims = local_shape[1:]
                    if high_dims:
                        high_size = np.prod(high_dims)
                        dim1 = global_size // high_size
                        if global_size % high_size != 0:
                            raise RuntimeError("%s: Global size of output '%s' (%s) does not agree "
                                               "with local shape %s" % (self.msginfo, abs_name,
                                                                        global_size, local_shape))
                        mymeta['global_shape'] = tuple([dim1] + list(high_dims))
                    else:
                        mymeta['global_shape'] = (global_size,)

                else:
                    # not distributed, just use local shape and size
                    mymeta['global_size'] = mymeta['size']
                    mymeta['global_shape'] = local_shape

                if abs_name in loc_meta[io]:
                    loc_meta[io][abs_name]['global_shape'] = mymeta['global_shape']
                    loc_meta[io][abs_name]['global_size'] = mymeta['global_size']

    def _setup_global_connections(self, conns=None):
        """
        Compute dict of all connections between this system's inputs and outputs.

        The connections come from 4 sources:
        1. Implicit connections owned by the current system
        2. Explicit connections declared by the current system
        3. Explicit connections declared by parent systems
        4. Implicit / explicit from subsystems

        Parameters
        ----------
        conns : dict
            Dictionary of connections passed down from parent group.
        """
        pass

    def _setup_vec_names(self, mode):
        """
        Compute the list of vec_names and the vois dict.

        This is only called on the top level System during initial setup.

        Parameters
        ----------
        mode : str
            Derivative direction, either 'fwd' or 'rev'.
        """
        vois = set()
        vectorized_vois = {}

        if self._use_derivatives:
            vec_names = ['nonlinear', 'linear']
            # Now that connections are setup, we need to convert relevant vector names into their
            # auto_ivc source where applicable.
            for system in self.system_iter(include_self=True, recurse=True):
                for name, meta in system._get_vec_names_from_vois(mode):
                    vois.add(system.get_source(name))
                    if meta['vectorize_derivs']:
                        vectorized_vois[name] = meta

            vec_names.extend(sorted(vois))
        else:
            vec_names = ['nonlinear']

        self._problem_meta['vec_names'] = vec_names
        self._problem_meta['lin_vec_names'] = vec_names[1:]
        self._problem_meta['vectorized_vois'] = vectorized_vois

    def _get_vec_names_from_vois(self, mode):
        """
        Compute the list of vec_names and the vois dict.

        This is only called on the top level System during initial setup.

        Parameters
        ----------
        mode : str
            Derivative direction, either 'fwd' or 'rev'.
        """
        vois = self._design_vars if mode == 'fwd' else self._responses

        pro2abs = self._var_allprocs_prom2abs_list
        try:
            for prom_name, data in vois.items():
                if data['parallel_deriv_color'] is not None or data['vectorize_derivs']:
                    if prom_name in pro2abs['output']:
                        yield pro2abs['output'][prom_name][0], data
                    else:
                        yield pro2abs['input'][prom_name][0], data

        except KeyError as err:
            typ = 'design variable' if mode == 'fwd' else 'response'
            raise RuntimeError(f"{self.msginfo}: Output not found for {typ} {str(err)}.")

    def _init_relevance(self, mode):
        """
        Create the relevance dictionary.

        Parameters
        ----------
        mode : str
            Derivative direction, either 'fwd' or 'rev'.

        Returns
        -------
        dict
            The relevance dictionary.
        """
        if self._use_derivatives:
            desvars = self.get_design_vars(recurse=True, get_sizes=False, use_prom_ivc=False)
            responses = self.get_responses(recurse=True, get_sizes=False, use_prom_ivc=False)
            return self.get_relevant_vars(desvars, responses, mode)
        else:
            relevant = defaultdict(dict)
            relevant['nonlinear'] = {'@all': ({'input': ContainsAll(), 'output': ContainsAll()},
                                              ContainsAll())}
            return relevant

    def _setup_driver_units(self):
        """
        Compute unit conversions for driver variables.
        """
        abs2meta = self._var_abs2meta['output']
        pro2abs = self._var_allprocs_prom2abs_list['output']
        pro2abs_in = self._var_allprocs_prom2abs_list['input']

        dv = self._design_vars
        for name, meta in dv.items():

            units = meta['units']
            dv[name]['total_adder'] = dv[name]['adder']
            dv[name]['total_scaler'] = dv[name]['scaler']

            if units is not None:
                # If derivatives are not being calculated, then you reach here before ivc_source
                # is placed in the meta.
                try:
                    units_src = meta['ivc_source']
                except KeyError:
                    units_src = self.get_source(name)

                var_units = abs2meta[units_src]['units']

                if var_units == units:
                    continue

                if var_units is None:
                    msg = "{}: Target for design variable {} has no units, but '{}' units " + \
                          "were specified."
                    raise RuntimeError(msg.format(self.msginfo, name, units))

                if not is_compatible(var_units, units):
                    msg = "{}: Target for design variable {} has '{}' units, but '{}' units " + \
                          "were specified."
                    raise RuntimeError(msg.format(self.msginfo, name, var_units, units))

                factor, offset = unit_conversion(var_units, units)
                base_adder, base_scaler = determine_adder_scaler(None, None,
                                                                 dv[name]['adder'],
                                                                 dv[name]['scaler'])

                dv[name]['total_adder'] = offset + base_adder / factor
                dv[name]['total_scaler'] = base_scaler * factor

        resp = self._responses
        type_dict = {'con': 'constraint', 'obj': 'objective'}
        for name, meta in resp.items():

            units = meta['units']
            resp[name]['total_scaler'] = resp[name]['scaler']
            resp[name]['total_adder'] = resp[name]['adder']

            if units is not None:
                # If derivatives are not being calculated, then you reach here before ivc_source
                # is placed in the meta.
                try:
                    units_src = meta['ivc_source']
                except KeyError:
                    units_src = self.get_source(name)

                var_units = abs2meta[units_src]['units']

                if var_units == units:
                    continue

                if var_units is None:
                    msg = "{}: Target for {} {} has no units, but '{}' units " + \
                          "were specified."
                    raise RuntimeError(msg.format(self.msginfo, type_dict[meta['type']],
                                                  name, units))

                if not is_compatible(var_units, units):
                    msg = "{}: Target for {} {} has '{}' units, but '{}' units " + \
                          "were specified."
                    raise RuntimeError(msg.format(self.msginfo, type_dict[meta['type']],
                                                  name, var_units, units))

                factor, offset = unit_conversion(var_units, units)
                base_adder, base_scaler = determine_adder_scaler(None, None,
                                                                 resp[name]['adder'],
                                                                 resp[name]['scaler'])

                resp[name]['total_scaler'] = base_scaler * factor
                resp[name]['total_adder'] = offset + base_adder / factor

        for s in self._subsystems_myproc:
            s._setup_driver_units()

    def _setup_relevance(self, mode, relevant=None):
        """
        Set up the relevance dictionary.

        Parameters
        ----------
        mode : str
            Derivative direction, either 'fwd' or 'rev'.
        relevant : dict or None
            Dictionary mapping VOI name to all variables necessary for computing
            derivatives between the VOI and all other VOIs.
        """
        if relevant is None:  # should only occur at top level on full setup
            self._relevant = relevant = self._init_relevance(mode)
        else:
            self._relevant = relevant

        self._rel_vec_name_list = ['nonlinear', 'linear']
        for vec_name in self._vec_names[2:]:
            rel, relsys = relevant[vec_name]['@all']
            if self.pathname in relsys:
                self._rel_vec_name_list.append(vec_name)
            for io in ('input', 'output'):
                relio = rel[io]
                self._var_allprocs_relevant_names[vec_name][io].extend(
                    v for v in self._var_allprocs_abs2meta[io] if v in relio)
                self._var_relevant_names[vec_name][io].extend(
                    v for v in self._var_abs2meta[io] if v in relio)

        self._rel_vec_names = frozenset(self._rel_vec_name_list)
        self._lin_rel_vec_name_list = self._rel_vec_name_list[1:]

        for s in self._subsystems_myproc:
            s._setup_relevance(mode, relevant)

    def _setup_connections(self):
        """
        Compute dict of all connections owned by this system.
        """
        pass

    def _setup_vectors(self, root_vectors):
        """
        Compute all vectors for all vec names and assign excluded variables lists.

        Parameters
        ----------
        root_vectors : dict of dict of Vector
            Root vectors: first key is 'input', 'output', or 'residual'; second key is vec_name.
        """
        self._vectors = vectors = {'input': OrderedDict(),
                                   'output': OrderedDict(),
                                   'residual': OrderedDict()}

        # Allocate complex if root vector was allocated complex.
        alloc_complex = root_vectors['output']['nonlinear']._alloc_complex

        # This happens if you reconfigure and switch to 'cs' without forcing the vectors to be
        # initially allocated as complex.
        if not alloc_complex and 'cs' in self._approx_schemes:
            raise RuntimeError("{}: In order to activate complex step during reconfiguration, "
                               "you need to set 'force_alloc_complex' to True during setup. e.g. "
                               "'problem.setup(force_alloc_complex=True)'".format(self.msginfo))

        if self._vector_class is None:
            self._vector_class = self._local_vector_class

        vector_class = self._vector_class

        vec_names = self._rel_vec_name_list if self._use_derivatives else self._vec_names

        for vec_name in vec_names:

            # Only allocate complex in the vectors we need.
            vec_alloc_complex = root_vectors['output'][vec_name]._alloc_complex

            for kind in ['input', 'output', 'residual']:
                rootvec = root_vectors[kind][vec_name]
                vectors[kind][vec_name] = vector_class(
                    vec_name, kind, self, rootvec,
                    alloc_complex=vec_alloc_complex, ncol=rootvec._ncol)

        self._inputs = vectors['input']['nonlinear']
        self._outputs = vectors['output']['nonlinear']
        self._residuals = vectors['residual']['nonlinear']

        for subsys in self._subsystems_myproc:
            subsys._scale_factors = self._scale_factors
            subsys._setup_vectors(root_vectors)

    def _compute_root_scale_factors(self):
        """
        Compute scale factors for all variables.

        Returns
        -------
        dict
            Mapping of each absoute var name to its corresponding scaling factor tuple.
        """
        # make this a defaultdict to handle the case of access using unconnected inputs
        scale_factors = defaultdict(lambda: {
            'input': (0.0, 1.0),
        })

        for abs_name, meta in self._var_allprocs_abs2meta['output'].items():
            ref0 = meta['ref0']
            res_ref = meta['res_ref']
            a0 = ref0
            a1 = meta['ref'] - ref0
            scale_factors[abs_name] = {
                'output': (a0, a1),
                'residual': (0.0, res_ref),
            }
        return scale_factors

    def _setup_transfers(self):
        """
        Compute all transfers that are owned by this system.
        """
        pass

    def _setup_solvers(self):
        """
        Perform setup in all solvers.
        """
        # remove old solver error files if they exist
        if self.pathname == '':
            rank = MPI.COMM_WORLD.rank if MPI is not None else 0
            if rank == 0:
                for f in os.listdir('.'):
                    if fnmatchcase(f, 'solver_errors.*.out'):
                        os.remove(f)

        if self._nonlinear_solver is not None:
            self._nonlinear_solver._setup_solvers(self, 0)
        if self._linear_solver is not None:
            self._linear_solver._setup_solvers(self, 0)

        for subsys in self._subsystems_myproc:
            subsys._setup_solvers()

    def _setup_jacobians(self, recurse=True):
        """
        Set and populate jacobians down through the system tree.

        Parameters
        ----------
        recurse : bool
            If True, setup jacobians in all descendants.
        """
        asm_jac_solvers = set()
        if self._linear_solver is not None:
            asm_jac_solvers.update(self._linear_solver._assembled_jac_solver_iter())

        nl_asm_jac_solvers = set()
        if self.nonlinear_solver is not None:
            nl_asm_jac_solvers.update(self.nonlinear_solver._assembled_jac_solver_iter())

        asm_jac = None
        if asm_jac_solvers:
            asm_jac = _asm_jac_types[self.options['assembled_jac_type']](system=self)
            self._assembled_jac = asm_jac
            for s in asm_jac_solvers:
                s._assembled_jac = asm_jac

        if nl_asm_jac_solvers:
            if asm_jac is None:
                asm_jac = _asm_jac_types[self.options['assembled_jac_type']](system=self)
            for s in nl_asm_jac_solvers:
                s._assembled_jac = asm_jac

        if self._has_approx:
            self._set_approx_partials_meta()

        # At present, we don't support a AssembledJacobian in a group
        # if any subcomponents are matrix-free.
        if asm_jac is not None:
            if self.matrix_free:
                raise RuntimeError("%s: AssembledJacobian not supported for matrix-free "
                                   "subcomponent." % self.msginfo)

        if recurse:
            for subsys in self._subsystems_myproc:
                subsys._setup_jacobians()

    def set_initial_values(self):
        """
        Set all input and output variables to their declared initial values.
        """
        for abs_name, meta in self._var_abs2meta['input'].items():
            self._inputs.set_var(abs_name, meta['value'])

        for abs_name, meta in self._var_abs2meta['output'].items():
            self._outputs.set_var(abs_name, meta['value'])

    def _get_promotion_maps(self):
        """
        Define variable maps based on promotes lists.

        Returns
        -------
        dict of {'input': {str:(str, info), ...}, 'output': {str:(str, info), ...}}
            dictionary mapping input/output variable names
            to (promoted name, promotion_info) tuple.
        """
<<<<<<< HEAD
        from openmdao.core.group import Group
=======
>>>>>>> 71514e0a
        prom_names = self._var_allprocs_prom2abs_list
        gname = self.name + '.' if self.name else ''

        def split_list(lst):
            """
            Yield match type, name/pattern/tuple info, and src_indices info.

            Parameters
            ----------
            lst : list
                List of names, patterns and/or tuples specifying promotes.

            Yields
            ------
            Enum
                match type
            str
                name or pattern string
            (str, _PromotesInfo)
                name/rename/pattern, promotion info (src_indices, etc.)
            """
            for entry in lst:
                key, pinfo = entry
                if isinstance(key, str):
                    # note, conditional here is faster than using precompiled regex
                    if '*' in key or '?' in key or '[' in key:
                        yield _MatchType.PATTERN, key, entry
                    else:
                        yield _MatchType.NAME, key, entry
                elif isinstance(key, tuple) and len(key) == 2:
                    yield _MatchType.RENAME, key[0], (key[1], pinfo)
                else:
                    raise TypeError(f"when adding subsystem '{self.pathname}', entry '{key}'"
                                    " is not a string or tuple of size 2.")

        def _dup(io, matches, match_type, name, tup):
            """
            Report error or warning when attempting to promote a variable twice.

            Parameters
            ----------
            matches : dict {'input': ..., 'output': ...}
                Dict of promoted names and associated info.
            match_type : intEnum
                Indicates whether match is an explicit name, rename, or pattern match.
            name : str
                Name of promoted variable that is specified multiple times.
            tup : tuple (?, _PromotesInfo)
                First entry can be name, rename, or pattern depending on the match type.

            Returns
            -------
            bool
                If True, ignore the new match, else replace the old with the new.
            """
            old_name, old_key, old_info, old_match_type = matches[io][name]
            _, info = tup
            if old_match_type == _MatchType.RENAME:
                old_key = (old_name, old_key)
            else:
                old_using = f"'{old_key}'"
            if match_type == _MatchType.RENAME:
                new_using = (name, tup[0])
            else:
                new_using = f"'{tup[0]}'"

            mismatch = info.compare(old_info) if info is not None else ()
            if mismatch:
                raise RuntimeError(f"{self.msginfo}: {io} variable '{name}', promoted using "
                                   f"{new_using}, was already promoted using {old_using} with "
                                   f"different values for {mismatch}.")

            if old_match_type != _MatchType.PATTERN:
                if old_key != tup[0]:
                    raise RuntimeError(f"{self.msginfo}: Can't alias promoted {io} '{name}' to "
                                       f"'{tup[0]}' because '{name}' has already been promoted as "
                                       f"'{old_key}'.")

            if old_key != '*':
                msg = f"{io} variable '{name}', promoted using {new_using}, " \
                      f"was already promoted using {old_using}."
                issue_warning(msg, prefix=self.msginfo, category=PromotionWarning)

            return match_type == _MatchType.PATTERN

        def resolve(to_match, io_types, matches, proms):
            """
            Determine the mapping of promoted names to the parent scope for a promotion type.

            This is called once for promotes or separately for promotes_inputs and promotes_outputs.
            """
            if not to_match:
                return

            # always add '*' and so we won't report if it matches nothing (in the case where the
            # system has no variables of that io type)
            found = set(('*',))

            for match_type, key, tup in split_list(to_match):
                s, pinfo = tup
                if match_type == _MatchType.PATTERN:
                    for io in io_types:
                        if io == 'output':
                            pinfo = None
                        if key == '*' and not matches[io]:  # special case. add everything
                            matches[io] = pmap = {n: (n, key, pinfo, match_type) for n in proms[io]}
                        else:
                            pmap = matches[io]
                            nmatch = len(pmap)
                            for n in proms[io]:
                                if fnmatchcase(n, key):
                                    if not (n in pmap and _dup(io, matches, match_type, n, tup)):
                                        pmap[n] = (n, key, pinfo, match_type)
                            if len(pmap) > nmatch:
                                found.add(key)
                else:  # NAME or RENAME
                    for io in io_types:
                        if io == 'output':
                            pinfo = None
                        pmap = matches[io]
                        if key in proms[io]:
                            if key in pmap:
                                _dup(io, matches, match_type, key, tup)
                            pmap[key] = (s, key, pinfo, match_type)
                            if match_type == _MatchType.NAME:
                                found.add(key)
                            else:
                                found.add((key, s))

            not_found = set(n for n, _ in to_match) - found
            if not_found:
                if (not self._var_abs2meta['input'] and not self._var_abs2meta['output'] and
                        isinstance(self, Group)):
                    empty_group_msg = ' Group contains no variables.'
                else:
                    empty_group_msg = ''
                if len(io_types) == 2:
                    call = 'promotes'
                else:
                    call = 'promotes_%ss' % io_types[0]

                not_found = sorted(not_found, key=lambda x: x if isinstance(x, str) else x[0])
                raise RuntimeError(f"{self.msginfo}: '{call}' failed to find any matches for the "
                                   f"following names or patterns: {not_found}.{empty_group_msg}")

        maps = {'input': {}, 'output': {}}

        if self._var_promotes['input'] or self._var_promotes['output']:
            if self._var_promotes['any']:
                raise RuntimeError("%s: 'promotes' cannot be used at the same time as "
                                   "'promotes_inputs' or 'promotes_outputs'." % self.msginfo)
            resolve(self._var_promotes['input'], ('input',), maps, prom_names)
            resolve(self._var_promotes['output'], ('output',), maps, prom_names)
        else:
            resolve(self._var_promotes['any'], ('input', 'output'), maps, prom_names)

        return maps

    def _get_scope(self):
        """
        Find the input and output variables that are needed for a particular matvec product.

        Returns
        -------
        (set, set)
            Sets of output and input variables.
        """
        try:
            return self._scope_cache[None]
        except KeyError:
            self._scope_cache[None] = (frozenset(self._var_abs2meta['output']), _empty_frozen_set)
            return self._scope_cache[None]

    @contextmanager
    def _unscaled_context(self, outputs=(), residuals=()):
        """
        Context manager for units and scaling for vectors.

        Temporarily puts vectors in a physical and unscaled state, because
        internally, vectors are nominally in a dimensionless and scaled state.

        Parameters
        ----------
        outputs : list of output <Vector> objects
            List of output vectors to apply the unit and scaling conversions.
        residuals : list of residual <Vector> objects
            List of residual vectors to apply the unit and scaling conversions.
        """
        if self._has_output_scaling:
            for vec in outputs:
                vec.scale_to_phys()
        if self._has_resid_scaling:
            for vec in residuals:
                vec.scale_to_phys()

        try:

            yield

        finally:

            if self._has_output_scaling:
                for vec in outputs:
                    vec.scale_to_norm()

            if self._has_resid_scaling:
                for vec in residuals:
                    vec.scale_to_norm()

    @contextmanager
    def _scaled_context_all(self):
        """
        Context manager that temporarily puts all vectors in a scaled state.
        """
        if self._has_output_scaling:
            for vec in self._vectors['output'].values():
                vec.scale_to_norm()
        if self._has_resid_scaling:
            for vec in self._vectors['residual'].values():
                vec.scale_to_norm()

        try:

            yield

        finally:

            if self._has_output_scaling:
                for vec in self._vectors['output'].values():
                    vec.scale_to_phys()
            if self._has_resid_scaling:
                for vec in self._vectors['residual'].values():
                    vec.scale_to_phys()

    @contextmanager
    def _matvec_context(self, vec_name, scope_out, scope_in, mode, clear=True):
        """
        Context manager for vectors.

        For the given vec_name, return vectors that use a set of
        internal variables that are relevant to the current matrix-vector
        product.  This is called only from _apply_linear.

        Parameters
        ----------
        vec_name : str
            Name of the vector to use.
        scope_out : frozenset or None
            Set of absolute output names in the scope of this mat-vec product.
            If None, all are in the scope.
        scope_in : frozenset or None
            Set of absolute input names in the scope of this mat-vec product.
            If None, all are in the scope.
        mode : str
            Key for specifying derivative direction. Values are 'fwd'
            or 'rev'.
        clear : bool(True)
            If True, zero out residuals (in fwd mode) or inputs and outputs
            (in rev mode).

        Yields
        ------
        (d_inputs, d_outputs, d_residuals) : tuple of Vectors
            Yields the three Vectors configured internally to deal only
            with variables relevant to the current matrix vector product.

        """
        d_inputs = self._vectors['input'][vec_name]
        d_outputs = self._vectors['output'][vec_name]
        d_residuals = self._vectors['residual'][vec_name]

        if clear:
            if mode == 'fwd':
                d_residuals.set_val(0.0)
            else:  # rev
                d_inputs.set_val(0.0)
                d_outputs.set_val(0.0)

        if scope_out is None and scope_in is None:
            yield d_inputs, d_outputs, d_residuals
        else:
            old_ins = d_inputs._names
            old_outs = d_outputs._names

            if scope_out is not None:
                d_outputs._names = scope_out.intersection(d_outputs._abs_iter())
            if scope_in is not None:
                d_inputs._names = scope_in.intersection(d_inputs._abs_iter())

            try:
                yield d_inputs, d_outputs, d_residuals
            finally:
                # reset _names so users will see full vector contents
                d_inputs._names = old_ins
                d_outputs._names = old_outs

    @contextmanager
    def _call_user_function(self, fname, protect_inputs=True,
                            protect_outputs=False, protect_residuals=False):
        """
        Context manager that wraps a call to a user defined function.

        Protect any vectors that should not be modified to help prevent user error
        and add information about the system to any errors that don't have it already.

        Parameters
        ----------
        fname : str
            Name of the user defined function.
        protect_inputs : bool
            If True, then set the inputs vector to be read only
        protect_outputs : bool
            If True, then set the outputs vector to be read only
        protect_residuals : bool
            If True, then set the residuals vector to be read only
        """
        self._inputs.read_only = protect_inputs
        self._outputs.read_only = protect_outputs
        self._residuals.read_only = protect_residuals

        try:
            yield
        except Exception:
            err_type, err, trace = sys.exc_info()
            if str(err).startswith(self.msginfo):
                raise err
            else:
                raise err_type(f"{self.msginfo}: Error calling {fname}(), {err}")
        finally:
            self._inputs.read_only = False
            self._outputs.read_only = False
            self._residuals.read_only = False

    def get_nonlinear_vectors(self):
        """
        Return the inputs, outputs, and residuals vectors.

        Returns
        -------
        (inputs, outputs, residuals) : tuple of <Vector> instances
            Yields the inputs, outputs, and residuals nonlinear vectors.
        """
        if self._inputs is None:
            raise RuntimeError("{}: Cannot get vectors because setup has not yet been "
                               "called.".format(self.msginfo))

        return self._inputs, self._outputs, self._residuals

    def get_linear_vectors(self, vec_name='linear'):
        """
        Return the linear inputs, outputs, and residuals vectors.

        Parameters
        ----------
        vec_name : str
            Name of the linear right-hand-side vector. The default is 'linear'.

        Returns
        -------
        (inputs, outputs, residuals) : tuple of <Vector> instances
            Yields the inputs, outputs, and residuals linear vectors for vec_name.
        """
        if self._inputs is None:
            raise RuntimeError("{}: Cannot get vectors because setup has not yet been "
                               "called.".format(self.msginfo))

        if vec_name not in self._vectors['input']:
            raise ValueError("%s: There is no linear vector named %s" % (self.msginfo, vec_name))

        return (self._vectors['input'][vec_name],
                self._vectors['output'][vec_name],
                self._vectors['residual'][vec_name])

    def _get_var_offsets(self):
        """
        Compute global offsets for variables.

        Returns
        -------
        dict
            Arrays of global offsets keyed by vec_name and deriv direction.
        """
        if self._var_offsets is None:
            offsets = self._var_offsets = {}
            vec_names = self._lin_rel_vec_name_list if self._use_derivatives else self._vec_names

            for vec_name in vec_names:
                offsets[vec_name] = off_vn = {}
                for type_ in ['input', 'output']:
                    vsizes = self._var_sizes[vec_name][type_]
                    if vsizes.size > 0:
                        csum = np.empty(vsizes.size, dtype=INT_DTYPE)
                        csum[0] = 0
                        csum[1:] = np.cumsum(vsizes)[:-1]
                        off_vn[type_] = csum.reshape(vsizes.shape)
                    else:
                        off_vn[type_] = np.zeros(0, dtype=INT_DTYPE).reshape((1, 0))

            if self._use_derivatives:
                offsets['nonlinear'] = offsets['linear']

        return self._var_offsets

    @property
    def nonlinear_solver(self):
        """
        Get the nonlinear solver for this system.
        """
        return self._nonlinear_solver

    @nonlinear_solver.setter
    def nonlinear_solver(self, solver):
        """
        Set this system's nonlinear solver.
        """
        self._nonlinear_solver = solver

    @property
    def linear_solver(self):
        """
        Get the linear solver for this system.
        """
        return self._linear_solver

    @linear_solver.setter
    def linear_solver(self, solver):
        """
        Set this system's linear solver.
        """
        self._linear_solver = solver

    @property
    def _force_alloc_complex(self):
        return self._problem_meta['force_alloc_complex']

    @property
    def _use_derivatives(self):
        return self._problem_meta['use_derivatives']

    @property
    def _local_vector_class(self):
        return self._problem_meta['local_vector_class']

    @property
    def _distributed_vector_class(self):
        return self._problem_meta['distributed_vector_class']

    @property
    def _vec_names(self):
        return self._problem_meta['vec_names']

    @property
    def _lin_vec_names(self):
        return self._problem_meta['lin_vec_names']

    @property
    def _recording_iter(self):
        return self._problem_meta['recording_iter']

    @property
    def _static_mode(self):
        """
        Return True if we are outside of setup.

        In this case, add_input, add_output, and add_subsystem all add to the
        '_static' versions of the respective data structures.
        These data structures are never reset during setup.

        Returns
        -------
        True if outside of setup.
        """
        return self._problem_meta is None or self._problem_meta['static_mode']

    def _set_solver_print(self, level=2, depth=1e99, type_='all'):
        """
        Apply the given print settings to the internal solvers, recursively.

        Parameters
        ----------
        level : int
            iprint level. Set to 2 to print residuals each iteration; set to 1
            to print just the iteration totals; set to 0 to disable all printing
            except for failures, and set to -1 to disable all printing including failures.
        depth : int
            How deep to recurse. For example, you can set this to 0 if you only want
            to print the top level linear and nonlinear solver messages. Default
            prints everything.
        type_ : str
            Type of solver to set: 'LN' for linear, 'NL' for nonlinear, or 'all' for all.
        """
        if self._linear_solver is not None and type_ != 'NL':
            self._linear_solver._set_solver_print(level=level, type_=type_)
        if self.nonlinear_solver is not None and type_ != 'LN':
            self.nonlinear_solver._set_solver_print(level=level, type_=type_)

        for subsys, _ in self._subsystems_allprocs.values():

            current_depth = subsys.pathname.count('.')
            if current_depth >= depth:
                continue

            subsys._set_solver_print(level=level, depth=depth - current_depth, type_=type_)

            if subsys._linear_solver is not None and type_ != 'NL':
                subsys._linear_solver._set_solver_print(level=level, type_=type_)
            if subsys.nonlinear_solver is not None and type_ != 'LN':
                subsys.nonlinear_solver._set_solver_print(level=level, type_=type_)

    def _setup_solver_print(self, recurse=True):
        """
        Apply the cached solver print settings during setup.

        Parameters
        ----------
        recurse : bool
            Whether to call this method in subsystems.
        """
        for level, depth, type_ in self._solver_print_cache:
            self._set_solver_print(level, depth, type_)

        if recurse:
            for subsys in self._subsystems_myproc:
                subsys._setup_solver_print(recurse=recurse)

    def set_solver_print(self, level=2, depth=1e99, type_='all'):
        """
        Control printing for solvers and subsolvers in the model.

        Parameters
        ----------
        level : int
            iprint level. Set to 2 to print residuals each iteration; set to 1
            to print just the iteration totals; set to 0 to disable all printing
            except for failures, and set to -1 to disable all printing including failures.
        depth : int
            How deep to recurse. For example, you can set this to 0 if you only want
            to print the top level linear and nonlinear solver messages. Default
            prints everything.
        type_ : str
            Type of solver to set: 'LN' for linear, 'NL' for nonlinear, or 'all' for all.
        """
        if (level, depth, type_) not in self._solver_print_cache:
            self._solver_print_cache.append((level, depth, type_))

    def _set_approx_partials_meta(self):
        # this will load a static coloring (if any) and will populate wrt_matches if
        # there is any coloring (static or dynamic).
        self._get_static_wrt_matches()

    def _get_static_wrt_matches(self):
        """
        Return wrt_matches for static coloring if there is one.

        Returns
        -------
        list of str or ()
            List of wrt_matches for a static coloring or () if there isn't one.
        """
        if (self._coloring_info['coloring'] is not None and
                self._coloring_info['wrt_matches'] is None):
            self._update_wrt_matches(self._coloring_info)

        # if coloring has been specified, we don't want to have multiple
        # approximations for the same subjac, so don't register any new
        # approximations when the wrt matches those used in the coloring.
        if self._get_static_coloring() is not None:  # static coloring has been specified
            return self._coloring_info['wrt_matches']

        return ()  # for dynamic coloring or no coloring

    def system_iter(self, include_self=False, recurse=True, typ=None):
        """
        Yield a generator of local subsystems of this system.

        Parameters
        ----------
        include_self : bool
            If True, include this system in the iteration.
        recurse : bool
            If True, iterate over the whole tree under this system.
        typ : type
            If not None, only yield Systems that match that are instances of the
            given type.
        """
        if include_self and (typ is None or isinstance(self, typ)):
            yield self

        for s in self._subsystems_myproc:
            if typ is None or isinstance(s, typ):
                yield s
            if recurse:
                for sub in s.system_iter(recurse=True, typ=typ):
                    yield sub

    def _create_indexer(self, indices, typename, vname):
        """
        Return an Indexer instance and it's size if possible.

        Parameters
        ----------
        indices : ndarray or sequence of ints
            The indices used to create the Indexer.
        typename : str
            Type name of the variable.  Could be 'design var', 'objective' or 'constraint'.
        vname : str
            Name of the variable.

        Returns
        -------
        Indexer
            The newly created Indexer
        int or None
            The size of the indices, if known.
        """
        if not (indices is None or _is_slicer_op(indices)):
            arr = np.asarray(indices)
            if arr.dtype.kind not in ('i', 'u') or len(arr.shape) == 0:
                raise ValueError(f"{self.msginfo}: If specified, {typename} '{vname}' indices "
                                 "must be a sequence of integers.")
        try:
            idxer = indexer[indices]
        except Exception as err:
            raise err.__class__(f"{self.msginfo}: Invalid indices {indices} for {typename} "
                                f"'{vname}'.")

        # size may not be available at this point, but get it if we can in order to allow
        # some earlier error checking
        try:
            size = idxer.size()
        except Exception:
            size = None

        return idxer, size

    def add_design_var(self, name, lower=None, upper=None, ref=None, ref0=None, indices=None,
                       adder=None, scaler=None, units=None,
                       parallel_deriv_color=None, vectorize_derivs=False,
                       cache_linear_solution=False):
        r"""
        Add a design variable to this system.

        Parameters
        ----------
        name : string
            Name of the design variable in the system.
        lower : float or ndarray, optional
            Lower boundary for the input
        upper : upper or ndarray, optional
            Upper boundary for the input
        ref : float or ndarray, optional
            Value of design var that scales to 1.0 in the driver.
        ref0 : float or ndarray, optional
            Value of design var that scales to 0.0 in the driver.
        indices : iter of int, optional
            If an input is an array, these indicate which entries are of
            interest for this particular design variable.  These may be
            positive or negative integers.
        units : str, optional
            Units to convert to before applying scaling.
        adder : float or ndarray, optional
            Value to add to the model value to get the scaled value for the driver. adder
            is first in precedence.  adder and scaler are an alterantive to using ref
            and ref0.
        scaler : float or ndarray, optional
            value to multiply the model value to get the scaled value for the driver. scaler
            is second in precedence. adder and scaler are an alterantive to using ref
            and ref0.
        parallel_deriv_color : string
            If specified, this design var will be grouped for parallel derivative
            calculations with other variables sharing the same parallel_deriv_color.
        vectorize_derivs : bool
            If True, vectorize derivative calculations.
        cache_linear_solution : bool
            If True, store the linear solution vectors for this variable so they can
            be used to start the next linear solution with an initial guess equal to the
            solution from the previous linear solve.

        Notes
        -----
        The response can be scaled using ref and ref0.
        The argument :code:`ref0` represents the physical value when the scaled value is 0.
        The argument :code:`ref` represents the physical value when the scaled value is 1.
        """
        if name in self._design_vars or name in self._static_design_vars:
            msg = "{}: Design Variable '{}' already exists."
            raise RuntimeError(msg.format(self.msginfo, name))

        # Name must be a string
        if not isinstance(name, str):
            raise TypeError('{}: The name argument should be a string, got {}'.format(self.msginfo,
                                                                                      name))

        if units is not None:
            if not isinstance(units, str):
                raise TypeError(f"{self.msginfo}: The units argument should be a str or None for "
                                f"design_var '{name}'.")
            try:
                units = simplify_unit(units, msginfo=self.msginfo)
            except ValueError as e:
                raise(ValueError(f"{str(e)[:-1]} for design_var '{name}'."))

        # Convert ref/ref0 to ndarray/float as necessary
        ref = format_as_float_or_array('ref', ref, val_if_none=None, flatten=True)
        ref0 = format_as_float_or_array('ref0', ref0, val_if_none=None, flatten=True)

        # determine adder and scaler based on args
        adder, scaler = determine_adder_scaler(ref0, ref, adder, scaler)

        if lower is None:
            # if not set, set lower to -INF_BOUND and don't apply adder/scaler
<<<<<<< HEAD
            lower = -INF_BOUND
=======
            lower = -openmdao.INF_BOUND
>>>>>>> 71514e0a
        else:
            # Convert lower to ndarray/float as necessary
            lower = format_as_float_or_array('lower', lower, flatten=True)
            # Apply scaler/adder
            lower = (lower + adder) * scaler

        if upper is None:
            # if not set, set upper to INF_BOUND and don't apply adder/scaler
<<<<<<< HEAD
            upper = INF_BOUND
=======
            upper = openmdao.INF_BOUND
>>>>>>> 71514e0a
        else:
            # Convert upper to ndarray/float as necessary
            upper = format_as_float_or_array('upper', upper, flatten=True)
            # Apply scaler/adder
            upper = (upper + adder) * scaler

        if self._static_mode:
            design_vars = self._static_design_vars
        else:
            design_vars = self._design_vars

        dv = OrderedDict()

        if isinstance(scaler, np.ndarray):
            if np.all(scaler == 1.0):
                scaler = None
        elif scaler == 1.0:
            scaler = None
        dv['scaler'] = scaler

        if isinstance(adder, np.ndarray):
            if not np.any(adder):
                adder = None
        elif adder == 0.0:
            adder = None
        dv['adder'] = adder

        dv['name'] = name
        dv['upper'] = upper
        dv['lower'] = lower
        dv['ref'] = ref
        dv['ref0'] = ref0
        dv['units'] = units
        dv['cache_linear_solution'] = cache_linear_solution

        if indices is not None:
            indices, size = self._create_indexer(indices, 'design var', name)
            if size is not None:
                dv['size'] = size

        dv['indices'] = indices
        dv['parallel_deriv_color'] = parallel_deriv_color
        dv['vectorize_derivs'] = vectorize_derivs
        if vectorize_derivs:
            warn_deprecation(f"{self.msginfo}: The 'vectorize_derivs' arg when adding design "
                             f"variable '{name}' is deprecated and will be removed in a future "
                             "release.")

        self._check_voi_meta_sizes('design var', dv,
                                   ['ref', 'ref0', 'scaler', 'adder', 'upper', 'lower'])

<<<<<<< HEAD
        design_vars[name] = dv
=======
        dvs['indices'] = indices
        dvs['parallel_deriv_color'] = parallel_deriv_color
        dvs['vectorize_derivs'] = vectorize_derivs
        if vectorize_derivs:
            warn_deprecation(f"{self.msginfo}: The 'vectorize_derivs' arg when adding design "
                             f"variable '{name}' is deprecated and will be removed in a future "
                             "release.")

        design_vars[name] = dvs
>>>>>>> 71514e0a

    def add_response(self, name, type_, lower=None, upper=None, equals=None,
                     ref=None, ref0=None, indices=None, index=None, units=None,
                     adder=None, scaler=None, linear=False, parallel_deriv_color=None,
                     vectorize_derivs=False, cache_linear_solution=False):
        r"""
        Add a response variable to this system.

        The response can be scaled using ref and ref0.
        The argument :code:`ref0` represents the physical value when the scaled value is 0.
        The argument :code:`ref` represents the physical value when the scaled value is 1.

        Parameters
        ----------
        name : string
            Name of the response variable in the system.
        type_ : string
            The type of response. Supported values are 'con' and 'obj'
        lower : float or ndarray, optional
            Lower boundary for the variable
        upper : upper or ndarray, optional
            Upper boundary for the variable
        equals : equals or ndarray, optional
            Equality constraint value for the variable
        ref : float or ndarray, optional
            Value of response variable that scales to 1.0 in the driver.
        ref0 : upper or ndarray, optional
            Value of response variable that scales to 0.0 in the driver.
        indices : sequence of int, optional
            If variable is an array, these indicate which entries are of
            interest for this particular response.
        index : int, optional
            If variable is an array, this indicates which entry is of
            interest for this particular response.
        units : str, optional
            Units to convert to before applying scaling.
        adder : float or ndarray, optional
            Value to add to the model value to get the scaled value for the driver. adder
            is first in precedence.  adder and scaler are an alterantive to using ref
            and ref0.
        scaler : float or ndarray, optional
            value to multiply the model value to get the scaled value for the driver. scaler
            is second in precedence. adder and scaler are an alterantive to using ref
            and ref0.
        linear : bool
            Set to True if constraint is linear. Default is False.
        parallel_deriv_color : string
            If specified, this design var will be grouped for parallel derivative
            calculations with other variables sharing the same parallel_deriv_color.
        vectorize_derivs : bool
            If True, vectorize derivative calculations.
        cache_linear_solution : bool
            If True, store the linear solution vectors for this variable so they can
            be used to start the next linear solution with an initial guess equal to the
            solution from the previous linear solve.
        """
        # Name must be a string
        if not isinstance(name, str):
            raise TypeError('{}: The name argument should be a string, '
                            'got {}'.format(self.msginfo, name))

        # Type must be a string and one of 'con' or 'obj'
        if not isinstance(type_, str):
            raise TypeError('{}: The type argument should be a string'.format(self.msginfo))
        elif type_ not in ('con', 'obj'):
            raise ValueError('{}: The type must be one of \'con\' or \'obj\': '
                             'Got \'{}\' instead'.format(self.msginfo, name))

        if units is not None:
            if not isinstance(units, str):
                raise TypeError(f"{self.msginfo}: The units argument should be a str or None for "
                                f"response '{name}'.")
            try:
                units = simplify_unit(units, msginfo=self.msginfo)
            except ValueError as e:
                raise(ValueError(f"{str(e)[:-1]} for response '{name}'."))

<<<<<<< HEAD
        typemap = {'con': 'Constraint', 'obj': 'Objective'}
=======
>>>>>>> 71514e0a
        if name in self._responses or name in self._static_responses:
            msg = "{}: {} '{}' already exists.".format(self.msginfo, typemap[type_], name)
            raise RuntimeError(msg.format(name))

        # Convert ref/ref0 to ndarray/float as necessary
        ref = format_as_float_or_array('ref', ref, val_if_none=None, flatten=True)
        ref0 = format_as_float_or_array('ref0', ref0, val_if_none=None, flatten=True)

        # determine adder and scaler based on args
        adder, scaler = determine_adder_scaler(ref0, ref, adder, scaler)

        # A constraint cannot be an equality and inequality constraint
        if equals is not None and (lower is not None or upper is not None):
            msg = "{}: Constraint '{}' cannot be both equality and inequality."
            raise ValueError(msg.format(self.msginfo, name))

        if self._static_mode:
            responses = self._static_responses
        else:
            responses = self._responses

        resp = OrderedDict()

        if type_ == 'con':

            # Convert lower to ndarray/float as necessary
            try:
                if lower is None:
                    # don't apply adder/scaler if lower not set
<<<<<<< HEAD
                    lower = -INF_BOUND
=======
                    lower = -openmdao.INF_BOUND
>>>>>>> 71514e0a
                else:
                    lower = format_as_float_or_array('lower', lower, flatten=True)
                    lower = (lower + adder) * scaler
            except (TypeError, ValueError):
                raise TypeError("Argument 'lower' can not be a string ('{}' given). You can not "
                                "specify a variable as lower bound. You can only provide constant "
                                "float values".format(lower))

            # Convert upper to ndarray/float as necessary
            try:
                if upper is None:
                    # don't apply adder/scaler if upper not set
<<<<<<< HEAD
                    upper = INF_BOUND
=======
                    upper = openmdao.INF_BOUND
>>>>>>> 71514e0a
                else:
                    upper = format_as_float_or_array('upper', upper, flatten=True)
                    upper = (upper + adder) * scaler
            except (TypeError, ValueError):
                raise TypeError("Argument 'upper' can not be a string ('{}' given). You can not "
                                "specify a variable as upper bound. You can only provide constant "
                                "float values".format(upper))
            # Convert equals to ndarray/float as necessary
            if equals is not None:
                try:
                    equals = format_as_float_or_array('equals', equals, flatten=True)
                except (TypeError, ValueError):
                    raise TypeError("Argument 'equals' can not be a string ('{}' given). You can "
                                    "not specify a variable as equals bound. You can only provide "
                                    "constant float values".format(equals))
                equals = (equals + adder) * scaler

            resp['lower'] = lower
            resp['upper'] = upper
            resp['equals'] = equals
            resp['linear'] = linear
            if indices is not None:
                indices, size = self._create_indexer(indices, resp_types[type_], name)
                if size is not None:
                    resp['size'] = size
            resp['indices'] = indices
        else:  # 'obj'
            if index is not None:
                if not isinstance(index, Integral):
                    raise TypeError(f"{self.msginfo}: index must be of integral type, but type is "
                                    f"{type(index).__name__}")
                index = indexer[index]
                resp['size'] = 1
            resp['indices'] = index

        if isinstance(scaler, np.ndarray):
            if np.all(scaler == 1.0):
                scaler = None
        elif scaler == 1.0:
            scaler = None
        resp['scaler'] = scaler

        if isinstance(adder, np.ndarray):
            if not np.any(adder):
                adder = None
        elif adder == 0.0:
            adder = None
        resp['adder'] = adder

        resp['name'] = name
        resp['type'] = type_
        resp['ref'] = ref
        resp['ref0'] = ref0
        resp['units'] = units
        resp['cache_linear_solution'] = cache_linear_solution

        resp['parallel_deriv_color'] = parallel_deriv_color
        resp['vectorize_derivs'] = vectorize_derivs
        if vectorize_derivs:
            warn_deprecation(f"{self.msginfo}: The 'vectorize_derivs' arg when adding response "
                             f"'{name}' is deprecated and will be removed in a future release.")
<<<<<<< HEAD

        self._check_voi_meta_sizes(resp_types[resp['type']], resp, resp_size_checks[resp['type']])
=======
>>>>>>> 71514e0a

        responses[name] = resp

    def add_constraint(self, name, lower=None, upper=None, equals=None,
                       ref=None, ref0=None, adder=None, scaler=None, units=None,
                       indices=None, linear=False, parallel_deriv_color=None,
                       vectorize_derivs=False, cache_linear_solution=False):
        r"""
        Add a constraint variable to this system.

        Parameters
        ----------
        name : string
            Name of the response variable in the system.
        lower : float or ndarray, optional
            Lower boundary for the variable
        upper : float or ndarray, optional
            Upper boundary for the variable
        equals : float or ndarray, optional
            Equality constraint value for the variable
        ref : float or ndarray, optional
            Value of response variable that scales to 1.0 in the driver.
        ref0 : float or ndarray, optional
            Value of response variable that scales to 0.0 in the driver.
        adder : float or ndarray, optional
            Value to add to the model value to get the scaled value for the driver. adder
            is first in precedence.  adder and scaler are an alterantive to using ref
            and ref0.
        scaler : float or ndarray, optional
            value to multiply the model value to get the scaled value for the driver. scaler
            is second in precedence. adder and scaler are an alterantive to using ref
            and ref0.
        units : str, optional
            Units to convert to before applying scaling.
        indices : sequence of int, optional
            If variable is an array, these indicate which entries are of
            interest for this particular response.  These may be positive or
            negative integers.
        linear : bool
            Set to True if constraint is linear. Default is False.
        parallel_deriv_color : string
            If specified, this design var will be grouped for parallel derivative
            calculations with other variables sharing the same parallel_deriv_color.
        vectorize_derivs : bool
            If True, vectorize derivative calculations.
        cache_linear_solution : bool
            If True, store the linear solution vectors for this variable so they can
            be used to start the next linear solution with an initial guess equal to the
            solution from the previous linear solve.

        Notes
        -----
        The response can be scaled using ref and ref0.
        The argument :code:`ref0` represents the physical value when the scaled value is 0.
        The argument :code:`ref` represents the physical value when the scaled value is 1.
        The arguments (:code:`lower`, :code:`upper`, :code:`equals`) can not be strings or variable
        names.
        """
        self.add_response(name=name, type_='con', lower=lower, upper=upper,
                          equals=equals, scaler=scaler, adder=adder, ref=ref,
                          ref0=ref0, indices=indices, linear=linear, units=units,
                          parallel_deriv_color=parallel_deriv_color,
                          vectorize_derivs=vectorize_derivs,
                          cache_linear_solution=cache_linear_solution)

    def add_objective(self, name, ref=None, ref0=None, index=None, units=None,
                      adder=None, scaler=None, parallel_deriv_color=None,
                      vectorize_derivs=False, cache_linear_solution=False):
        r"""
        Add a response variable to this system.

        Parameters
        ----------
        name : string
            Name of the response variable in the system.
        ref : float or ndarray, optional
            Value of response variable that scales to 1.0 in the driver.
        ref0 : float or ndarray, optional
            Value of response variable that scales to 0.0 in the driver.
        index : int, optional
            If variable is an array, this indicates which entry is of
            interest for this particular response. This may be a positive
            or negative integer.
        units : str, optional
            Units to convert to before applying scaling.
        adder : float or ndarray, optional
            Value to add to the model value to get the scaled value for the driver. adder
            is first in precedence.  adder and scaler are an alterantive to using ref
            and ref0.
        scaler : float or ndarray, optional
            value to multiply the model value to get the scaled value for the driver. scaler
            is second in precedence. adder and scaler are an alterantive to using ref
            and ref0.
        parallel_deriv_color : string
            If specified, this design var will be grouped for parallel derivative
            calculations with other variables sharing the same parallel_deriv_color.
        vectorize_derivs : bool
            If True, vectorize derivative calculations.
        cache_linear_solution : bool
            If True, store the linear solution vectors for this variable so they can
            be used to start the next linear solution with an initial guess equal to the
            solution from the previous linear solve.

        Notes
        -----
        The objective can be scaled using scaler and adder, where

        .. math::

            x_{scaled} = scaler(x + adder)

        or through the use of ref/ref0, which map to scaler and adder through
        the equations:

        .. math::

            0 = scaler(ref_0 + adder)

            1 = scaler(ref + adder)

        which results in:

        .. math::

            adder = -ref_0

            scaler = \frac{1}{ref + adder}
        """
        if index is not None and not isinstance(index, int):
            raise TypeError('{}: If specified, objective index must be '
                            'an int.'.format(self.msginfo))
        self.add_response(name, type_='obj', scaler=scaler, adder=adder,
                          ref=ref, ref0=ref0, index=index, units=units,
                          parallel_deriv_color=parallel_deriv_color,
                          vectorize_derivs=vectorize_derivs,
                          cache_linear_solution=cache_linear_solution)

    def _check_voi_meta_sizes(self, typename, meta, names):
        if 'size' in meta and meta['size'] is not None:
            size = meta['size']
            for mname in names:
                val = meta[mname]
                if isinstance(val, np.ndarray) and size != val.size:
                    raise ValueError(f"{self.msginfo}: When adding {typename} '{meta['name']}',"
                                     f" {mname} should have size {size} but instead has size "
                                     f"{val.size}.")

    def get_design_vars(self, recurse=True, get_sizes=True, use_prom_ivc=True):
        """
        Get the DesignVariable settings from this system.

        Retrieve all design variable settings from the system and, if recurse
        is True, all of its subsystems.

        Parameters
        ----------
        recurse : bool
            If True, recurse through the subsystems and return the path of
            all design vars relative to the this system.
        get_sizes : bool, optional
            If True, compute the size of each design variable.
        use_prom_ivc : bool
            Translate auto_ivc_names to their promoted input names.

        Returns
        -------
        dict
            The design variables defined in the current system and, if
            recurse=True, its subsystems.

        """
        pro2abs_out = self._var_allprocs_prom2abs_list['output']
        pro2abs_in = self._var_allprocs_prom2abs_list['input']
        model = self._problem_meta['model_ref']()
        conns = model._conn_global_abs_in2out
        abs2meta_out = model._var_allprocs_abs2meta['output']

        # Human readable error message during Driver setup.
        out = OrderedDict()
        try:
            for name, data in self._design_vars.items():
                if name in pro2abs_out:

                    # This is an output name, most likely a manual indepvarcomp.
                    abs_name = pro2abs_out[name][0]
                    out[abs_name] = data
                    out[abs_name]['ivc_source'] = abs_name
                    out[abs_name]['distributed'] = \
                        abs_name in abs2meta_out and abs2meta_out[abs_name]['distributed']

                else:  # assume an input name else KeyError

                    # Design variable on an auto_ivc input, so use connected output name.
                    in_abs = pro2abs_in[name][0]
                    ivc_path = conns[in_abs]
                    distrib = ivc_path in abs2meta_out and abs2meta_out[ivc_path]['distributed']
                    if use_prom_ivc:
                        out[name] = data
                        out[name]['ivc_source'] = ivc_path
                        out[name]['distributed'] = distrib
                    else:
                        out[ivc_path] = data
                        out[ivc_path]['ivc_source'] = ivc_path
                        out[ivc_path]['distributed'] = distrib

        except KeyError as err:
            msg = "{}: Output not found for design variable {}."
            raise RuntimeError(msg.format(self.msginfo, str(err)))

        if get_sizes:
            # Size them all
            sizes = model._var_sizes['nonlinear']['output']
            abs2idx = model._var_allprocs_abs2idx['nonlinear']
            owning_rank = model._owning_rank

            for name, meta in out.items():

                src_name = name
                if meta['ivc_source'] is not None:
                    src_name = meta['ivc_source']

                if 'size' not in meta:
                    if src_name in abs2idx:
                        if meta['distributed']:
                            meta['size'] = sizes[model.comm.rank, abs2idx[src_name]]
                        else:
                            meta['size'] = sizes[owning_rank[src_name], abs2idx[src_name]]
                    else:
                        meta['size'] = 0  # discrete var, don't know size
                meta['size'] = int(meta['size'])  # make default int so will be json serializable
<<<<<<< HEAD

                if src_name in abs2idx:  # var is continuous
                    indices = meta['indices']
                    vmeta = abs2meta_out[src_name]
                    meta['distributed'] = vmeta['distributed']
                    if indices is not None:
                        # Index defined in this response.
                        # update src shapes for Indexer objects
                        indices.set_src_shape(vmeta['global_shape'])
                        indices = indices.shaped_instance()
                        meta['size'] = len(indices)
                        meta['global_size'] = len(indices) if vmeta['distributed'] \
                            else vmeta['global_size']
                    else:
                        meta['global_size'] = vmeta['global_size']

                    self._check_voi_meta_sizes('design var', meta,
                                               ['ref', 'ref0', 'scaler', 'adder', 'upper', 'lower'])
=======

                if src_name in abs2idx:
                    indices = meta['indices']
                    meta = abs2meta_out[src_name]
                    out[name]['distributed'] = meta['distributed']
                    if indices is not None:
                        # Index defined in this response.
                        out[name]['global_size'] = len(indices) if meta['distributed'] \
                            else meta['global_size']
                    else:
                        out[name]['global_size'] = meta['global_size']
>>>>>>> 71514e0a
                else:
                    meta['global_size'] = 0  # discrete var

        if recurse:
            abs2prom_in = self._var_allprocs_abs2prom['input']
            for subsys in self._subsystems_myproc:
                dvs = subsys.get_design_vars(recurse=recurse, get_sizes=get_sizes,
                                             use_prom_ivc=use_prom_ivc)
                if use_prom_ivc:
                    # have to promote subsystem prom name to this level
                    sub_pro2abs_in = subsys._var_allprocs_prom2abs_list['input']
                    for dv, meta in dvs.items():
                        if dv in sub_pro2abs_in:
                            abs_dv = sub_pro2abs_in[dv][0]
                            out[abs2prom_in[abs_dv]] = meta
                        else:
                            out[dv] = meta
                else:
                    out.update(dvs)

            if self.comm.size > 1 and self._subsystems_allprocs:
                my_out = out
                allouts = self.comm.allgather(out)
                out = OrderedDict()
                for rank, all_out in enumerate(allouts):
                    for name, meta in all_out.items():
                        if name not in out:
                            if name in my_out:
                                out[name] = my_out[name]
                            else:
                                out[name] = meta

        return out

    def get_responses(self, recurse=True, get_sizes=True, use_prom_ivc=False):
        """
        Get the response variable settings from this system.

        Retrieve all response variable settings from the system as a dict,
        keyed by variable name.

        Parameters
        ----------
        recurse : bool, optional
            If True, recurse through the subsystems and return the path of
            all responses relative to the this system.
        get_sizes : bool, optional
            If True, compute the size of each response.
        use_prom_ivc : bool
            Translate auto_ivc_names to their promoted input names.

        Returns
        -------
        dict
            The responses defined in the current system and, if
            recurse=True, its subsystems.

        """
        prom2abs_out = self._var_allprocs_prom2abs_list['output']
        prom2abs_in = self._var_allprocs_prom2abs_list['input']
        model = self._problem_meta['model_ref']()
        conns = model._conn_global_abs_in2out
        abs2meta_out = model._var_allprocs_abs2meta['output']

        # Human readable error message during Driver setup.
        try:
            out = {}
            for name, data in self._responses.items():
                if name in prom2abs_out:
                    abs_name = prom2abs_out[name][0]
                    out[abs_name] = data
                    out[abs_name]['ivc_source'] = abs_name
                    out[abs_name]['distributed'] = \
                        abs_name in abs2meta_out and abs2meta_out[abs_name]['distributed']

                else:
                    # A constraint can be on an auto_ivc input, so use connected
                    # output name.
                    in_abs = prom2abs_in[name][0]
                    ivc_path = conns[in_abs]
                    distrib = ivc_path in abs2meta_out and abs2meta_out[ivc_path]['distributed']
                    if use_prom_ivc:
                        out[name] = data
                        out[name]['ivc_source'] = ivc_path
                        out[name]['distributed'] = distrib
                    else:
                        out[ivc_path] = data
                        out[ivc_path]['ivc_source'] = ivc_path
                        out[ivc_path]['distributed'] = distrib

        except KeyError as err:
            msg = "{}: Output not found for response {}."
            raise RuntimeError(msg.format(self.msginfo, str(err)))

        if get_sizes:
            # Size them all
            sizes = model._var_sizes['nonlinear']['output']
            abs2idx = model._var_allprocs_abs2idx['nonlinear']
            owning_rank = model._owning_rank
            for response in out.values():
                name = response['ivc_source']

                # Discrete vars
                if name not in abs2idx:
                    response['size'] = response['global_size'] = 0  # discrete var, don't know size
                    continue

                meta = abs2meta_out[name]
                response['distributed'] = meta['distributed']

                if response['indices'] is not None:
                    indices = response['indices']
                    indices.set_src_shape(meta['global_shape'])
                    indices = indices.shaped_instance()
                    response['size'] = sz = len(indices)
                    response['global_size'] = sz if meta['distributed'] else meta['global_size']
                else:
                    response['size'] = sizes[owning_rank[name], abs2idx[name]]
                    response['global_size'] = meta['global_size']

                self._check_voi_meta_sizes(resp_types[response['type']], response,
                                           resp_size_checks[response['type']])

        if recurse:
            abs2prom_in = self._var_allprocs_abs2prom['input']
            for subsys in self._subsystems_myproc:
                resps = subsys.get_responses(recurse=recurse, get_sizes=get_sizes,
                                             use_prom_ivc=use_prom_ivc)
                if use_prom_ivc:
                    # have to promote subsystem prom name to this level
                    sub_pro2abs_in = subsys._var_allprocs_prom2abs_list['input']
                    for dv, meta in resps.items():
                        if dv in sub_pro2abs_in:
                            abs_resp = sub_pro2abs_in[dv][0]
                            out[abs2prom_in[abs_resp]] = meta
                        else:
                            out[dv] = meta
                else:
                    out.update(resps)

            if self.comm.size > 1 and self._subsystems_allprocs:
                all_outs = self.comm.allgather(out)
                out = OrderedDict()
                for rank, all_out in enumerate(all_outs):
                    out.update(all_out)

        return out

    def get_constraints(self, recurse=True):
        """
        Get the Constraint settings from this system.

        Retrieve the constraint settings for the current system as a dict,
        keyed by variable name.

        Parameters
        ----------
        recurse : bool, optional
            If True, recurse through the subsystems and return the path of
            all constraints relative to the this system.

        Returns
        -------
        dict
            The constraints defined in the current system.

        """
        return OrderedDict((key, response) for (key, response) in
                           self.get_responses(recurse=recurse).items()
                           if response['type'] == 'con')

    def get_objectives(self, recurse=True):
        """
        Get the Objective settings from this system.

        Retrieve all objectives settings from the system as a dict, keyed
        by variable name.

        Parameters
        ----------
        recurse : bool, optional
            If True, recurse through the subsystems and return the path of
            all objective relative to the this system.

        Returns
        -------
        dict
            The objectives defined in the current system.

        """
        return OrderedDict((key, response) for (key, response) in
                           self.get_responses(recurse=recurse).items()
                           if response['type'] == 'obj')

    def run_apply_nonlinear(self):
        """
        Compute residuals.

        This calls _apply_nonlinear, but with the model assumed to be in an unscaled state.
        """
        with self._scaled_context_all():
            self._apply_nonlinear()

    def get_io_metadata(self, iotypes=('input', 'output'), metadata_keys=None,
                        includes=None, excludes=None, tags=(), get_remote=False, rank=None,
                        return_rel_names=True):
        """
        Retrieve metdata for a filtered list of variables.

        Parameters
        ----------
        iotypes : str or iter of str
            Will contain either 'input', 'output', or both.  Defaults to both.
        metadata_keys : iter of str or None
            Names of metadata entries to be retrieved or None, meaning retrieve all
            available 'allprocs' metadata.  If 'values' or 'src_indices' are required,
            their keys must be provided explicitly since they are not found in the 'allprocs'
            metadata and must be retrieved from local metadata located in each process.
        includes : str, iter of str or None
            Collection of glob patterns for pathnames of variables to include. Default is None,
            which includes all variables.
        excludes : str, iter of str or None
            Collection of glob patterns for pathnames of variables to exclude. Default is None.
        tags : str or iter of strs
            User defined tags that can be used to filter what gets listed. Only inputs with the
            given tags will be listed.
            Default is None, which means there will be no filtering based on tags.
        get_remote : bool
            If True, retrieve variables from other MPI processes as well.
        rank : int or None
            If None, and get_remote is True, retrieve values from all MPI process to all other
            MPI processes.  Otherwise, if get_remote is True, retrieve values from all MPI
            processes only to the specified rank.
        return_rel_names : bool
            If True, the names returned will be relative to the scope of this System. Otherwise
            they will be absolute names.

        Returns
        -------
        dict
            A dict of metadata keyed on name, where name is either absolute or relative
            based on the value of the `return_rel_names` arg, and metadata is a dict containing
            entries based on the value of the metadata_keys arg.  Every metadata dict will
            always contain two entries, 'promoted_name' and 'discrete', to indicate a given
            variable's promoted name and whether or not it is discrete.
        """
        prefix = self.pathname + '.' if self.pathname else ''
        rel_idx = len(prefix)

        if isinstance(iotypes, str):
            iotypes = (iotypes,)
        if isinstance(includes, str):
            includes = (includes,)
        if isinstance(excludes, str):
            excludes = (excludes,)

        loc2meta = self._var_abs2meta
        all2meta = self._var_allprocs_abs2meta

        dynset = set(('shape', 'size', 'value'))
        gather_keys = {'value', 'src_indices'}
        need_gather = get_remote and self.comm.size > 1
        if metadata_keys is not None:
            keyset = set(metadata_keys)
            diff = keyset - allowed_meta_names
            if diff:
                raise RuntimeError(f"{self.msginfo}: {sorted(diff)} are not valid metadata entry "
                                   "names.")
        need_local_meta = metadata_keys is not None and len(gather_keys.intersection(keyset)) > 0
        nodyn = metadata_keys is None or keyset.intersection(dynset)

        if need_local_meta:
            metadict = loc2meta
            disc_metadict = self._var_discrete
        else:
            metadict = all2meta
            disc_metadict = self._var_allprocs_discrete
            need_gather = False  # we can get everything from 'allprocs' dict without gathering

        if tags:
            tagset = make_set(tags)

        result = {}

        it = self._var_allprocs_abs2prom if get_remote else self._var_abs2prom

        for iotype in iotypes:
            cont2meta = metadict[iotype]
            disc2meta = disc_metadict[iotype]

            for abs_name, prom in it[iotype].items():
                if not match_prom_or_abs(abs_name, prom, includes, excludes):
                    continue

                rel_name = abs_name[rel_idx:]

                if abs_name in all2meta[iotype]:  # continuous
                    meta = cont2meta[abs_name] if abs_name in cont2meta else None
                    distrib = all2meta[iotype][abs_name]['distributed']
                    if nodyn:
                        a2m = all2meta[iotype][abs_name]
                        if a2m['shape'] is None and (a2m['shape_by_conn'] or a2m['copy_shape']):
                            raise RuntimeError(f"{self.msginfo}: Can't retrieve shape, size, or "
                                               f"value for dynamically sized variable '{prom}' "
                                               "because they aren't known yet.")
                else:  # discrete
                    if need_local_meta:  # use relative name for discretes
                        meta = disc2meta[rel_name] if rel_name in disc2meta else None
                    else:
                        meta = disc2meta[abs_name]
                    distrib = False

                if meta is None:
                    ret_meta = None
                else:
                    if metadata_keys is None:
                        ret_meta = meta.copy()
                    else:
                        ret_meta = {}
                        for key in metadata_keys:
                            try:
                                ret_meta[key] = meta[key]
                            except KeyError:
                                ret_meta[key] = 'Unavailable'

                if need_gather:
                    if distrib or abs_name in self._vars_to_gather:
                        if rank is None:
                            allproc_metas = self.comm.allgather(ret_meta)
                        else:
                            allproc_metas = self.comm.gather(ret_meta, root=rank)

                        if rank is None or self.comm.rank == rank:
                            if not ret_meta:
                                ret_meta = {}
                            if distrib:
                                if 'value' in metadata_keys:
                                    # assemble the full distributed value
                                    dist_vals = [m['value'] for m in allproc_metas
                                                 if m is not None and m['value'].size > 0]
                                    if dist_vals:
                                        ret_meta['value'] = np.concatenate(dist_vals)
                                    else:
                                        ret_meta['value'] = np.zeros(0)
                                if 'src_indices' in metadata_keys:
                                    # assemble full src_indices
                                    dist_src_inds = [m['src_indices'] for m in allproc_metas
                                                     if m is not None and m['src_indices'].size > 0]
                                    if dist_src_inds:
                                        ret_meta['src_indices'] = np.concatenate(dist_src_inds)
                                    else:
                                        ret_meta['src_indices'] = np.zeros(0, dtype=INT_DTYPE)

                            elif abs_name in self._vars_to_gather:
                                for m in allproc_metas:
                                    if m is not None:
                                        ret_meta = m
                                        break
                        else:
                            ret_meta = None

                if ret_meta is not None:
                    ret_meta['prom_name'] = prom
                    ret_meta['discrete'] = abs_name not in all2meta

                    vname = rel_name if return_rel_names else abs_name

                    if tags and not tagset & ret_meta['tags']:
                        continue

                    result[vname] = ret_meta

        return result

    def list_inputs(self,
                    values=True,
                    prom_name=False,
                    units=False,
                    shape=False,
                    global_shape=False,
                    desc=False,
                    hierarchical=True,
                    print_arrays=False,
                    tags=None,
                    includes=None,
                    excludes=None,
                    all_procs=False,
                    out_stream=_DEFAULT_OUT_STREAM):
        """
        Write a list of input names and other optional information to a specified stream.

        Parameters
        ----------
        values : bool, optional
            When True, display/return input values. Default is True.
        prom_name : bool, optional
            When True, display/return the promoted name of the variable.
            Default is False.
        units : bool, optional
            When True, display/return units. Default is False.
        shape : bool, optional
            When True, display/return the shape of the value. Default is False.
        global_shape : bool, optional
            When True, display/return the global shape of the value. Default is False.
        desc : bool, optional
            When True, display/return description. Default is False.
        hierarchical : bool, optional
            When True, human readable output shows variables in hierarchical format.
        print_arrays : bool, optional
            When False, in the columnar display, just display norm of any ndarrays with size > 1.
            The norm is surrounded by vertical bars to indicate that it is a norm.
            When True, also display full values of the ndarray below the row. Format is affected
            by the values set with numpy.set_printoptions
            Default is False.
        tags : str or list of strs
            User defined tags that can be used to filter what gets listed. Only inputs with the
            given tags will be listed.
            Default is None, which means there will be no filtering based on tags.
        includes : None or iter of str
            Collection of glob patterns for pathnames of variables to include. Default is None,
            which includes all input variables.
        excludes : None or iter of str
            Collection of glob patterns for pathnames of variables to exclude. Default is None.
        all_procs : bool, optional
            When True, display output on all ranks. Default is False, which will display
            output only from rank 0.
        out_stream : file-like object
            Where to send human readable output. Default is sys.stdout.
            Set to None to suppress.

        Returns
        -------
        list of (name, metadata)
            List of input names and other optional information about those inputs.
        """
        metavalues = values and self._inputs is None
        keynames = ['value', 'units', 'shape', 'global_shape', 'desc', 'tags']
        keyvals = [metavalues, units, shape, global_shape, desc, tags is not None]
        keys = [n for i, n in enumerate(keynames) if keyvals[i]]

        inputs = self.get_io_metadata(('input',), keys, includes, excludes, tags,
                                      get_remote=True,
                                      rank=None if all_procs or values else 0,
                                      return_rel_names=False)

        if inputs:
            to_remove = ['discrete']
            if tags:
                to_remove.append('tags')
            if not prom_name:
                to_remove.append('prom_name')

            for _, meta in inputs.items():
                for key in to_remove:
                    del meta[key]

        if values and self._inputs is not None:
            # we want value from the input vector, not from the metadata
            for n, meta in inputs.items():
                meta['value'] = self._abs_get_val(n, get_remote=True,
                                                  rank=None if all_procs else 0, kind='input')

        if not inputs or (not all_procs and self.comm.rank != 0):
            return []

        if out_stream:
            self._write_table('input', inputs, hierarchical, print_arrays, all_procs,
                              out_stream)

        if self.pathname:
            # convert to relative names
            rel_idx = len(self.pathname) + 1
            inputs = [(n[rel_idx:], meta) for n, meta in inputs.items()]
        else:
            inputs = list(inputs.items())

        return inputs

    def list_outputs(self,
                     explicit=True, implicit=True,
                     values=True,
                     prom_name=False,
                     residuals=False,
                     residuals_tol=None,
                     units=False,
                     shape=False,
                     global_shape=False,
                     bounds=False,
                     scaling=False,
                     desc=False,
                     hierarchical=True,
                     print_arrays=False,
                     tags=None,
                     includes=None,
                     excludes=None,
                     all_procs=False,
                     list_autoivcs=False,
                     out_stream=_DEFAULT_OUT_STREAM):
        """
        Write a list of output names and other optional information to a specified stream.

        Parameters
        ----------
        explicit : bool, optional
            include outputs from explicit components. Default is True.
        implicit : bool, optional
            include outputs from implicit components. Default is True.
        values : bool, optional
            When True, display output values. Default is True.
        prom_name : bool, optional
            When True, display the promoted name of the variable.
            Default is False.
        residuals : bool, optional
            When True, display residual values. Default is False.
        residuals_tol : float, optional
            If set, limits the output of list_outputs to only variables where
            the norm of the resids array is greater than the given 'residuals_tol'.
            Default is None.
        units : bool, optional
            When True, display units. Default is False.
        shape : bool, optional
            When True, display/return the shape of the value. Default is False.
        global_shape : bool, optional
            When True, display/return the global shape of the value. Default is False.
        bounds : bool, optional
            When True, display/return bounds (lower and upper). Default is False.
        scaling : bool, optional
            When True, display/return scaling (ref, ref0, and res_ref). Default is False.
        desc : bool, optional
            When True, display/return description. Default is False.
        hierarchical : bool, optional
            When True, human readable output shows variables in hierarchical format.
        print_arrays : bool, optional
            When False, in the columnar display, just display norm of any ndarrays with size > 1.
            The norm is surrounded by vertical bars to indicate that it is a norm.
            When True, also display full values of the ndarray below the row. Format  is affected
            by the values set with numpy.set_printoptions
            Default is False.
        tags : str or list of strs
            User defined tags that can be used to filter what gets listed. Only outputs with the
            given tags will be listed.
            Default is None, which means there will be no filtering based on tags.
        includes : None or iter of str
            Collection of glob patterns for pathnames of variables to include. Default is None,
            which includes all output variables.
        excludes : None or iter of str
            Collection of glob patterns for pathnames of variables to exclude. Default is None.
        all_procs : bool, optional
            When True, display output on all processors. Default is False.
        list_autoivcs : bool
            If True, include auto_ivc outputs in the listing.  Defaults to False.
        out_stream : file-like
            Where to send human readable output. Default is sys.stdout.
            Set to None to suppress.

        Returns
        -------
        list of (name, metadata)
            List of output names and other optional information about those outputs.
        """
        keynames = ['value', 'units', 'shape', 'global_shape', 'desc', 'tags']
        keyflags = [values, units, shape, global_shape, desc, tags]

        keys = [name for i, name in enumerate(keynames) if keyflags[i]]

        if bounds:
            keys.extend(('lower', 'upper'))
        if scaling:
            keys.extend(('ref', 'ref0', 'res_ref'))

        outputs = self.get_io_metadata(('output',), keys, includes, excludes, tags,
                                       get_remote=True,
                                       rank=None if all_procs or values or residuals else 0,
                                       return_rel_names=False)

        # filter auto_ivcs if requested
        if outputs and not list_autoivcs:
            outputs = {n: m for n, m in outputs.items() if not n.startswith('_auto_ivc.')}

        # get values & resids
        if self._outputs is not None and (values or residuals or residuals_tol):
            to_remove = []

            for name, meta in outputs.items():
                if values:
                    # we want value from the input vector, not from the metadata
                    meta['value'] = self._abs_get_val(name, get_remote=True,
                                                      rank=None if all_procs else 0, kind='output')
                if residuals or residuals_tol:
                    resids = self._abs_get_val(name, get_remote=True,
                                               rank=None if all_procs else 0,
                                               kind='residual')
                    if residuals_tol and np.linalg.norm(resids) < residuals_tol:
                        to_remove.append(name)
                    elif residuals:
                        meta['resids'] = resids

            # remove any outputs that don't pass the residuals_tol filter
            for name in to_remove:
                del outputs[name]

        # NOTE: calls to _abs_get_val() above are collective calls and must be done on all procs
        if not outputs or (not all_procs and self.comm.rank != 0):
            return []

        # remove metadata we don't want to show/return
        to_remove = ['discrete']
        if tags:
            to_remove.append('tags')
        if not prom_name:
            to_remove.append('prom_name')

        for _, meta in outputs.items():
            for key in to_remove:
                del meta[key]

        rel_idx = len(self.pathname) + 1 if self.pathname else 0

        states = set(self._list_states())
        if explicit:
            expl_outputs = {n: m for n, m in outputs.items() if n not in states}
            if out_stream:
                self._write_table('explicit', expl_outputs, hierarchical, print_arrays,
                                  all_procs, out_stream)

            if self.name:  # convert to relative name
                expl_outputs = [(n[rel_idx:], meta) for n, meta in expl_outputs.items()]
            else:
                expl_outputs = list(expl_outputs.items())

        if implicit:
            impl_outputs = {}
            if residuals_tol:
                for n, m in outputs.items():
                    if n in states:
                        if residuals_tol and 'resids' in m:
                            if np.linalg.norm(m['resids']) >= residuals_tol:
                                impl_outputs[n] = m
                        else:
                            impl_outputs[n] = m
            else:
                impl_outputs = {n: m for n, m in outputs.items() if n in states}
            if out_stream:
                self._write_table('implicit', impl_outputs, hierarchical, print_arrays,
                                  all_procs, out_stream)
            if self.name:  # convert to relative name
                impl_outputs = [(n[rel_idx:], meta) for n, meta in impl_outputs.items()]
            else:
                impl_outputs = list(impl_outputs.items())

        if explicit:
            if implicit:
                return expl_outputs + impl_outputs
            return expl_outputs
        elif implicit:
            return impl_outputs
        else:
            raise RuntimeError(self.msginfo +
                               ': You have excluded both Explicit and Implicit components.')

    def _write_table(self, var_type, var_data, hierarchical, print_arrays, all_procs, out_stream):
        """
        Write table of variable names, values, residuals, and metadata to out_stream.

        Parameters
        ----------
        var_type : 'input', 'explicit' or 'implicit'
            Indicates type of variables, input or explicit/implicit output.
        var_data : dict
            dict of name and metadata.
        hierarchical : bool
            When True, human readable output shows variables in hierarchical format.
        print_arrays : bool
            When False, in the columnar display, just display norm of any ndarrays with size > 1.
            The norm is surrounded by vertical bars to indicate that it is a norm.
            When True, also display full values of the ndarray below the row. Format  is affected
            by the values set with numpy.set_printoptions
            Default is False.
        all_procs : bool, optional
            When True, display output on all processors.
        out_stream : file-like object
            Where to send human readable output.
            Set to None to suppress.
        """
        if out_stream is None:
            return

        if self._outputs is None:
            var_list = var_data.keys()
            top_name = self.name
        else:
            inputs = var_type == 'input'
            outputs = not inputs
            var_list = self._get_vars_exec_order(inputs=inputs, outputs=outputs, variables=var_data)
            top_name = self.name if self.name else 'model'

        if all_procs or self.comm.rank == 0:
            write_var_table(self.pathname, var_list, var_type, var_data,
                            hierarchical, top_name, print_arrays, out_stream)

    def _get_vars_exec_order(self, inputs=False, outputs=False, variables=None):
        """
        Get list of variable names in execution order, based on the order subsystems were setup.

        Parameters
        ----------
        outputs : bool, optional
            Get names of output variables. Default is False.
        inputs : bool, optional
            Get names of input variables. Default is False.
        variables : Collection (list or dict)
            Absolute path names of the subset of variables to include.
            If None then all variables will be included. Default is None.

        Returns
        -------
        list
            list of variable names in execution order
        """
        var_list = []

        real_vars = self._var_allprocs_abs2meta
        disc_vars = self._var_allprocs_discrete

        in_or_out = []
        if inputs:
            in_or_out.append('input')
        if outputs:
            in_or_out.append('output')

        if self._subsystems_allprocs:
            for subsys, _ in self._subsystems_allprocs.values():
                prefix = subsys.pathname + '.'
                for io in in_or_out:
                    for var_name in chain(real_vars[io], disc_vars[io]):
                        if variables is None or var_name in variables:
                            if var_name.startswith(prefix):
                                var_list.append(var_name)
        else:
            # For components with no children, self._subsystems_allprocs is empty.
            for io in in_or_out:
                for var_name in chain(real_vars[io], disc_vars[io]):
                    if not variables or var_name in variables:
                        var_list.append(var_name)

        return var_list

    def run_solve_nonlinear(self):
        """
        Compute outputs.

        This calls _solve_nonlinear, but with the model assumed to be in an unscaled state.

        """
        with self._scaled_context_all():
            self._solve_nonlinear()

    def run_apply_linear(self, vec_names, mode, scope_out=None, scope_in=None):
        """
        Compute jac-vec product.

        This calls _apply_linear, but with the model assumed to be in an unscaled state.

        Parameters
        ----------
        vec_names : [str, ...]
            list of names of the right-hand-side vectors.
        mode : str
            'fwd' or 'rev'.
        scope_out : set or None
            Set of absolute output names in the scope of this mat-vec product.
            If None, all are in the scope.
        scope_in : set or None
            Set of absolute input names in the scope of this mat-vec product.
            If None, all are in the scope.
        """
        with self._scaled_context_all():
            self._apply_linear(None, vec_names, ContainsAll(), mode, scope_out, scope_in)

    def run_solve_linear(self, vec_names, mode):
        """
        Apply inverse jac product.

        This calls _solve_linear, but with the model assumed to be in an unscaled state.

        Parameters
        ----------
        vec_names : [str, ...]
            list of names of the right-hand-side vectors.
        mode : str
            'fwd' or 'rev'.
        """
        with self._scaled_context_all():
            self._solve_linear(vec_names, mode, ContainsAll())

    def run_linearize(self, sub_do_ln=True):
        """
        Compute jacobian / factorization.

        This calls _linearize, but with the model assumed to be in an unscaled state.

        Parameters
        ----------
        sub_do_ln : boolean
            Flag indicating if the children should call linearize on their linear solvers.
        """
        with self._scaled_context_all():
            do_ln = self._linear_solver is not None and self._linear_solver._linearize_children()
            self._linearize(self._assembled_jac, sub_do_ln=do_ln)
            if self._linear_solver is not None and sub_do_ln:
                self._linear_solver._linearize()

    def _apply_nonlinear(self):
        """
        Compute residuals. The model is assumed to be in a scaled state.
        """
        pass

    def check_config(self, logger):
        """
        Perform optional error checks.

        Parameters
        ----------
        logger : object
            The object that manages logging output.
        """
        pass

    def _apply_linear(self, jac, vec_names, rel_systems, mode, scope_in=None, scope_out=None):
        """
        Compute jac-vec product. The model is assumed to be in a scaled state.

        Parameters
        ----------
        jac : Jacobian or None
            If None, use local jacobian, else use assembled jacobian jac.
        vec_names : [str, ...]
            list of names of the right-hand-side vectors.
        rel_systems : set of str
            Set of names of relevant systems based on the current linear solve.
        mode : str
            'fwd' or 'rev'.
        scope_out : set or None
            Set of absolute output names in the scope of this mat-vec product.
            If None, all are in the scope.
        scope_in : set or None
            Set of absolute input names in the scope of this mat-vec product.
            If None, all are in the scope.
        """
        raise NotImplementedError(self.msginfo + ": _apply_linear has not been overridden")

    def _solve_linear(self, vec_names, mode, rel_systems):
        """
        Apply inverse jac product. The model is assumed to be in a scaled state.

        Parameters
        ----------
        vec_names : [str, ...]
            list of names of the right-hand-side vectors.
        mode : str
            'fwd' or 'rev'.
        rel_systems : set of str
            Set of names of relevant systems based on the current linear solve.
        """
        pass

    def _linearize(self, jac, sub_do_ln=True):
        """
        Compute jacobian / factorization. The model is assumed to be in a scaled state.

        Parameters
        ----------
        jac : Jacobian or None
            If None, use local jacobian, else use assembled jacobian jac.
        sub_do_ln : boolean
            Flag indicating if the children should call linearize on their linear solvers.
        """
        pass

    def _list_states(self):
        """
        Return list of all states at and below this system.

        Returns
        -------
        list
            List of all states.
        """
        return []

    def _list_states_allprocs(self):
        """
        Return list of all states at and below this system across all procs.

        Returns
        -------
        list
            List of all states.
        """
        return []

    def add_recorder(self, recorder, recurse=False):
        """
        Add a recorder to the system.

        Parameters
        ----------
        recorder : <CaseRecorder>
           A recorder instance.
        recurse : boolean
            Flag indicating if the recorder should be added to all the subsystems.
        """
        if MPI:
            raise RuntimeError(self.msginfo + ": Recording of Systems when running parallel "
                               "code is not supported yet")

        self._rec_mgr.append(recorder)

        if recurse:
            for s in self.system_iter(include_self=False, recurse=recurse):
                s._rec_mgr.append(recorder)

    def record_iteration(self):
        """
        Record an iteration of the current System.
        """
        global _recordable_funcs

        if self._rec_mgr._recorders:
            parallel = self._rec_mgr._check_parallel() if self.comm.size > 1 else False
            options = self.recording_options
            metadata = create_local_meta(self.pathname)

            # Get the data to record
            stack_top = self._recording_iter.stack[-1][0]
            method = stack_top.rsplit('.', 1)[-1]

            if method not in _recordable_funcs:
                raise ValueError("{}: {} must be one of: {}".format(self.msginfo, method,
                                                                    sorted(_recordable_funcs)))

            if 'nonlinear' in method:
                inputs, outputs, residuals = self.get_nonlinear_vectors()
                vec_name = 'nonlinear'
            else:
                inputs, outputs, residuals = self.get_linear_vectors()
                vec_name = 'linear'

            discrete_inputs = self._discrete_inputs
            discrete_outputs = self._discrete_outputs
            filt = self._filtered_vars_to_record

            data = {'input': {}, 'output': {}, 'residual': {}}
            if options['record_inputs'] and (inputs._names or len(discrete_inputs) > 0):
                data['input'] = self._retrieve_data_of_kind(filt, 'input', vec_name, parallel)

            if options['record_outputs'] and (outputs._names or len(discrete_outputs) > 0):
                data['output'] = self._retrieve_data_of_kind(filt, 'output', vec_name, parallel)

            if options['record_residuals'] and residuals._names:
                data['residual'] = self._retrieve_data_of_kind(filt, 'residual', vec_name, parallel)

            self._rec_mgr.record_iteration(self, data, metadata)

        # All calls to _solve_nonlinear are recorded, The counter is incremented after recording.
        self.iter_count += 1
        if not self.under_approx:
            self.iter_count_without_approx += 1

    def is_active(self):
        """
        Determine if the system is active on this rank.

        Returns
        -------
        bool
            If running under MPI, returns True if this `System` has a valid
            communicator. Always returns True if not running under MPI.
        """
        return MPI is None or not (self.comm is None or
                                   self.comm == MPI.COMM_NULL)

    def _clear_iprint(self):
        """
        Clear out the iprint stack from the solvers.
        """
        self.nonlinear_solver._solver_info.clear()

    def _reset_iter_counts(self):
        """
        Recursively reset iteration counter for all systems and solvers.
        """
        for s in self.system_iter(include_self=True, recurse=True):
            s.iter_count = 0
            s.iter_count_apply = 0
            s.iter_count_without_approx = 0

            if s._linear_solver:
                s._linear_solver._iter_count = 0
            if s._nonlinear_solver:
                nl = s._nonlinear_solver
                nl._iter_count = 0
                if hasattr(nl, 'linesearch') and nl.linesearch:
                    nl.linesearch._iter_count = 0

    def _set_finite_difference_mode(self, active):
        """
        Turn on or off finite difference mode.

        Recurses to turn on or off finite difference mode in all subsystems.

        Parameters
        ----------
        active : bool
            Finite difference flag; set to True prior to commencing finite difference.
        """
        for sub in self.system_iter(include_self=True, recurse=True):
            sub.under_finite_difference = active

    def _set_complex_step_mode(self, active):
        """
        Turn on or off complex stepping mode.

        Recurses to turn on or off complex stepping mode in all subsystems and their vectors.

        Parameters
        ----------
        active : bool
            Complex mode flag; set to True prior to commencing complex step.
        """
        for sub in self.system_iter(include_self=True, recurse=True):
            sub.under_complex_step = active
            sub._inputs.set_complex_step_mode(active)
            sub._outputs.set_complex_step_mode(active)
            sub._residuals.set_complex_step_mode(active)

            if sub._vectors['output']['linear']._alloc_complex:
                sub._vectors['output']['linear'].set_complex_step_mode(active)
                sub._vectors['input']['linear'].set_complex_step_mode(active)
                sub._vectors['residual']['linear'].set_complex_step_mode(active)

                if sub.linear_solver:
                    sub.linear_solver._set_complex_step_mode(active)

                if sub.nonlinear_solver:
                    sub.nonlinear_solver._set_complex_step_mode(active)

                if sub._owns_approx_jac:
                    sub._jacobian.set_complex_step_mode(active)

                if sub._assembled_jac:
                    sub._assembled_jac.set_complex_step_mode(active)

    def _set_approx_mode(self, active):
        """
        Turn on or off approx mode flag.

        Recurses to turn on or off approx mode flag in all subsystems.

        Parameters
        ----------
        active : bool
            Approx mode flag; set to True prior to commencing approximation.
        """
        for sub in self.system_iter(include_self=True, recurse=True):
            sub.under_approx = active

    def cleanup(self):
        """
        Clean up resources prior to exit.
        """
        # shut down all recorders
        self._rec_mgr.shutdown()

        # do any required cleanup on solvers
        if self._nonlinear_solver:
            self._nonlinear_solver.cleanup()
        if self._linear_solver:
            self._linear_solver.cleanup()

    def _get_partials_varlists(self):
        """
        Get lists of 'of' and 'wrt' variables that form the partial jacobian.

        Returns
        -------
        tuple(list, list)
            'of' and 'wrt' variable lists.
        """
        of = list(self._var_allprocs_prom2abs_list['output'])
        wrt = list(self._var_allprocs_prom2abs_list['input'])

        # filter out any discrete inputs or outputs
        if self._discrete_outputs:
            of = [n for n in of if n not in self._discrete_outputs]
        if self._discrete_inputs:
            wrt = [n for n in wrt if n not in self._discrete_inputs]

        # wrt should include implicit states
        return of, of + wrt

    def _get_gradient_nl_solver_systems(self):
        """
        Return a set of all Systems, including this one, that have a gradient nonlinear solver.

        Returns
        -------
        set
            Set of Systems containing nonlinear solvers that compute gradients.
        """
        return set(s for s in self.system_iter(include_self=True, recurse=True)
                   if s.nonlinear_solver and s.nonlinear_solver.supports['gradients'])

    def _jac_var_info_abs2prom(self, var_info):
        """
        Return a new list with tuples' [0] entry converted from absolute to promoted names.

        Parameters
        ----------
        var_info : list of (name, offset, end, idxs)
            The list that uses absolute names.

        Returns
        -------
        list
            The new list with promoted names.
        """
        new_list = []
        abs2prom_in = self._var_allprocs_abs2prom['input']
        abs2prom_out = self._var_allprocs_abs2prom['output']
        for tup in var_info:
            lst = list(tup)
            if tup[0] in abs2prom_out:
                lst[0] = abs2prom_out[tup[0]]
            else:
                lst[0] = abs2prom_in[tup[0]]
            new_list.append(lst)
        return new_list

    def _abs_get_val(self, abs_name, get_remote=False, rank=None, vec_name=None, kind=None,
                     flat=False, from_root=False):
        """
        Return the value of the variable specified by the given absolute name.

        Parameters
        ----------
        abs_name : str
            The absolute name of the variable.
        get_remote : bool or None
            If True, return the value even if the variable is remote. NOTE: This function must be
            called in all procs in the Problem's MPI communicator.
            If False, only retrieve the value if it is on the current process, or only the part
            of the value that's on the current process for a distributed variable.
            If None and the variable is remote or distributed, a RuntimeError will be raised.
        rank : int or None
            If not None, specifies that the value is to be gathered to the given rank only.
            Otherwise, if get_remote is specified, the value will be broadcast to all procs
            in the MPI communicator.
        vec_name : str
            Name of the vector to use.
        kind : str or None
            Kind of variable ('input', 'output', or 'residual').  If None, returned value
            will be either an input or output.
        flat : bool
            If True, return the flattened version of the value.
        from_root : bool
            If True, resolve variables from top level scope.

        Returns
        -------
        object or None
            The value of the requested output/input/resid variable.  None if variable is not found.
        """
        discrete = distrib = False
        val = _UNDEFINED
        if from_root:
            all_meta = self._problem_meta['model_ref']()._var_allprocs_abs2meta
            my_meta = self._problem_meta['model_ref']()._var_abs2meta
            io = 'output' if abs_name in all_meta['output'] else 'input'
            all_meta = all_meta[io]
            my_meta = my_meta[io]
        else:
            io = 'output' if abs_name in self._var_allprocs_abs2meta['output'] else 'input'
            all_meta = self._var_allprocs_abs2meta[io]
            my_meta = self._var_abs2meta[io]

        # if abs_name is non-discrete it should be found in all_meta
        if abs_name in all_meta:
            if get_remote:
                meta = all_meta[abs_name]
                distrib = meta['distributed']
            elif self.comm.size > 1:
                vars_to_gather = self._problem_meta['vars_to_gather']
                if abs_name in vars_to_gather and vars_to_gather[abs_name] != self.comm.rank:
                    raise RuntimeError(f"{self.msginfo}: Variable '{abs_name}' is not local to "
                                       f"rank {self.comm.rank}. You can retrieve values from "
                                       "other processes using `get_val(<name>, get_remote=True)`.")

                meta = my_meta[abs_name]
                distrib = meta['distributed']
                if distrib and get_remote is None:
                    raise RuntimeError(f"{self.msginfo}: Variable '{abs_name}' is a distributed "
                                       "variable. You can retrieve values from all processes "
                                       "using `get_val(<name>, get_remote=True)` or from the "
                                       "local process using `get_val(<name>, get_remote=False)`.")
        else:
            discrete = True
            relname = abs_name[len(self.pathname) + 1:] if self.pathname else abs_name
            if relname in self._discrete_outputs:
                val = self._discrete_outputs[relname]
            elif relname in self._discrete_inputs:
                val = self._discrete_inputs[relname]
            elif abs_name in self._var_allprocs_discrete['output']:
                pass  # non-local discrete output
            elif abs_name in self._var_allprocs_discrete['input']:
                pass  # non-local discrete input
            elif get_remote:
                raise ValueError(f"{self.msginfo}: Can't find variable named '{abs_name}'.")
            else:
                return _UNDEFINED

        typ = 'output' if abs_name in self._var_allprocs_abs2prom['output'] else 'input'
        if kind is None:
            kind = typ
        if vec_name is None:
            vec_name = 'nonlinear'

        if not discrete:
            try:
                vec = self._vectors[kind][vec_name]
            except KeyError:
                if abs_name in my_meta:
                    if vec_name != 'nonlinear':
                        raise ValueError(f"{self.msginfo}: Can't get variable named '{abs_name}' "
                                         "because linear vectors are not available before "
                                         "final_setup.")
                    val = my_meta[abs_name]['value']
            else:
                if from_root:
                    vec = vec._root_vector
                if vec._contains_abs(abs_name):
                    val = vec._abs_get_val(abs_name, flat)

        if get_remote and self.comm.size > 1:
            owner = self._owning_rank[abs_name]
            myrank = self.comm.rank
            if rank is None:   # bcast
                if distrib:
                    idx = self._var_allprocs_abs2idx[vec_name][abs_name]
                    sizes = self._var_sizes[vec_name][typ][:, idx]
                    # TODO: could cache these offsets
                    offsets = np.zeros(sizes.size, dtype=INT_DTYPE)
                    offsets[1:] = np.cumsum(sizes[:-1])
                    if val is _UNDEFINED:
                        loc_val = np.zeros(sizes[myrank])
                    else:
                        loc_val = np.ascontiguousarray(val)
                    val = np.zeros(np.sum(sizes))
                    self.comm.Allgatherv(loc_val, [val, sizes, offsets, MPI.DOUBLE])
                    if not flat:
                        val.shape = meta['global_shape'] if get_remote else meta['shape']
                else:
                    if owner != self.comm.rank:
                        val = None
                    # TODO: use Bcast if not discrete for speed
                    new_val = self.comm.bcast(val, root=owner)
                    val = new_val
            else:   # retrieve to rank
                if distrib:
                    idx = self._var_allprocs_abs2idx[vec_name][abs_name]
                    sizes = self._var_sizes[vec_name][typ][:, idx]
                    # TODO: could cache these offsets
                    offsets = np.zeros(sizes.size, dtype=INT_DTYPE)
                    offsets[1:] = np.cumsum(sizes[:-1])
                    if val is _UNDEFINED:
                        loc_val = np.zeros(sizes[idx])
                    else:
                        loc_val = np.ascontiguousarray(val)
                    val = np.zeros(np.sum(sizes))
                    self.comm.Gatherv(loc_val, [val, sizes, offsets, MPI.DOUBLE], root=rank)
                    if not flat:
                        val.shape = meta['global_shape'] if get_remote else meta['shape']
                else:
                    if rank != owner:
                        tag = self._var_allprocs_abs2idx[vec_name][abs_name]
                        # avoid tag collisions between inputs, outputs, and resids
                        if kind != 'output':
                            tag += len(self._var_allprocs_abs2meta['output'])
                            if kind == 'residual':
                                tag += len(self._var_allprocs_abs2meta['input'])
                        if self.comm.rank == owner:
                            self.comm.send(val, dest=rank, tag=tag)
                        elif self.comm.rank == rank:
                            val = self.comm.recv(source=owner, tag=tag)

        return val

    def get_val(self, name, units=None, indices=None, get_remote=False, rank=None,
                vec_name='nonlinear', kind=None, flat=False, from_src=True):
        """
        Get an output/input/residual variable.

        Function is used if you want to specify display units.

        Parameters
        ----------
        name : str
            Promoted or relative variable name in the root system's namespace.
        units : str, optional
            Units to convert to before return.
        indices : int or list of ints or tuple of ints or int ndarray or Iterable or None, optional
            Indices or slice to return.
        get_remote : bool or None
            If True, retrieve the value even if it is on a remote process.  Note that if the
            variable is remote on ANY process, this function must be called on EVERY process
            in the Problem's MPI communicator.
            If False, only retrieve the value if it is on the current process, or only the part
            of the value that's on the current process for a distributed variable.
            If None and the variable is remote or distributed, a RuntimeError will be raised.
        rank : int or None
            If not None, only gather the value to this rank.
        vec_name : str
            Name of the vector to use.   Defaults to 'nonlinear'.
        kind : str or None
            Kind of variable ('input', 'output', or 'residual').  If None, returned value
            will be either an input or output.
        flat : bool
            If True, return the flattened version of the value.
        from_src : bool
            If True, retrieve value of an input variable from its connected source.

        Returns
        -------
        object
            The value of the requested output/input variable.
        """
        abs_names = name2abs_names(self, name)
        if not abs_names:
            raise KeyError('{}: Variable "{}" not found.'.format(self.msginfo, name))
        simp_units = simplify_unit(units)

        if from_src:
            conns = self._problem_meta['model_ref']()._conn_global_abs_in2out
        else:
            conns = []
        if from_src and abs_names[0] in conns:  # pull input from source
            src = conns[abs_names[0]]
            if src in self._var_allprocs_abs2prom['output']:
                caller = self
            else:
                # src is outside of this system so get the value from the model
                caller = self._problem_meta['model_ref']()
            return caller._get_input_from_src(name, abs_names, conns, units=simp_units,
                                              indices=indices, get_remote=get_remote, rank=rank,
                                              vec_name='nonlinear', flat=flat, scope_sys=self)
        else:
            val = self._abs_get_val(abs_names[0], get_remote, rank, vec_name, kind, flat)

            if indices is not None:
                val = val[indices]

            if units is not None:
                val = self.convert2units(abs_names[0], val, simp_units)

        return val

    def _get_input_from_src(self, name, abs_ins, conns, units=None, indices=None,
                            get_remote=False, rank=None, vec_name='nonlinear', flat=False,
                            scope_sys=None):
        """
        Given an input name, retrieve the value from its source output.

        Parameters
        ----------
        name : str
            Promoted or relative variable name in the root system's namespace.
        abs_ins : list of str
            List of absolute input names.
        conns : dict
            Mapping of absolute names of each input to its connected output across the whole model.
        units : str, optional
            Units to convert to before return.
        indices : int or list of ints or tuple of ints or int ndarray or Iterable or None, optional
            Indices or slice to return.
        get_remote : bool
            If True, retrieve the value even if it is on a remote process.  Note that if the
            variable is remote on ANY process, this function must be called on EVERY process
            in the Problem's MPI communicator.
            If False, only retrieve the value if it is on the current process, or only the part
            of the value that's on the current process for a distributed variable.
            If None and the variable is remote or distributed, a RuntimeError will be raised.
        rank : int or None
            If not None, only gather the value to this rank.
        vec_name : str
            Name of the vector to use.   Defaults to 'nonlinear'.
        flat : bool
            If True, return the flattened version of the value.
        scope_sys : <System> or None
            If not None, the System where the original get_val was called.  This situation
            happens when get_val is called on an input, and the source connected to that input
            resides in a different scope.

        Returns
        -------
        object
            The value of the requested variable.
        """
        abs_name = abs_ins[0]
        src = conns[abs_name]
        if src in self._var_allprocs_discrete['output']:
            return self._abs_get_val(src, get_remote, rank, vec_name, 'output', flat,
                                     from_root=True)

        if scope_sys is None:
            scope_sys = self

        # if we have multiple promoted inputs that are explicitly connected to an output and units
        # have not been specified, look for group input to disambiguate
        if units is None and len(abs_ins) > 1:
            if abs_name not in self._var_allprocs_discrete['input']:
                # can't get here unless Group because len(abs_ins) always == 1 for comp
                try:
                    units = scope_sys._group_inputs[name][0]['units']
                except (KeyError, IndexError):
                    unit0 = self._var_allprocs_abs2meta['input'][abs_ins[0]]['units']
                    for n in abs_ins[1:]:
                        if unit0 != self._var_allprocs_abs2meta['input'][n]['units']:
                            self._show_ambiguity_msg(name, ('units',), abs_ins)
                            break

        if abs_name in self._var_abs2meta['input']:  # input is local
            vmeta = self._var_abs2meta['input'][abs_name]
            src_indices = vmeta['src_indices']
        else:
            vmeta = self._var_allprocs_abs2meta['input'][abs_name]
            if 'src_slice' in vmeta:
                smeta = self._var_allprocs_abs2meta['output'][src]
                src_indices = _slice_indices(vmeta['src_slice'], smeta['global_size'],
                                             smeta['shape'])
            else:
                src_indices = None  # FIXME: remote var could have src_indices

        distrib = vmeta['distributed']
        vshape = vmeta['shape']
        vdynshape = vmeta['shape_by_conn']
        has_src_indices = any(self._var_allprocs_abs2meta['input'][n]['has_src_indices']
                              for n in abs_ins)

        # see if we have any 'intermediate' level src_indices when using a promoted name
        if name in scope_sys._var_prom2inds:
            src_shape, inds, flat = scope_sys._var_prom2inds[name]
            if inds is None:
                if len(abs_ins) > 1 or name != abs_ins[0]:  # using a promoted lookup
                    src_indices = None
                    vshape = None
                    has_src_indices = False
                is_slice = _is_slicer_op(src_indices)
            else:
                is_slice = _is_slicer_op(inds)
                shp = shape_from_idx(src_shape, inds, flat)
                if not flat and not _is_slicer_op(inds):
                    inds = _flatten_src_indices(inds, shp,
                                                src_shape, np.product(src_shape))
                src_indices = inds
                has_src_indices = True
                if len(abs_ins) > 1 or name != abs_name:
                    vshape = shp

        if self.comm.size > 1 and get_remote:
            if self.comm.rank == self._owning_rank[abs_name]:
                self.comm.bcast(has_src_indices, root=self.comm.rank)
            else:
                has_src_indices = self.comm.bcast(None, root=self._owning_rank[abs_name])

        if name not in scope_sys._var_prom2inds:
            is_slice = _is_slicer_op(src_indices)
            shpname = 'global_shape' if get_remote else 'shape'
            src_shape = self._var_allprocs_abs2meta['output'][src][shpname]

        model_ref = self._problem_meta['model_ref']()
        smeta = model_ref._var_allprocs_abs2meta['output'][src]
        sdistrib = smeta['distributed']
        dynshape = vdynshape or smeta['shape_by_conn']
        slocal = src in model_ref._var_abs2meta['output']

        if self.comm.size > 1:
            if distrib and get_remote is None:
                raise RuntimeError(f"{self.msginfo}: Variable '{abs_name}' is a distributed "
                                   "variable. You can retrieve values from all processes "
                                   "using `get_val(<name>, get_remote=True)` or from the "
                                   "local process using `get_val(<name>, get_remote=False)`.")

            if sdistrib and not distrib and not get_remote:
                raise RuntimeError(f"{self.msginfo}: Non-distributed variable '{abs_name}' has "
                                   f"a distributed source, '{src}', so you must retrieve its value "
                                   "using 'get_remote=True'.")

        # get value of the source
        val = self._abs_get_val(src, get_remote, rank, vec_name, 'output', flat, from_root=True)

        if has_src_indices:
            if src_indices is None:  # input is remote
                val = np.zeros(0)
            else:
                if is_slice:
                    val.shape = src_shape
                    val = val[tuple(src_indices)].ravel()
                elif distrib and (sdistrib or dynshape or not slocal) and not get_remote:
                    var_idx = self._var_allprocs_abs2idx[vec_name][src]
                    # sizes for src var in each proc
                    sizes = self._var_sizes[vec_name]['output'][:, var_idx]
                    start = np.sum(sizes[:self.comm.rank])
                    end = start + sizes[self.comm.rank]
                    if np.all(np.logical_and(src_indices >= start, src_indices < end)):
                        if src_indices.size > 0:
                            src_indices = src_indices - start
                        val = val.ravel()[src_indices]
                        fail = 0
                    else:
                        fail = 1
                    if self.comm.allreduce(fail) > 0:
                        raise RuntimeError(f"{self.msginfo}: Can't retrieve distributed variable "
                                           f"'{abs_name}' because its src_indices reference "
                                           "entries from other processes. You can retrieve values "
                                           "from all processes using "
                                           "`get_val(<name>, get_remote=True)`.")
                else:
                    val = val.ravel()[src_indices]

            if get_remote and self.comm.size > 1:
                if distrib:
                    if rank is None:
                        parts = self.comm.allgather(val)
                        parts = [p for p in parts if p.size > 0]
                        val = np.hstack(parts)
                    else:
                        parts = self.comm.gather(val, root=rank)
                        if rank == self.comm.rank:
                            parts = [p for p in parts if p.size > 0]
                            val = np.hstack(parts)
                        else:
                            val = None
                else:  # non-distrib input
                    if self.comm.rank == self._owning_rank[abs_name]:
                        self.comm.bcast(val, root=self.comm.rank)
                    else:
                        val = self.comm.bcast(None, root=self._owning_rank[abs_name])

            if distrib and get_remote:
                val.shape = self._var_allprocs_abs2meta['input'][abs_name]['global_shape']
            elif not flat and val.size > 0:
                val.shape = vshape
        elif vshape is not None:
            val = val.reshape(vshape)

        if indices is not None:
            val = val[indices]

        if units is not None:
            if smeta['units'] is not None:
                try:
                    val = self.convert2units(src, val, units)
                except TypeError:  # just call this to get the right error message
                    self.convert2units(abs_name, val, units)
            else:
                val = self.convert2units(abs_name, val, units)
        elif (vmeta['units'] is not None and smeta['units'] is not None and
                vmeta['units'] != smeta['units']):
            val = self.convert2units(src, val, vmeta['units'])

        return val

    def _get_src_inds_array(self, varname):
        """
        Return src_indices, if any, for absolute input 'varname', converting from slice if needed.

        Parameters
        ----------
        varname : str
            Absolute name of the input variable.

        Returns
        -------
        ndarray or None
            The value of src_indices for the given input variable.
        """
        meta = self._var_abs2meta['input'][varname]
        src_indices = meta['src_indices']
        if src_indices is not None:
            src_slice = meta['src_slice']
            # if src_indices is still a slice, update it to an array
            if src_slice is src_indices:
                model = self._problem_meta['model_ref']()
                src = model._conn_global_abs_in2out[varname]
                try:
                    global_size = model._var_allprocs_abs2meta['output'][src]['global_size']
                    global_shape = model._var_allprocs_abs2meta['output'][src]['global_shape']
                except KeyError:
                    raise RuntimeError(f"{self.msginfo}: Can't compute src_indices array from "
                                       f"src_slice for input '{varname}' because we don't know "
                                       "the global shape of its source yet.")
                src_indices = _slice_indices(src_slice, global_size, global_shape)

                meta['src_indices'] = src_indices  # store converted value

        return src_indices

    def _retrieve_data_of_kind(self, filtered_vars, kind, vec_name, parallel=False):
        """
        Retrieve variables, either local or remote, in the filtered_vars list.

        Parameters
        ----------
        filtered_vars : dict
            Dictionary containing entries for 'input', 'output', and/or 'residual'.
        kind : str
            Either 'input', 'output', or 'residual'.
        vec_name : str
            Either 'nonlinear' or 'linear'.
        parallel : bool
            If True, recorders are parallel, so only local values should be saved in each proc.

        Returns
        -------
        dict
            Variable values keyed on absolute name.
        """
        prom2abs_in = self._var_allprocs_prom2abs_list['input']
        conns = self._problem_meta['model_ref']()._conn_global_abs_in2out
        vdict = {}
        variables = filtered_vars.get(kind)
        if variables:
            vec = self._vectors[kind][vec_name]
            rank = self.comm.rank
            discrete_vec = () if kind == 'residual' else self._var_discrete[kind]
            offset = len(self.pathname) + 1 if self.pathname else 0

            if self.comm.size == 1:
                get = vec._abs_get_val
                srcget = self._vectors['output'][vec_name]._abs_get_val
                vdict = {}
                if discrete_vec:
                    for n in variables:
                        if vec._contains_abs(n):
                            vdict[n] = get(n, False)
                        elif n[offset:] in discrete_vec:
                            vdict[n] = discrete_vec[n[offset:]]['value']
                        else:
                            ivc_path = conns[prom2abs_in[n][0]]
                            if vec._contains_abs(ivc_path):
                                vdict[ivc_path] = srcget(ivc_path, False)
                            elif ivc_path[offset:] in discrete_vec:
                                vdict[ivc_path] = discrete_vec[ivc_path[offset:]]['value']
                else:
                    for name in variables:
                        if vec._contains_abs(name):
                            vdict[name] = get(name, False)
                        else:
                            ivc_path = conns[prom2abs_in[name][0]]
                            vdict[ivc_path] = srcget(ivc_path, False)
            elif parallel:
                get = self._abs_get_val
                vdict = {}
                if discrete_vec:
                    for name in variables:
                        if vec._contains_abs(name):
                            vdict[name] = get(name, get_remote=True, rank=0,
                                              vec_name=vec_name, kind=kind)
                        elif name[offset:] in discrete_vec and self._owning_rank[name] == rank:
                            vdict[name] = discrete_vec[name[offset:]]['value']
                else:
                    for name in variables:
                        if vec._contains_abs(name):
                            vdict[name] = get(name, get_remote=True, rank=0,
                                              vec_name=vec_name, kind=kind)
                        else:
                            ivc_path = conns[prom2abs_in[name][0]]
                            vdict[name] = get(ivc_path, get_remote=True, rank=0,
                                              vec_name=vec_name, kind='output')
            else:
                io = 'input' if kind == 'input' else 'output'
                meta = self._var_allprocs_abs2meta[io]
                for name in variables:
                    if self._owning_rank[name] == 0 and not meta[name]['distributed']:
                        # if using a serial recorder and rank 0 owns the variable,
                        # use local value on rank 0 and do nothing on other ranks.
                        if rank == 0:
                            if vec._contains_abs(name):
                                vdict[name] = vec._abs_get_val(name, flat=False)
                            elif name[offset:] in discrete_vec:
                                vdict[name] = discrete_vec[name[offset:]]['value']
                    else:
                        vdict[name] = self.get_val(name, get_remote=True, rank=0,
                                                   vec_name=vec_name, kind=kind, from_src=False)

        return vdict

    def convert2units(self, name, val, units):
        """
        Convert the given value to the specified units.

        Parameters
        ----------
        name : str
            Name of the variable.
        val : float or ndarray of float
            The value of the variable.
        units : str
            The units to convert to.

        Returns
        -------
        float or ndarray of float
            The value converted to the specified units.
        """
        base_units = self._get_var_meta(name, 'units')

        if base_units == units:
            return val

        try:
            scale, offset = unit_conversion(base_units, units)
        except Exception:
            msg = "{}: Can't express variable '{}' with units of '{}' in units of '{}'."
            raise TypeError(msg.format(self.msginfo, name, base_units, units))

        return (val + offset) * scale

    def convert_from_units(self, name, val, units):
        """
        Convert the given value from the specified units to those of the named variable.

        Parameters
        ----------
        name : str
            Name of the variable.
        val : float or ndarray of float
            The value of the variable.
        units : str
            The units to convert to.

        Returns
        -------
        float or ndarray of float
            The value converted to the specified units.
        """
        base_units = self._get_var_meta(name, 'units')

        if base_units == units:
            return val

        try:
            scale, offset = unit_conversion(units, base_units)
        except Exception:
            msg = "{}: Can't express variable '{}' with units of '{}' in units of '{}'."
            raise TypeError(msg.format(self.msginfo, name, base_units, units))

        return (val + offset) * scale

    def convert_units(self, name, val, units_from, units_to):
        """
        Wrap the utility convert_units and give a good error message.

        Parameters
        ----------
        name : str
            Name of the variable.
        val : float or ndarray of float
            The value of the variable.
        units_from : str
            The units to convert from.
        units_to : str
            The units to convert to.

        Returns
        -------
        float or ndarray of float
            The value converted to the specified units.
        """
        if units_from == units_to:
            return val

        try:
            scale, offset = unit_conversion(units_from, units_to)
        except Exception:
            raise TypeError(f"{self.msginfo}: Can't set variable '{name}' with units "
                            f"'{units_from}' to value with units '{units_to}'.")

        return (val + offset) * scale

    def _get_var_meta(self, name, key):
        """
        Get metadata for a variable.

        Parameters
        ----------
        name : str
            Variable name (promoted, relative, or absolute) in the root system's namespace.
        key : str
            Key into the metadata dict for the given variable.

        Returns
        -------
        object
            The value stored under key in the metadata dictionary for the named variable.
        """
        if self._problem_meta is not None:
            model_ref = self._problem_meta['model_ref']()
        else:
            model_ref = None

        if model_ref is not None:
            meta_all = model_ref._var_allprocs_abs2meta
            meta_loc = model_ref._var_abs2meta
        else:
            meta_all = self._var_allprocs_abs2meta
            meta_loc = self._var_abs2meta

        meta = None
        if name in meta_all['output']:
            abs_name = name
            meta = meta_all['output'][name]
        elif name in meta_all['input']:
            abs_name = name
            meta = meta_all['input'][name]

        if meta is None:
            abs_name = name2abs_name(self, name)
            if abs_name is not None:
                if abs_name in meta_all['output']:
                    meta = meta_all['output'][abs_name]
                elif abs_name in meta_all['input']:
                    meta = meta_all['input'][abs_name]

        if meta:
            if key in meta:
                return meta[key]
            else:
                # key is either bogus or a key into the local metadata dict
                # (like 'value' or 'src_indices'). If MPI is active, this val may be remote
                # on some procs
                if self.comm.size > 1 and abs_name in self._vars_to_gather:
                    # TODO: fix this
                    # cause a failure in all procs to avoid a hang
                    raise RuntimeError(f"{self.msgifo}: No support yet for retrieving local "
                                       f"metadata key '{key}' from a remote proc.")
                elif abs_name in meta_loc['output']:
                    try:
                        return meta_loc['output'][abs_name][key]
                    except KeyError:
                        raise KeyError(f"{self.msginfo}: Metadata key '{key}' not found for "
                                       f"variable '{name}'.")
                elif abs_name in meta_loc['input']:
                    try:
                        return meta_loc['input'][abs_name][key]
                    except KeyError:
                        raise KeyError(f"{self.msginfo}: Metadata key '{key}' not found for "
                                       f"variable '{name}'.")

        if abs_name is not None:
            if abs_name in self._var_allprocs_discrete['output']:
                meta = self._var_allprocs_discrete['output'][abs_name]
            elif abs_name in self._var_allprocs_discrete['input']:
                meta = self._var_allprocs_discrete['input'][abs_name]

            if meta and key in meta:
                return meta[key]

            rel_idx = len(self.pathname) + 1 if self.pathname else 0
            relname = abs_name[rel_idx:]
            if relname in self._var_discrete['output']:
                meta = self._var_discrete['output'][relname]
            elif relname in self._var_discrete['input']:
                meta = self._var_discrete['input'][relname]

            if meta:
                try:
                    return meta[key]
                except KeyError:
                    raise KeyError(f"{self.msginfo}: Metadata key '{key}' not found for "
                                   f"variable '{name}'.")

        raise KeyError(f"{self.msginfo}: Metadata for variable '{name}' not found.")

    def _resolve_ambiguous_input_meta(self):
        pass

    def get_relevant_vars(self, desvars, responses, mode):
        """
        Find all relevant vars between desvars and responses.

        Both vars are assumed to be outputs (either design vars or responses).

        Parameters
        ----------
        desvars : list of str
            Names of design variables.
        responses : list of str
            Names of response variables.
        mode : str
            Direction of derivatives, either 'fwd' or 'rev'.

        Returns
        -------
        dict
            Dict of ({'outputs': dep_outputs, 'inputs': dep_inputs, dep_systems)
            keyed by design vars and responses.
        """
        conns = self._conn_global_abs_in2out
        relevant = defaultdict(dict)

        # Create a hybrid graph with components and all connected vars.  If a var is connected,
        # also connect it to its corresponding component.
        graph = nx.DiGraph()
        for tgt, src in conns.items():
            if src not in graph:
                graph.add_node(src, type_='out')
            graph.add_node(tgt, type_='in')

            src_sys = src.rsplit('.', 1)[0]
            graph.add_edge(src_sys, src)

            tgt_sys = tgt.rsplit('.', 1)[0]
            graph.add_edge(tgt, tgt_sys)

            graph.add_edge(src, tgt)

        for dv in desvars:
            if dv not in graph:
                graph.add_node(dv, type_='out')
                parts = dv.rsplit('.', 1)
                if len(parts) == 1:
                    system = ''  # this happens when a component is the model
                    graph.add_edge(dv, system)
                else:
                    system = parts[0]
                    graph.add_edge(system, dv)

        for res in responses:
            if res not in graph:
                graph.add_node(res, type_='out')
                parts = res.rsplit('.', 1)
                if len(parts) == 1:
                    system = ''  # this happens when a component is the model
                else:
                    system = parts[0]
                graph.add_edge(system, res)

        nodes = graph.nodes
        grev = graph.reverse(copy=False)
        dvcache = {}
        rescache = {}

        for desvar in desvars:
            if desvar not in dvcache:
                dvcache[desvar] = set(all_connected_nodes(graph, desvar))

            for response in responses:
                if response not in rescache:
                    rescache[response] = set(all_connected_nodes(grev, response))

                common = dvcache[desvar].intersection(rescache[response])

                if common:
                    input_deps = set()
                    output_deps = set()
                    sys_deps = set()
                    for node in common:
                        if 'type_' in nodes[node]:
                            typ = nodes[node]['type_']
                            parts = node.rsplit('.', 1)
                            if len(parts) == 1:
                                system = ''
                            else:
                                system = parts[0]
                            if typ == 'in':  # input var
                                input_deps.add(node)
                                if system not in sys_deps:
                                    sys_deps.update(all_ancestors(system))
                            else:  # output var
                                output_deps.add(node)
                                if system not in sys_deps:
                                    sys_deps.update(all_ancestors(system))

                elif desvar == response:
                    input_deps = set()
                    output_deps = set([response])
                    parts = desvar.rsplit('.', 1)
                    if len(parts) == 1:
                        s = ''
                    else:
                        s = parts[0]
                    sys_deps = set(all_ancestors(s))

                if common or desvar == response:
                    if desvar in conns:
                        desvar = conns[desvar]
                    if response in conns:
                        response = conns[response]
                    if mode != 'rev':  # fwd or auto
                        relevant[desvar][response] = ({'input': input_deps,
                                                       'output': output_deps}, sys_deps)
                    if mode != 'fwd':  # rev or auto
                        relevant[response][desvar] = ({'input': input_deps,
                                                       'output': output_deps}, sys_deps)

                    sys_deps.add('')  # top level Group is always relevant

        voi_lists = []
        if mode != 'rev':
            voi_lists.append((desvars, responses))
        if mode != 'fwd':
            voi_lists.append((responses, desvars))

        # now calculate dependencies between each VOI and all other VOIs of the
        # other type, e.g for each input VOI wrt all output VOIs.  This is only
        # done for design vars in fwd mode or responses in rev mode. In auto mode,
        # we combine the results for fwd and rev modes.
        for inputs, outputs in voi_lists:
            for inp in inputs:
                if inp in conns:
                    inp = conns[inp]
                relinp = relevant[inp]
                if relinp:
                    if '@all' in relinp:
                        dct, total_systems = relinp['@all']
                        total_inps = dct['input']
                        total_outs = dct['output']
                    else:
                        total_inps = set()
                        total_outs = set()
                        total_systems = set()
                    for out in outputs:
                        if out in relinp:
                            dct, systems = relinp[out]
                            total_inps.update(dct['input'])
                            total_outs.update(dct['output'])
                            total_systems.update(systems)
                    relinp['@all'] = ({'input': total_inps, 'output': total_outs},
                                      total_systems)
                else:
                    relinp['@all'] = ({'input': set(), 'output': set()}, set())

        relevant['linear'] = {'@all': ({'input': ContainsAll(), 'output': ContainsAll()},
                                       ContainsAll())}
        relevant['nonlinear'] = relevant['linear']

        return relevant

    def _generate_md5_hash(self):
        """
        Generate an md5 hash for the data structure of this model.

        The hash is generated from an encoded string containing the physical model hiearchy,
        including all component and variable names, and all connection information.

        The hash is used by the n2 viewer to determine if a saved view can be reused. It is not
        intended to accurately track whether a model has been changed, so no options/settings are
        tracked.

        Returns
        -------
        str
            The md5 hash string for the model.
        """
        data = []

        # Model Hierarchy.
        for sys_name in self.system_iter(include_self=True, recurse=True):

            # System name and depth.
            pathname = sys_name.pathname
            if pathname:
                name_parts = pathname.split('.')
                depth = len(name_parts)

                data.append((name_parts[-1], depth))

            else:
                data.append(('model', 0))

            # Local (relative) names for Component inputs and outputs.
            try:
                data.append(sorted(sys_name._var_rel_names['input']))
                data.append(sorted(sys_name._var_rel_names['output']))
            except AttributeError:
                continue

        # All Connections.
        # Note: dictionary can be in any order, so we have to sort.
        for key in sorted(self._conn_global_abs_in2out):
            data.append(self._conn_global_abs_in2out[key])

        return hashlib.md5(str(data).encode()).hexdigest()<|MERGE_RESOLUTION|>--- conflicted
+++ resolved
@@ -34,10 +34,7 @@
 from openmdao.utils.coloring import _compute_coloring, Coloring, \
     _STD_COLORING_FNAME, _DEF_COMP_SPARSITY_ARGS, _ColSparsityJac
 import openmdao.utils.coloring as coloring_mod
-<<<<<<< HEAD
 from openmdao.utils.indexer import indexer
-=======
->>>>>>> 71514e0a
 from openmdao.warnings import issue_warning, DerivativesWarning, PromotionWarning,\
     UnusedOptionWarning, warn_deprecation
 from openmdao.utils.general_utils import determine_adder_scaler, \
@@ -1168,15 +1165,9 @@
             self.run_linearize(sub_do_ln=False)
 
         sparsity, sp_info = self._jacobian.get_sparsity()
-<<<<<<< HEAD
 
         self._jacobian = save_jac
 
-=======
-
-        self._jacobian = save_jac
-
->>>>>>> 71514e0a
         # revert uncolored approx back to normal
         approx_scheme._reset()
 
@@ -1933,10 +1924,7 @@
             dictionary mapping input/output variable names
             to (promoted name, promotion_info) tuple.
         """
-<<<<<<< HEAD
         from openmdao.core.group import Group
-=======
->>>>>>> 71514e0a
         prom_names = self._var_allprocs_prom2abs_list
         gname = self.name + '.' if self.name else ''
 
@@ -2648,11 +2636,7 @@
 
         if lower is None:
             # if not set, set lower to -INF_BOUND and don't apply adder/scaler
-<<<<<<< HEAD
             lower = -INF_BOUND
-=======
-            lower = -openmdao.INF_BOUND
->>>>>>> 71514e0a
         else:
             # Convert lower to ndarray/float as necessary
             lower = format_as_float_or_array('lower', lower, flatten=True)
@@ -2661,11 +2645,7 @@
 
         if upper is None:
             # if not set, set upper to INF_BOUND and don't apply adder/scaler
-<<<<<<< HEAD
             upper = INF_BOUND
-=======
-            upper = openmdao.INF_BOUND
->>>>>>> 71514e0a
         else:
             # Convert upper to ndarray/float as necessary
             upper = format_as_float_or_array('upper', upper, flatten=True)
@@ -2717,19 +2697,7 @@
         self._check_voi_meta_sizes('design var', dv,
                                    ['ref', 'ref0', 'scaler', 'adder', 'upper', 'lower'])
 
-<<<<<<< HEAD
         design_vars[name] = dv
-=======
-        dvs['indices'] = indices
-        dvs['parallel_deriv_color'] = parallel_deriv_color
-        dvs['vectorize_derivs'] = vectorize_derivs
-        if vectorize_derivs:
-            warn_deprecation(f"{self.msginfo}: The 'vectorize_derivs' arg when adding design "
-                             f"variable '{name}' is deprecated and will be removed in a future "
-                             "release.")
-
-        design_vars[name] = dvs
->>>>>>> 71514e0a
 
     def add_response(self, name, type_, lower=None, upper=None, equals=None,
                      ref=None, ref0=None, indices=None, index=None, units=None,
@@ -2807,10 +2775,7 @@
             except ValueError as e:
                 raise(ValueError(f"{str(e)[:-1]} for response '{name}'."))
 
-<<<<<<< HEAD
         typemap = {'con': 'Constraint', 'obj': 'Objective'}
-=======
->>>>>>> 71514e0a
         if name in self._responses or name in self._static_responses:
             msg = "{}: {} '{}' already exists.".format(self.msginfo, typemap[type_], name)
             raise RuntimeError(msg.format(name))
@@ -2840,11 +2805,7 @@
             try:
                 if lower is None:
                     # don't apply adder/scaler if lower not set
-<<<<<<< HEAD
                     lower = -INF_BOUND
-=======
-                    lower = -openmdao.INF_BOUND
->>>>>>> 71514e0a
                 else:
                     lower = format_as_float_or_array('lower', lower, flatten=True)
                     lower = (lower + adder) * scaler
@@ -2857,11 +2818,7 @@
             try:
                 if upper is None:
                     # don't apply adder/scaler if upper not set
-<<<<<<< HEAD
                     upper = INF_BOUND
-=======
-                    upper = openmdao.INF_BOUND
->>>>>>> 71514e0a
                 else:
                     upper = format_as_float_or_array('upper', upper, flatten=True)
                     upper = (upper + adder) * scaler
@@ -2923,11 +2880,8 @@
         if vectorize_derivs:
             warn_deprecation(f"{self.msginfo}: The 'vectorize_derivs' arg when adding response "
                              f"'{name}' is deprecated and will be removed in a future release.")
-<<<<<<< HEAD
 
         self._check_voi_meta_sizes(resp_types[resp['type']], resp, resp_size_checks[resp['type']])
-=======
->>>>>>> 71514e0a
 
         responses[name] = resp
 
@@ -3158,7 +3112,6 @@
                     else:
                         meta['size'] = 0  # discrete var, don't know size
                 meta['size'] = int(meta['size'])  # make default int so will be json serializable
-<<<<<<< HEAD
 
                 if src_name in abs2idx:  # var is continuous
                     indices = meta['indices']
@@ -3177,19 +3130,6 @@
 
                     self._check_voi_meta_sizes('design var', meta,
                                                ['ref', 'ref0', 'scaler', 'adder', 'upper', 'lower'])
-=======
-
-                if src_name in abs2idx:
-                    indices = meta['indices']
-                    meta = abs2meta_out[src_name]
-                    out[name]['distributed'] = meta['distributed']
-                    if indices is not None:
-                        # Index defined in this response.
-                        out[name]['global_size'] = len(indices) if meta['distributed'] \
-                            else meta['global_size']
-                    else:
-                        out[name]['global_size'] = meta['global_size']
->>>>>>> 71514e0a
                 else:
                     meta['global_size'] = 0  # discrete var
 

--- conflicted
+++ resolved
@@ -629,7 +629,6 @@
 
         group = Group()
 
-<<<<<<< HEAD
         comp1 = group.add_subsystem('comp1', IndepVarComp())
         comp1.add_output('a', 1.0, units='ft')
         comp1.add_output('b', 1.0, units='inch')
@@ -694,7 +693,7 @@
             ('comp1.b', {'value': [-4.]}),
             ('comp1.c', {'value': [3.]}),
         ])
-=======
+
     def test_list_residuals_with_tol(self):
         from openmdao.test_suite.components.sellar import SellarImplicitDis1, SellarImplicitDis2
         from openmdao.api import Problem, Group, IndepVarComp, NewtonSolver, ScipyKrylov, LinearBlockGS
@@ -717,10 +716,9 @@
 
         prob.run_model()
 
-        resids = model.list_residuals(tol=0.01, values=False)
-        self.assertEqual(sorted(resids), ['d2.y2',])
-
->>>>>>> 76a99cb2
+        resids = model.list_outputs(tol=0.01, values=False)
+        self.assertEqual(sorted(resids), [('d2.y2', {})])
+
 
 if __name__ == '__main__':
     unittest.main()
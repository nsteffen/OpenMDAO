--- conflicted
+++ resolved
@@ -519,43 +519,6 @@
                          "<model> <class Group>: src_indices has been defined in both "
                          "connect('indep.x', 'C1.x') and add_input('C1.x', ...).")
 
-<<<<<<< HEAD
-    def test_compatible_src_indices(self):
-        class ControlInterpComp(om.ExplicitComponent):
-
-            def setup(self):
-                self.add_output('x', shape=(3, 2))
-
-        class CollocationComp(om.ExplicitComponent):
-
-            def setup(self):
-                self.add_input('x', shape=(1, 2))
-
-        class Phase(om.Group):
-
-            def setup(self):
-                self.add_subsystem('comp1', ControlInterpComp())
-                self.add_subsystem('comp2', CollocationComp())
-
-                self.connect('comp1.x', 'comp2.x', src_indices=[1])
-
-        p = om.Problem()
-
-        p.model.add_subsystem('phase', Phase())
-
-        p.setup()
-
-        p['phase.comp1.x'] = np.resize(range(6), (3,2))
-
-        p.run_model()
-
-        p.model.list_outputs(hierarchical=False, print_arrays=True)
-        p.model.list_inputs(hierarchical=False, print_arrays=True)
-
-        np.testing.assert_allclose(p['phase.comp2.x'], np.array([[2., 3.]]))
-
-=======
->>>>>>> 944a73ec
     def test_incompatible_src_indices_error(self):
         class ControlInterpComp(om.ExplicitComponent):
 
@@ -4191,34 +4154,5 @@
     N_PROCS = 2
 
 
-class TestFlatSrcDeprecation(unittest.TestCase):
-    def test_add_input(self):
-        p = om.Problem()
-        p.model.add_subsystem('indeps', om.IndepVarComp('x', val=np.ones((3,3))), promotes=['x'])
-        p.model.add_subsystem('C1', om.ExecComp('y=2*x', x={'val': 1.0, 'src_indices': [1]}),
-                              promotes_inputs=['x'])
-
-        msg = "<model> <class Group>: connecting source 'indeps.x' of dimension 2 to 'C1.x' using src_indices of dimension 1 without setting `flat_src_indices=True`.  The source is currently treated as flat, but this automatic flattening is deprecated and will be removed in a future release.  To keep the old behavior, set `flat_src_indices`=True in the connect(), promotes(), or add_input() call."
-        with assert_warning(OMDeprecationWarning, msg):
-            p.setup()
-
-    def test_connect(self):
-        p = om.Problem()
-        p.model.add_subsystem('indeps', om.IndepVarComp('x', val=np.ones((3,3))))
-        p.model.add_subsystem('C1', om.ExecComp('y=2*x'))
-        p.model.connect('indeps.x', 'C1.x', src_indices=[1])
-        msg = "<model> <class Group>: connecting source 'indeps.x' of dimension 2 to 'C1.x' using src_indices of dimension 1 without setting `flat_src_indices=True`.  The source is currently treated as flat, but this automatic flattening is deprecated and will be removed in a future release.  To keep the old behavior, set `flat_src_indices`=True in the connect(), promotes(), or add_input() call."
-        with assert_warning(OMDeprecationWarning, msg):
-            p.setup()
-
-    def test_promotes(self):
-        p = om.Problem()
-        p.model.add_subsystem('indeps', om.IndepVarComp('x', val=np.ones((3,3))), promotes=['x'])
-        p.model.add_subsystem('C1', om.ExecComp('y=2*x'))
-        p.model.promotes('C1', inputs=['x'], src_indices=[1])
-        msg = "<model> <class Group>: connecting source 'indeps.x' of dimension 2 to 'C1.x' using src_indices of dimension 1 without setting `flat_src_indices=True`.  The source is currently treated as flat, but this automatic flattening is deprecated and will be removed in a future release.  To keep the old behavior, set `flat_src_indices`=True in the connect(), promotes(), or add_input() call."
-        with assert_warning(OMDeprecationWarning, msg):
-            p.setup()
-
 if __name__ == "__main__":
     unittest.main()
--- conflicted
+++ resolved
@@ -39,15 +39,8 @@
     prob = om.Problem()
     prob.options['group_by_pre_opt_post'] = do_pre_post_opt
 
-<<<<<<< HEAD
-    def setup_problem(self, do_pre_post_opt, mode, use_ivc=False, coloring=False, size=3, group=False,
-                      force=(), approx=False, force_complex=False, recording=False, set_vois=True):
-        prob = om.Problem()
-        prob.options['group_by_pre_opt_post'] = do_pre_post_opt
-=======
     prob.driver = om.ScipyOptimizeDriver(optimizer='SLSQP', disp=False)
     prob.set_solver_print(level=0)
->>>>>>> 848cc9b5
 
     model = prob.model
 
@@ -124,30 +117,110 @@
 
         recorder = om.SqliteRecorder("sqlite_test_pre_post", record_viewer_data=False)
 
-<<<<<<< HEAD
+        model.add_recorder(recorder)
+        prob.driver.add_recorder(recorder)
+
+        for comp in comps.values():
+            comp.add_recorder(recorder)
+
+    prob.setup(mode=mode, force_alloc_complex=force_complex)
+
+    # we don't want ExecComps to be colored because it makes the iter counting more complicated.
+    for comp in model.system_iter(recurse=True, typ=ExecComp4Test):
+        comp.options['do_coloring'] = False
+        comp.options['has_diag_partials'] = True
+
+    return prob
+
+@use_tempdirs
+class TestPrePostIter(unittest.TestCase):
+
+    def setup_problem(self, do_pre_post_opt, mode, use_ivc=False, coloring=False, size=3, group=False,
+                      force=(), approx=False, force_complex=False, recording=False, set_vois=True):
+        prob = om.Problem()
+        prob.options['group_by_pre_opt_post'] = do_pre_post_opt
+
+        prob.driver = om.ScipyOptimizeDriver(optimizer='SLSQP', disp=False)
+        prob.set_solver_print(level=0)
+
+        model = prob.model
+
+        if approx:
+            model.approx_totals()
+
+        if use_ivc:
+            model.add_subsystem('ivc', om.IndepVarComp('x', np.ones(size)))
+
+        if group:
+            G1 = model.add_subsystem('G1', om.Group(), promotes=['*'])
+            G2 = model.add_subsystem('G2', om.Group(), promotes=['*'])
+        else:
+            G1 = model
+            G2 = model
+
+        comps = {
+            'pre1': G1.add_subsystem('pre1', ExecComp4Test('y=2.*x', x=np.ones(size), y=np.zeros(size))),
+            'pre2': G1.add_subsystem('pre2', ExecComp4Test('y=3.*x - 7.*xx', x=np.ones(size), xx=np.ones(size), y=np.zeros(size))),
+
+            'iter1': G1.add_subsystem('iter1', ExecComp4Test('y=x1 + x2*4. + x3',
+                                                    x1=np.ones(size), x2=np.ones(size),
+                                                    x3=np.ones(size), y=np.zeros(size))),
+            'iter2': G1.add_subsystem('iter2', ExecComp4Test('y=.5*x', x=np.ones(size), y=np.zeros(size))),
+            'iter4': G2.add_subsystem('iter4', ExecComp4Test('y=7.*x', x=np.ones(size), y=np.zeros(size))),
+            'iter3': G2.add_subsystem('iter3', ExecComp4Test('y=6.*x', x=np.ones(size), y=np.zeros(size))),
+
+            'post1': G2.add_subsystem('post1', ExecComp4Test('y=8.*x', x=np.ones(size), y=np.zeros(size))),
+            'post2': G2.add_subsystem('post2', ExecComp4Test('y=x1*9. + x2*5. + x3*3.', x1=np.ones(size),
+                                                    x2=np.ones(size), x3=np.zeros(size),
+                                                    y=np.zeros(size))),
+        }
+
+        for name in force:
+            if name in comps:
+                comps[name].options['always_opt'] = True
+            else:
+                raise RuntimeError(f'"{name}" not in comps')
+
+        if use_ivc:
+            model.connect('ivc.x', 'iter1.x3')
+
+        model.connect('pre1.y', ['iter1.x1', 'post2.x1', 'pre2.xx'])
+        model.connect('pre2.y', 'iter1.x2')
+        model.connect('iter1.y', ['iter2.x', 'iter4.x'])
+        model.connect('iter2.y', 'post2.x2')
+        model.connect('iter3.y', 'post1.x')
+        model.connect('iter4.y', 'iter3.x')
+        model.connect('post1.y', 'post2.x3')
+
         if set_vois:
             prob.model.add_design_var('iter1.x3', lower=-10, upper=10)
             prob.model.add_constraint('iter2.y', upper=10.)
             prob.model.add_objective('iter3.y', index=0)
-=======
-        model.add_recorder(recorder)
-        prob.driver.add_recorder(recorder)
->>>>>>> 848cc9b5
-
-        for comp in comps.values():
-            comp.add_recorder(recorder)
-
-    prob.setup(mode=mode, force_alloc_complex=force_complex)
-
-    # we don't want ExecComps to be colored because it makes the iter counting more complicated.
-    for comp in model.system_iter(recurse=True, typ=ExecComp4Test):
-        comp.options['do_coloring'] = False
-        comp.options['has_diag_partials'] = True
-
-    return prob
-
-@use_tempdirs
-class TestPrePostIter(unittest.TestCase):
+
+        if coloring:
+            prob.driver.declare_coloring()
+
+        if recording:
+            model.recording_options['record_inputs'] = True
+            model.recording_options['record_outputs'] = True
+            model.recording_options['record_residuals'] = True
+
+            recorder = om.SqliteRecorder("sqlite_test_pre_post", record_viewer_data=False)
+
+            model.add_recorder(recorder)
+            prob.driver.add_recorder(recorder)
+
+            for comp in comps.values():
+                comp.add_recorder(recorder)
+
+        prob.setup(mode=mode, force_alloc_complex=force_complex)
+
+        # we don't want ExecComps to be colored because it makes the iter counting more complicated.
+        for comp in model.system_iter(recurse=True, typ=ExecComp4Test):
+            comp.options['do_coloring'] = False
+            comp.options['has_diag_partials'] = True
+
+        return prob
 
     def test_pre_post_iter_rev(self):
         prob = setup_problem(do_pre_post_opt=True, mode='rev')

import unittest

import numpy as np

from openmdao.api import Problem, ExecComp, Group, ParallelGroup, IndepVarComp
from openmdao.utils.mpi import MPI
from openmdao.utils.general_utils import set_pyoptsparse_opt
from openmdao.proc_allocators.default_allocator import DefaultAllocator
from openmdao.test_suite.components.expl_comp_array import TestExplCompArrayDense
from openmdao.utils.assert_utils import assert_rel_error


if MPI:
    try:
        from openmdao.vectors.petsc_vector import PETScVector
    except ImportError:
        PETScVector = None


# check that pyoptsparse is installed. if it is, try to use SLSQP.
OPT, OPTIMIZER = set_pyoptsparse_opt('SLSQP')
if OPTIMIZER:
    from openmdao.drivers.pyoptsparse_driver import pyOptSparseDriver



@unittest.skipUnless(MPI and PETScVector, "only run with MPI and PETSc.")
class ProbRemoteTestCase(unittest.TestCase):

    N_PROCS = 2

    def test_remote_var_access(self):
        # build the model
        prob = Problem()

        group = prob.model.add_subsystem('group', ParallelGroup())

        comp = ExecComp('f = (x-3)**2 + x*y + (y+4)**2 - 3', y=2.0)
        group.add_subsystem('comp1', comp)

        comp = ExecComp('g = x*y', y=2.0)
        group.add_subsystem('comp2', comp)

        prob.setup()

        prob['group.comp1.x'] = 4.
        prob['group.comp2.x'] = 5.

        prob.run_model()

        np.testing.assert_almost_equal(prob.get_val('group.comp1.f', get_remote=True), 42., decimal=5)
        np.testing.assert_almost_equal(prob.get_val('group.comp2.g', get_remote=True), 10., decimal=5)

    def test_remote_var_access_prom(self):
        prob = Problem()

        group = prob.model.add_subsystem('group', ParallelGroup(), promotes=['f', 'g'])

        group.add_subsystem('indep1', IndepVarComp('f'), promotes=['*'])
        group.add_subsystem('indep2', IndepVarComp('g'), promotes=['*'])

        prob.model.add_subsystem('summ', ExecComp('z = f + g'), promotes=['f', 'g'])
        prob.model.add_subsystem('prod', ExecComp('z = f * g'), promotes=['f', 'g'])

        prob.setup()

        prob['f'] = 4.
        prob['g'] = 5.

        prob.run_model()

        np.testing.assert_almost_equal(prob['summ.z'], 9., decimal=5)
        np.testing.assert_almost_equal(prob['prod.z'], 20., decimal=5)

<<<<<<< HEAD

# @unittest.skipUnless(MPI and PETScVector, "only run with MPI and PETSc.")
@unittest.skip("FIXME: test is unreliable on CI... (timeout)")
class ProbRemote4TestCase(unittest.TestCase):

    N_PROCS = 4

    def test_prob_split_comm(self):
        colors = [0, 0, 1, 1]
        alloc = DefaultAllocator(parallel=True)

        comm = MPI.COMM_WORLD.Split(colors[MPI.COMM_WORLD.rank])

        # split the size 4 comm into 2 size 2 comms
        self.assertEqual(comm.size, 2)

        prob = Problem(comm=comm)
        model = prob.model = Group()

        p1 = model.add_subsystem('p1', IndepVarComp('x', 99.0))
        p1.add_design_var('x', lower=-50.0, upper=50.0)

        par = model.add_subsystem('par', ParallelGroup())
        c1 = par.add_subsystem('C1', ExecComp('y = x*x'))
        c2 = par.add_subsystem('C2', ExecComp('y = x*x'))

        model.add_subsystem('obj', ExecComp('o = a + b + 2.'))

        model.connect('p1.x', ['par.C1.x', 'par.C2.x'])
        model.connect('par.C1.y', 'obj.a')
        model.connect('par.C2.y', 'obj.b')

        model.add_objective('obj.o')

        prob.set_solver_print(level=0)

        prob.driver = pyOptSparseDriver()
        prob.driver.options['optimizer'] = OPTIMIZER
        prob.driver.options['print_results'] = False

        prob.setup(check=False)
        prob.run_model()

        failed = prob.run_driver()

        self.assertFalse(failed, "Optimization failed, info = " +
                                 str(prob.driver.pyopt_solution.optInform))

        assert_rel_error(self, prob['obj.o'], 2.0, 1e-6)
=======
    def test_is_local(self):
        p = Problem()
        p.model.add_subsystem('indep', IndepVarComp('x', 1.0))
        par = p.model.add_subsystem('par', ParallelGroup())
        par.add_subsystem('C1', ExecComp('y=2*x'))
        par.add_subsystem('C2', ExecComp('y=3*x'))
        p.model.connect('indep.x', ['par.C1.x', 'par.C2.x'])

        with self.assertRaises(RuntimeError) as cm:
            loc = p.is_local('indep.x')
        self.assertEqual(str(cm.exception), "is_local('indep.x') was called before setup() completed.")

        with self.assertRaises(RuntimeError) as cm:
            loc = p.is_local('par.C1')
        self.assertEqual(str(cm.exception), "is_local('par.C1') was called before setup() completed.")

        with self.assertRaises(RuntimeError) as cm:
            loc = p.is_local('par.C1.y')
        self.assertEqual(str(cm.exception), "is_local('par.C1.y') was called before setup() completed.")

        with self.assertRaises(RuntimeError) as cm:
            loc = p.is_local('par.C1.x')
        self.assertEqual(str(cm.exception), "is_local('par.C1.x') was called before setup() completed.")

        p.setup()
        p.final_setup()

        self.assertTrue(p.is_local('indep'), 'indep should be local')
        self.assertTrue(p.is_local('indep.x'), 'indep.x should be local')

        if p.comm.rank == 0:
            self.assertTrue(p.is_local('par.C1'), 'par.C1 should be local')
            self.assertTrue(p.is_local('par.C1.x'), 'par.C1.x should be local')
            self.assertTrue(p.is_local('par.C1.y'), 'par.C1.y should be local')

            self.assertFalse(p.is_local('par.C2'), 'par.C1 should be remote')
            self.assertFalse(p.is_local('par.C2.x'), 'par.C1.x should be remote')
            self.assertFalse(p.is_local('par.C2.y'), 'par.C1.y should be remote')
        else:
            self.assertFalse(p.is_local('par.C1'), 'par.C1 should be remote')
            self.assertFalse(p.is_local('par.C1.x'), 'par.C1.x should be remote')
            self.assertFalse(p.is_local('par.C1.y'), 'par.C1.y should be remote')

            self.assertTrue(p.is_local('par.C2'), 'par.C2 should be local')
            self.assertTrue(p.is_local('par.C2.x'), 'par.C2.x should be local')
            self.assertTrue(p.is_local('par.C2.y'), 'par.C2.y should be local')
>>>>>>> f34ca591
<|MERGE_RESOLUTION|>--- conflicted
+++ resolved
@@ -72,7 +72,52 @@
         np.testing.assert_almost_equal(prob['summ.z'], 9., decimal=5)
         np.testing.assert_almost_equal(prob['prod.z'], 20., decimal=5)
 
-<<<<<<< HEAD
+    def test_is_local(self):
+        p = Problem()
+        p.model.add_subsystem('indep', IndepVarComp('x', 1.0))
+        par = p.model.add_subsystem('par', ParallelGroup())
+        par.add_subsystem('C1', ExecComp('y=2*x'))
+        par.add_subsystem('C2', ExecComp('y=3*x'))
+        p.model.connect('indep.x', ['par.C1.x', 'par.C2.x'])
+
+        with self.assertRaises(RuntimeError) as cm:
+            loc = p.is_local('indep.x')
+        self.assertEqual(str(cm.exception), "is_local('indep.x') was called before setup() completed.")
+
+        with self.assertRaises(RuntimeError) as cm:
+            loc = p.is_local('par.C1')
+        self.assertEqual(str(cm.exception), "is_local('par.C1') was called before setup() completed.")
+
+        with self.assertRaises(RuntimeError) as cm:
+            loc = p.is_local('par.C1.y')
+        self.assertEqual(str(cm.exception), "is_local('par.C1.y') was called before setup() completed.")
+
+        with self.assertRaises(RuntimeError) as cm:
+            loc = p.is_local('par.C1.x')
+        self.assertEqual(str(cm.exception), "is_local('par.C1.x') was called before setup() completed.")
+
+        p.setup()
+        p.final_setup()
+
+        self.assertTrue(p.is_local('indep'), 'indep should be local')
+        self.assertTrue(p.is_local('indep.x'), 'indep.x should be local')
+
+        if p.comm.rank == 0:
+            self.assertTrue(p.is_local('par.C1'), 'par.C1 should be local')
+            self.assertTrue(p.is_local('par.C1.x'), 'par.C1.x should be local')
+            self.assertTrue(p.is_local('par.C1.y'), 'par.C1.y should be local')
+
+            self.assertFalse(p.is_local('par.C2'), 'par.C1 should be remote')
+            self.assertFalse(p.is_local('par.C2.x'), 'par.C1.x should be remote')
+            self.assertFalse(p.is_local('par.C2.y'), 'par.C1.y should be remote')
+        else:
+            self.assertFalse(p.is_local('par.C1'), 'par.C1 should be remote')
+            self.assertFalse(p.is_local('par.C1.x'), 'par.C1.x should be remote')
+            self.assertFalse(p.is_local('par.C1.y'), 'par.C1.y should be remote')
+
+            self.assertTrue(p.is_local('par.C2'), 'par.C2 should be local')
+            self.assertTrue(p.is_local('par.C2.x'), 'par.C2.x should be local')
+            self.assertTrue(p.is_local('par.C2.y'), 'par.C2.y should be local')
 
 # @unittest.skipUnless(MPI and PETScVector, "only run with MPI and PETSc.")
 @unittest.skip("FIXME: test is unreliable on CI... (timeout)")
@@ -121,52 +166,4 @@
         self.assertFalse(failed, "Optimization failed, info = " +
                                  str(prob.driver.pyopt_solution.optInform))
 
-        assert_rel_error(self, prob['obj.o'], 2.0, 1e-6)
-=======
-    def test_is_local(self):
-        p = Problem()
-        p.model.add_subsystem('indep', IndepVarComp('x', 1.0))
-        par = p.model.add_subsystem('par', ParallelGroup())
-        par.add_subsystem('C1', ExecComp('y=2*x'))
-        par.add_subsystem('C2', ExecComp('y=3*x'))
-        p.model.connect('indep.x', ['par.C1.x', 'par.C2.x'])
-
-        with self.assertRaises(RuntimeError) as cm:
-            loc = p.is_local('indep.x')
-        self.assertEqual(str(cm.exception), "is_local('indep.x') was called before setup() completed.")
-
-        with self.assertRaises(RuntimeError) as cm:
-            loc = p.is_local('par.C1')
-        self.assertEqual(str(cm.exception), "is_local('par.C1') was called before setup() completed.")
-
-        with self.assertRaises(RuntimeError) as cm:
-            loc = p.is_local('par.C1.y')
-        self.assertEqual(str(cm.exception), "is_local('par.C1.y') was called before setup() completed.")
-
-        with self.assertRaises(RuntimeError) as cm:
-            loc = p.is_local('par.C1.x')
-        self.assertEqual(str(cm.exception), "is_local('par.C1.x') was called before setup() completed.")
-
-        p.setup()
-        p.final_setup()
-
-        self.assertTrue(p.is_local('indep'), 'indep should be local')
-        self.assertTrue(p.is_local('indep.x'), 'indep.x should be local')
-
-        if p.comm.rank == 0:
-            self.assertTrue(p.is_local('par.C1'), 'par.C1 should be local')
-            self.assertTrue(p.is_local('par.C1.x'), 'par.C1.x should be local')
-            self.assertTrue(p.is_local('par.C1.y'), 'par.C1.y should be local')
-
-            self.assertFalse(p.is_local('par.C2'), 'par.C1 should be remote')
-            self.assertFalse(p.is_local('par.C2.x'), 'par.C1.x should be remote')
-            self.assertFalse(p.is_local('par.C2.y'), 'par.C1.y should be remote')
-        else:
-            self.assertFalse(p.is_local('par.C1'), 'par.C1 should be remote')
-            self.assertFalse(p.is_local('par.C1.x'), 'par.C1.x should be remote')
-            self.assertFalse(p.is_local('par.C1.y'), 'par.C1.y should be remote')
-
-            self.assertTrue(p.is_local('par.C2'), 'par.C2 should be local')
-            self.assertTrue(p.is_local('par.C2.x'), 'par.C2.x should be local')
-            self.assertTrue(p.is_local('par.C2.y'), 'par.C2.y should be local')
->>>>>>> f34ca591
+        assert_rel_error(self, prob['obj.o'], 2.0, 1e-6)
--- conflicted
+++ resolved
@@ -3,11 +3,6 @@
 
 Based on NPSS implementation.
 """
-<<<<<<< HEAD
-from __future__ import division, print_function, absolute_import
-=======
-from six.moves import range
->>>>>>> 5f166b57
 
 import numpy as np
 
